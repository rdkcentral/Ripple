{
  "configuration": {
    "ws_configuration": {
      "enabled": true,
      "gateway": "127.0.0.1:3473"
    },
    "internal_ws_configuration": {
      "enabled": true,
      "gateway": "127.0.0.1:3474"  
    },
    "platform": "Thunder",
    "platform_parameters": {
      "gateway": "ws://127.0.0.1:9998/jsonrpc"
    },
    "distribution_platform": "Generic",
    "distribution_tenant": "reference",
    "form_factor": "ipstb",
    "default_values": {
      "country_code": "US",
      "language": "en",
      "locale": "en-US",
      "name": "Living Room",
      "captions": {
        "enabled": false,
        "font_family": "sans-serif",
        "font_size": 1,
        "font_color": "#ffffff",
        "font_edge": "none",
        "font_edge_color": "#7F7F7F",
        "font_opacity": 100,
        "background_color": "#000000",
        "background_opacity": 12,
        "text_align": "center",
        "text_align_vertical": "middle"
      },
      "voice": {
        "enabled": true,
        "speed": 5
      }
    },
    "model_friendly_names": {
      "RSPPI": "Raspberry PI"
    },
    "distributor_experience_id": "1001"
  },
  "capabilities": {
    "supported": [
      "xrn:firebolt:capability:lifecycle:state",
      "xrn:firebolt:capability:lifecycle:initialize",
      "xrn:firebolt:capability:lifecycle:ready",
      "xrn:firebolt:capability:discovery:watched",
      "xrn:firebolt:capability:accessibility:closedcaptions",
      "xrn:firebolt:capability:accessibility:voiceguidance",
      "xrn:firebolt:capability:account:uid",
      "xrn:firebolt:capability:approve:content",
      "xrn:firebolt:capability:approve:purchase",
      "xrn:firebolt:capability:device:distributor",
      "xrn:firebolt:capability:device:id",
      "xrn:firebolt:capability:device:info",
      "xrn:firebolt:capability:device:make",
      "xrn:firebolt:capability:device:model",
      "xrn:firebolt:capability:device:name",
      "xrn:firebolt:capability:device:sku",
      "xrn:firebolt:capability:device:uid",
      "xrn:firebolt:capability:protocol:wifi",
      "xrn:firebolt:capability:discovery:entity-info",
      "xrn:firebolt:capability:discovery:navigate-to",
      "xrn:firebolt:capability:discovery:policy",
      "xrn:firebolt:capability:discovery:purchased-content",
      "xrn:firebolt:capability:lifecycle:launch",
      "xrn:firebolt:capability:localization:country-code",
      "xrn:firebolt:capability:localization:language",
      "xrn:firebolt:capability:localization:locale",
      "xrn:firebolt:capability:metrics:general",
      "xrn:firebolt:capability:metrics:media",
      "xrn:firebolt:capability:network:status",
      "xrn:firebolt:capability:power:state",
      "xrn:firebolt:capability:privacy:advertising",
      "xrn:firebolt:capability:privacy:content",
      "xrn:firebolt:capability:profile:flags",
<<<<<<< HEAD
      "xrn:firebolt:capability:usergrant:pinchallenge",
      "xrn:firebolt:capability:usergrant:acknowledgechallenge",
      "xrn:firebolt:capability:input:keyboard"
=======
      "xrn:firebolt:capability:accessory:pair",
      "xrn:firebolt:capability:accessory:list",
      "xrn:firebolt:capability:remote:ble"
>>>>>>> 06d43a62
    ]
  },
  "lifecycle": {
    "appReadyTimeoutMs": 30000,
    "appFinishedTimeoutMs": 2000,
    "maxLoadedApps": 5,
    "minAvailableMemoryKb": 1024,
    "prioritized": []
  },
  "applications": {
    "distribution": {
      "library": "/etc/default-app-library.json",
      "catalog": ""
    },
    "defaults": {
      "xrn:firebolt:application-type:main": "",
      "xrn:firebolt:application-type:settings": ""
    }
  }
}<|MERGE_RESOLUTION|>--- conflicted
+++ resolved
@@ -78,15 +78,12 @@
       "xrn:firebolt:capability:privacy:advertising",
       "xrn:firebolt:capability:privacy:content",
       "xrn:firebolt:capability:profile:flags",
-<<<<<<< HEAD
       "xrn:firebolt:capability:usergrant:pinchallenge",
       "xrn:firebolt:capability:usergrant:acknowledgechallenge",
-      "xrn:firebolt:capability:input:keyboard"
-=======
+      "xrn:firebolt:capability:input:keyboard",
       "xrn:firebolt:capability:accessory:pair",
       "xrn:firebolt:capability:accessory:list",
       "xrn:firebolt:capability:remote:ble"
->>>>>>> 06d43a62
     ]
   },
   "lifecycle": {
