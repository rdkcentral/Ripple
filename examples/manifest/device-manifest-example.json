--- conflicted
+++ resolved
@@ -62,11 +62,7 @@
       "xrn:firebolt:capability:device:name",
       "xrn:firebolt:capability:device:sku",
       "xrn:firebolt:capability:device:uid",
-<<<<<<< HEAD
-      "xrn:firebolt:capability:wifi:scan",
-=======
       "xrn:firebolt:capability:protocol:wifi",
->>>>>>> fc040e6a
       "xrn:firebolt:capability:discovery:entity-info",
       "xrn:firebolt:capability:discovery:navigate-to",
       "xrn:firebolt:capability:discovery:policy",
