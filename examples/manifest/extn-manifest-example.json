--- conflicted
+++ resolved
@@ -61,15 +61,10 @@
         "window_manager",
         "browser",
         "permissions",
-<<<<<<< HEAD
-        "account_session"
+        "account_session",
+        "wifi"
     ],
     "rpc_aliases": {
         "device.model": ["custom.model"]
     }
-=======
-        "account_session",
-        "wifi"
-    ]
->>>>>>> e0b859c4
 }