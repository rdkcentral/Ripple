{
    "default_path": "/usr/lib/rust/",
    "default_extension": "so",
    "extns": [
        {
            "path": "libthunder",
            "symbols": [
                {
                    "id": "ripple:channel:device:thunder",
                    "uses": [
                        "config"
                    ],
                    "fulfills": [
                        "device_info",
                        "window_manager",
                        "browser"
                    ]
                }
            ]
        },
        {
            "path": "liblauncher",
            "symbols": [
                {
                    "id": "ripple:channel:launcher:internal",
                    "uses": [
                        "config",
                        "lifecycle_management",
                        "device_info",
                        "window_manager",
                        "browser"
                    ],
                    "fulfills": [
                        "launcher"
                    ]
                }
            ]
        },
        {
            "path": "libdistributor_general",
            "symbols": [
                {
                    "id": "ripple:channel:distributor:general",
                    "uses": [
                        "config"
                    ],
                    "fulfills": [
                        "permissions",
                        "account_session"
                    ]
                }
            ]
        }
    ],
    "required_contracts": [
        "rpc",
        "launcher",
<<<<<<< HEAD
        "config",
        "device:info",
        "device:windowmanager",
        "device:browser",
        "device:wifi"        
=======
        "lifecycle_management",
        "device_info",
        "window_manager",
        "browser",
        "permissions",
        "account_session"
>>>>>>> 5fb22173
    ]
}<|MERGE_RESOLUTION|>--- conflicted
+++ resolved
@@ -13,7 +13,8 @@
                     "fulfills": [
                         "device_info",
                         "window_manager",
-                        "browser"
+                        "browser",
+                        "wifi"
                     ]
                 }
             ]
@@ -55,19 +56,12 @@
     "required_contracts": [
         "rpc",
         "launcher",
-<<<<<<< HEAD
-        "config",
-        "device:info",
-        "device:windowmanager",
-        "device:browser",
-        "device:wifi"        
-=======
         "lifecycle_management",
         "device_info",
         "window_manager",
         "browser",
         "permissions",
-        "account_session"
->>>>>>> 5fb22173
+        "account_session",
+        "wifi"
     ]
 }