--- conflicted
+++ resolved
@@ -31,17 +31,12 @@
                         "network.device_events",
                         "internet.device_events",
                         "audio.device_events",
-<<<<<<< HEAD
                         "system_power_state.device_events",
                         "time_zone.device_events"
-                    ]
-=======
-                        "system_power_state.device_events"
                     ],
                     "config": {
                         "rdk_telemetry": "true"
                     }
->>>>>>> 1c00c85f
                 }
             ]
         },
