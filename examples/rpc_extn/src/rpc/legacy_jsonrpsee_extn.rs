--- conflicted
+++ resolved
@@ -50,13 +50,8 @@
 
 #[async_trait]
 impl LegacyServer for LegacyImpl {
-<<<<<<< HEAD
-    fn make(&self, ctx: CallContext) -> RpcResult<String> {
+    async fn make(&self, ctx: CallContext) -> RpcResult<String> {
         let client = self.client.clone();
-=======
-    async fn make(&self, ctx: CallContext) -> RpcResult<String> {
-        let mut client = self.client.clone();
->>>>>>> fe99090a
         let mut new_ctx = ctx;
         new_ctx.protocol = ApiProtocol::Extn;
 
