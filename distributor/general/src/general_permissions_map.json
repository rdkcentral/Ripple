--- conflicted
+++ resolved
@@ -29,13 +29,10 @@
         "xrn:firebolt:capability:device:info",
         "xrn:firebolt:capability:device:make",
         "xrn:firebolt:capability:device:model",
-<<<<<<< HEAD
         "xrn:firebolt:capability:accessibility:closedcaptions",
         "xrn:firebolt:capability:accessibility:closedcaptions[manage]",
         "xrn:firebolt:capability:accessibility:voiceguidance",
         "xrn:firebolt:capability:accessibility:voiceguidance[manage]"
-=======
         "xrn:firebolt:capability:usergrant:pinchallenge"
->>>>>>> 8a4743cb
     ]
 }