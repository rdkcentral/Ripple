--- conflicted
+++ resolved
@@ -9,11 +9,6 @@
         "xrn:firebolt:capability:device:info",
         "xrn:firebolt:capability:device:make",
         "xrn:firebolt:capability:device:model",
-<<<<<<< HEAD
-        "xrn:firebolt:capability:protocol:wifi",
-        "xrn:firebolt:capability:privacy:settings",
-        "xrn:firebolt:capability:privacy:settings[manage]"
-=======
         "xrn:firebolt:capability:accessibility:closedcaptions",
         "xrn:firebolt:capability:accessibility:closedcaptions[manage]",
         "xrn:firebolt:capability:accessibility:voiceguidance",
@@ -32,8 +27,9 @@
         "xrn:firebolt:capability:localization:time-zone[manage]",
         "xrn:firebolt:capability:localization:location",
         "xrn:firebolt:capability:localization:location[manage]",
-        "xrn:firebolt:capability:protocol:wifi"
->>>>>>> 79dc0a80
+        "xrn:firebolt:capability:protocol:wifi",
+        "xrn:firebolt:capability:privacy:settings",
+        "xrn:firebolt:capability:privacy:settings[manage]"
     ],
     "comcast_firebolt_reference" : [
         "xrn:firebolt:capability:input:keyboard",
@@ -49,10 +45,6 @@
         "xrn:firebolt:capability:device:make",
         "xrn:firebolt:capability:device:model",
         "xrn:firebolt:capability:usergrant:pinchallenge",
-<<<<<<< HEAD
-        "xrn:firebolt:capability:protocol:wifi",
-        "xrn:firebolt:capability:privacy:settings"
-=======
         "xrn:firebolt:capability:accessibility:closedcaptions",
         "xrn:firebolt:capability:accessibility:closedcaptions[manage]",
         "xrn:firebolt:capability:accessibility:voiceguidance",
@@ -71,7 +63,7 @@
         "xrn:firebolt:capability:localization:time-zone[manage]",
         "xrn:firebolt:capability:localization:location",
         "xrn:firebolt:capability:localization:location[manage]",
-        "xrn:firebolt:capability:protocol:wifi"
->>>>>>> 79dc0a80
+        "xrn:firebolt:capability:protocol:wifi",
+        "xrn:firebolt:capability:privacy:settings"
     ]
 }