{
    "refui" : [
        "xrn:firebolt:capability:input:keyboard[provide]",
        "xrn:firebolt:capability:usergrant:pinchallenge[provide]",
        "xrn:firebolt:capability:usergrant:acknowledgechallenge[provide]",
        "xrn:firebolt:capability:lifecycle:ready",
        "xrn:firebolt:capability:lifecycle:initialize",
        "xrn:firebolt:capability:lifecycle:state",
        "xrn:firebolt:capability:device:info",
        "xrn:firebolt:capability:device:make",
        "xrn:firebolt:capability:device:model",
        "xrn:firebolt:capability:protocol:wifi"
    ],
    "comcast_firebolt_reference" : [
        "xrn:firebolt:capability:input:keyboard",
        "xrn:firebolt:capability:device:info",
        "xrn:firebolt:capability:device:make",
        "xrn:firebolt:capability:device:model",
        "xrn:firebolt:capability:protocol:wifi"
    ],
    "test" : [
        "xrn:firebolt:capability:input:keyboard",
        "xrn:firebolt:capability:device:info",
        "xrn:firebolt:capability:device:make",
        "xrn:firebolt:capability:device:model",
<<<<<<< HEAD
        "xrn:firebolt:capability:usergrant:pinchallenge"
=======
        "xrn:firebolt:capability:protocol:wifi"
>>>>>>> 58d8bc4d
    ]
}<|MERGE_RESOLUTION|>--- conflicted
+++ resolved
@@ -23,10 +23,7 @@
         "xrn:firebolt:capability:device:info",
         "xrn:firebolt:capability:device:make",
         "xrn:firebolt:capability:device:model",
-<<<<<<< HEAD
-        "xrn:firebolt:capability:usergrant:pinchallenge"
-=======
+        "xrn:firebolt:capability:usergrant:pinchallenge",
         "xrn:firebolt:capability:protocol:wifi"
->>>>>>> 58d8bc4d
     ]
 }