# Copyright 2023 Comcast Cable Communications Management, LLC
#
# Licensed under the Apache License, Version 2.0 (the "License");
# you may not use this file except in compliance with the License.
# You may obtain a copy of the License at
#
# http://www.apache.org/licenses/LICENSE-2.0
#
# Unless required by applicable law or agreed to in writing, software
# distributed under the License is distributed on an "AS IS" BASIS,
# WITHOUT WARRANTIES OR CONDITIONS OF ANY KIND, either express or implied.
# See the License for the specific language governing permissions and
# limitations under the License.
#
# SPDX-License-Identifier: Apache-2.0
#


[package]
name = "thunder_ripple_sdk"
version = "0.8.0"
edition = "2021"
repository = "https://github.com/rdkcentral/Ripple"

# See more keys and their definitions at https://doc.rust-lang.org/cargo/reference/manifest.html

[features]
contract_tests = [
    "pact_consumer",
    "reqwest",
    "expectest",
<<<<<<< HEAD
    "pact-plugin-driver",
    "pact_models",
=======
>>>>>>> 488b0785
    "maplit",
    "test-log",
]

[dependencies]
ripple_sdk = { path = "../../core/sdk" }
jsonrpsee = { version = "0.9.0", features = ["macros", "ws-client"] }
serde = { version = "1.0", features = ["derive"] }
url = "2.2.2"
strum = "0.24"
strum_macros = "0.24"
pact_consumer = { version = "1.0.0", optional = true }
reqwest = { version = "0.11", optional = true }
expectest = { version = "0.12.0", optional = true }
maplit = { version = "1.0.2", optional = true }
test-log = { version = "0.2.11", optional = true }
csv = "=1.1.5"<|MERGE_RESOLUTION|>--- conflicted
+++ resolved
@@ -29,11 +29,6 @@
     "pact_consumer",
     "reqwest",
     "expectest",
-<<<<<<< HEAD
-    "pact-plugin-driver",
-    "pact_models",
-=======
->>>>>>> 488b0785
     "maplit",
     "test-log",
 ]
