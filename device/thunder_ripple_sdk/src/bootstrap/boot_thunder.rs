--- conflicted
+++ resolved
@@ -17,34 +17,18 @@
 
 use crate::{
     bootstrap::setup_thunder_processors::SetupThunderProcessor,
-    //client::plugin_manager::ThunderPluginBootParam,
-    client::thunder_client::ThunderClientBuilder,
-    thunder_state::{
-        ThunderBootstrapStateWithClient, ThunderBootstrapStateWithConfig, ThunderState,
-    },
+    client::plugin_manager::ThunderPluginBootParam, thunder_state::ThunderBootstrapStateWithClient,
 };
 use ripple_sdk::{
-<<<<<<< HEAD
-    api::config::Config,
-    extn::{
-        client::extn_client::ExtnClient,
-        extn_client_message::{ExtnMessage, ExtnResponse},
-    },
-=======
     api::manifest::device_manifest::DeviceManifest,
     extn::client::extn_client::ExtnClient,
->>>>>>> 7e90c322
     log::{debug, error, info, warn},
     serde_json,
-    utils::error::RippleError,
 };
-<<<<<<< HEAD
-=======
 
 use crate::client::thunder_client::ThunderClientBuilder;
 use crate::thunder_state::ThunderBootstrapStateWithConfig;
 use crate::thunder_state::ThunderState;
->>>>>>> 7e90c322
 use serde::Deserialize;
 
 const GATEWAY_DEFAULT: &str = "ws://127.0.0.1:9998/jsonrpc";
@@ -59,15 +43,11 @@
     String::from(GATEWAY_DEFAULT)
 }
 
-<<<<<<< HEAD
-pub async fn boot_thunder(ext_client: ExtnClient) -> Option<ThunderBootstrapStateWithClient> {
-=======
 pub async fn boot_thunder(
     ext_client: ExtnClient,
     _plugin_param: ThunderPluginBootParam,
     device_manifest: &DeviceManifest,
 ) -> Option<ThunderBootstrapStateWithClient> {
->>>>>>> 7e90c322
     info!("Booting thunder initiated");
     let mut status_check = true;
 
@@ -76,14 +56,8 @@
             status_check = s;
         }
     };
-<<<<<<< HEAD
     let state = {
         info!("Using thunder_async_client");
-        let mut extn_client = ext_client.clone();
-=======
-    let state = if ext_client.get_bool_config("use_with_thunder_async_client") {
-        info!("Using thunder_async_clinet");
->>>>>>> 7e90c322
         let mut gateway_url = match url::Url::parse(GATEWAY_DEFAULT) {
             Ok(url) => url,
             Err(e) => {
@@ -145,12 +119,6 @@
             error!("Unable to start_thunder_client");
             None
         }
-<<<<<<< HEAD
-=======
-    } else {
-        error!("Unable to connect to Thunder, error in ThunderGetConfigStep");
-        None
->>>>>>> 7e90c322
     };
 
     if let Some(s) = state.clone() {
