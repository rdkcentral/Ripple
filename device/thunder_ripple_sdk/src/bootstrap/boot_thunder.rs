--- conflicted
+++ resolved
@@ -57,12 +57,7 @@
         }
     };
     let state = if ext_client.get_bool_config("use_with_thunder_async_client") {
-<<<<<<< HEAD
         info!("Using thunder_async_clinet");
-=======
-        info!("Using thunder_async_client");
-        let mut extn_client = ext_client.clone();
->>>>>>> 6acb3b75
         let mut gateway_url = match url::Url::parse(GATEWAY_DEFAULT) {
             Ok(url) => url,
             Err(e) => {
@@ -131,16 +126,6 @@
         } else {
             None
         }
-<<<<<<< HEAD
-=======
-    } else if let Ok(state) = ThunderGetConfigStep::setup(ext_client, plugin_param).await {
-        if let Ok(state) = ThunderPoolStep::setup(state, status_check).await {
-            Some(state)
-        } else {
-            error!("Unable to connect to Thunder, error in ThunderPoolStep");
-            None
-        }
->>>>>>> 6acb3b75
     } else {
         error!("Unable to connect to Thunder, error in ThunderGetConfigStep");
         None
