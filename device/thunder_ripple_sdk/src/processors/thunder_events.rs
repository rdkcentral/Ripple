--- conflicted
+++ resolved
@@ -140,13 +140,8 @@
                 listen,
                 id.clone(),
                 SystemPowerStateChangeEventHandler::provide(id, callback_type),
-<<<<<<< HEAD
             )),
-            DeviceEvent::VoiceGuidanceChanged => Some(state.handle_listener(
-=======
-            ),
-            DeviceEvent::VoiceGuidanceEnabledChanged => state.handle_listener(
->>>>>>> 00fc2c80
+            DeviceEvent::VoiceGuidanceEnabledChanged => Some(state.handle_listener(
                 listen,
                 id.clone(),
                 VoiceGuidanceEnabledChangedEventHandler::provide(id, callback_type),
