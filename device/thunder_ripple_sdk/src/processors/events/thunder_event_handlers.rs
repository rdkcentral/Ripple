--- conflicted
+++ resolved
@@ -17,16 +17,16 @@
 
 use std::collections::HashMap;
 
-<<<<<<< HEAD
 use ripple_sdk::api::{
+    apps::{AppEvent, AppEventRequest},
     context::RippleContextUpdateRequest,
-    device::{device_events::INTERNET_CHANGED_EVENT, device_request::InternetConnectionStatus},
-=======
-use ripple_sdk::api::device::{
-    device_accessibility_data::VoiceGuidanceSettings,
-    device_events::VOICE_GUIDANCE_SETTINGS_CHANGED, device_request::VoiceGuidanceState,
->>>>>>> 00fc2c80
+    device::{
+        device_accessibility_data::VoiceGuidanceSettings,
+        device_events::{INTERNET_CHANGED_EVENT, VOICE_GUIDANCE_SETTINGS_CHANGED},
+        device_request::{InternetConnectionStatus, VoiceGuidanceState},
+    },
 };
+use ripple_sdk::serde_json;
 
 use crate::{
     client::thunder_plugin::ThunderPlugin,
@@ -474,11 +474,7 @@
                         );
                     }
                 });
-                ThunderEventHandler::callback_device_event(
-                    state.clone(),
-                    Self::get_mapped_event(),
-                    v,
-                )
+                ThunderEventHandler::callback_device_event(state, Self::get_mapped_event(), v)
             }
         }
     }
@@ -520,9 +516,9 @@
         r: Self::EVENT,
         callback_type: DeviceEventCallback,
     ) -> Result<ExtnEvent, RippleError> {
-        let result = serde_json::to_value(r.clone()).unwrap();
+        let result = serde_json::to_value(r).unwrap();
         match callback_type {
-            DeviceEventCallback::FireboltAppEvent => {
+            DeviceEventCallback::FireboltAppEvent(_) => {
                 Ok(ExtnEvent::AppEvent(AppEventRequest::Emit(AppEvent {
                     event_name: Self::get_mapped_event(),
                     context: None,
@@ -530,7 +526,7 @@
                     app_id: None,
                 })))
             }
-            DeviceEventCallback::ExtnEvent => Ok(ExtnEvent::VoiceGuidanceState(r)),
+            DeviceEventCallback::ExtnEvent => Ok(ExtnEvent::Value(result)),
         }
     }
 }
