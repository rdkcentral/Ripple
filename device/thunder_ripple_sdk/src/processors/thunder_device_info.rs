// Copyright 2023 Comcast Cable Communications Management, LLC
//
// Licensed under the Apache License, Version 2.0 (the "License");
// you may not use this file except in compliance with the License.
// You may obtain a copy of the License at
//
// http://www.apache.org/licenses/LICENSE-2.0
//
// Unless required by applicable law or agreed to in writing, software
// distributed under the License is distributed on an "AS IS" BASIS,
// WITHOUT WARRANTIES OR CONDITIONS OF ANY KIND, either express or implied.
// See the License for the specific language governing permissions and
// limitations under the License.
//
// SPDX-License-Identifier: Apache-2.0
//

use std::{
    collections::HashMap,
    sync::{Arc, RwLock},
    time::Duration,
};

use crate::{
    client::{thunder_client::ThunderClient, thunder_plugin::ThunderPlugin},
    ripple_sdk::{
        api::device::{device_info_request::DeviceCapabilities, device_request::AudioProfile},
        chrono::NaiveDateTime,
        extn::client::extn_client::ExtnClient,
        tokio::sync::mpsc,
    },
    thunder_state::ThunderState,
};
use crate::{
    ripple_sdk::{
        api::{
            device::{
                device_info_request::{DeviceInfoRequest, DeviceResponse},
                device_operator::{DeviceCallRequest, DeviceChannelParams, DeviceOperator},
                device_request::{
                    HDCPStatus, HdcpProfile, HdrProfile, NetworkResponse, NetworkState,
                    NetworkType, Resolution,
                },
            },
            firebolt::fb_openrpc::FireboltSemanticVersion,
        },
        async_trait::async_trait,
        extn::{
            client::extn_processor::{
                DefaultExtnStreamer, ExtnRequestProcessor, ExtnStreamProcessor, ExtnStreamer,
            },
            extn_client_message::{ExtnMessage, ExtnPayload, ExtnPayloadProvider, ExtnResponse},
        },
        log::{error, info},
        serde_json::{self},
        tokio,
        utils::error::RippleError,
    },
    utils::get_audio_profile_from_value,
};
use regex::{Match, Regex};
use ripple_sdk::{
    api::{
        config::Config,
        context::RippleContextUpdateRequest,
        device::{
            device_info_request::{FirmwareInfo, PlatformBuildInfo},
            device_request::{InternetConnectionStatus, PowerState},
        },
        device::{
            device_info_request::{
                DEVICE_INFO_AUTHORIZED, DEVICE_MAKE_MODEL_AUTHORIZED, DEVICE_SKU_AUTHORIZED,
            },
            device_request::TimeZone,
        },
        manifest::device_manifest::DefaultValues,
    },
    log::trace,
    serde_json::{Map, Value},
    tokio::join,
};
use serde::{Deserialize, Deserializer, Serialize};
use serde_json::json;

#[derive(Debug, Serialize, Deserialize, Clone)]
pub struct ThunderHDCPStatus {
    #[serde(rename = "HDCPStatus")]
    pub hdcp_status: HDCPStatus,
    pub success: bool,
}

pub mod hdr_flags {
    pub const HDRSTANDARD_NONE: u32 = 0x00;
    pub const HDRSTANDARD_HDR10: u32 = 0x01;
    pub const HDRSTANDARD_HLG: u32 = 0x02;
    pub const HDRSTANDARD_DOLBY_VISION: u32 = 0x04;
    pub const HDRSTANDARD_TECHNICOLOR_PRIME: u32 = 0x08;
}

#[derive(Debug, Serialize, Deserialize, Clone)]
#[serde(rename_all = "UPPERCASE")]
enum ThunderInterfaceType {
    Wifi,
    Ethernet,
    None,
}

impl ThunderInterfaceType {
    fn to_network_type(&self) -> NetworkType {
        match self {
            Self::Wifi => NetworkType::Wifi,
            Self::Ethernet => NetworkType::Ethernet,
            Self::None => NetworkType::Hybrid,
        }
    }
}

#[derive(Debug, Serialize, Deserialize)]
#[serde(rename_all = "camelCase")]
struct ThunderInterfaceStatus {
    interface: ThunderInterfaceType,
    mac_address: String,
    enabled: bool,
    connected: bool,
}

#[derive(Debug, Serialize, Deserialize)]
#[serde(rename_all = "camelCase")]
struct ThunderGetInterfacesResponse {
    interfaces: Vec<ThunderInterfaceStatus>,
}

#[derive(Debug, Serialize, Deserialize, Clone)]
#[serde(rename_all = "camelCase")]
pub struct SystemVersion {
    pub stb_version: String,
    pub receiver_version: String,
    pub stb_timestamp: String,
    pub success: bool,
}

#[derive(Debug, Clone, Default)]
pub struct CachedDeviceInfo {
    mac_address: Option<String>,
    serial_number: Option<String>,
    model: Option<String>,
    make: Option<String>,
    hdcp_support: Option<HashMap<HdcpProfile, bool>>,
    hdcp_status: Option<HDCPStatus>,
    hdr_profile: Option<HashMap<HdrProfile, bool>>,
    version: Option<FireboltSemanticVersion>,
}

#[derive(Debug, Clone)]
pub struct CachedState {
    state: ThunderState,
    cached: Arc<RwLock<CachedDeviceInfo>>,
}

impl CachedState {
    pub fn new(state: ThunderState) -> Self {
        Self {
            state,
            cached: Arc::new(RwLock::new(CachedDeviceInfo::default())),
        }
    }

    fn get_client(&self) -> ExtnClient {
        self.state.get_client()
    }

    fn get_thunder_client(&self) -> ThunderClient {
        self.state.get_thunder_client()
    }

    fn get_hdcp_support(&self) -> Option<HashMap<HdcpProfile, bool>> {
        self.cached.read().unwrap().hdcp_support.clone()
    }

    fn update_hdcp_support(&self, value: HashMap<HdcpProfile, bool>) {
        let mut hdcp = self.cached.write().unwrap();
        let _ = hdcp.hdcp_support.insert(value);
    }

    fn get_hdcp_status(&self) -> Option<HDCPStatus> {
        self.cached.read().unwrap().hdcp_status.clone()
    }

    fn update_hdcp_status(&self, value: HDCPStatus) {
        let mut hdcp = self.cached.write().unwrap();
        let _ = hdcp.hdcp_status.insert(value);
    }

    fn get_hdr(&self) -> Option<HashMap<HdrProfile, bool>> {
        self.cached.read().unwrap().hdr_profile.clone()
    }

    fn update_hdr_support(&self, value: HashMap<HdrProfile, bool>) {
        let mut hdr = self.cached.write().unwrap();
        let _ = hdr.hdr_profile.insert(value);
    }

    fn get_mac_address(&self) -> Option<String> {
        self.cached.read().unwrap().mac_address.clone()
    }

    fn get_serial_number(&self) -> Option<String> {
        self.cached.read().unwrap().serial_number.clone()
    }

    fn update_serial_number(&self, serial_number: String) {
        let mut cached = self.cached.write().unwrap();
        let _ = cached.serial_number.insert(serial_number);
    }

    fn update_mac_address(&self, mac: String) {
        let mut cached = self.cached.write().unwrap();
        let _ = cached.mac_address.insert(mac);
    }

    fn get_model(&self) -> Option<String> {
        self.cached.read().unwrap().model.clone()
    }

    fn update_model(&self, model: String) {
        let mut cached = self.cached.write().unwrap();
        let _ = cached.model.insert(model);
    }

    fn get_make(&self) -> Option<String> {
        self.cached.read().unwrap().make.clone()
    }

    fn update_make(&self, make: String) {
        let mut cached = self.cached.write().unwrap();
        let _ = cached.make.insert(make);
    }

    fn get_version(&self) -> Option<FireboltSemanticVersion> {
        self.cached.read().unwrap().version.clone()
    }

    fn update_version(&self, version: FireboltSemanticVersion) {
        let mut cached = self.cached.write().unwrap();
        let _ = cached.version.insert(version);
    }
}

pub struct ThunderNetworkService;

impl ThunderNetworkService {
    async fn get_interfaces(state: CachedState) -> ThunderGetInterfacesResponse {
        let response = state
            .get_thunder_client()
            .call(DeviceCallRequest {
                method: ThunderPlugin::Network.method("getInterfaces"),
                params: None,
            })
            .await;
        info!("{}", response.message);
        serde_json::from_str(&response.message.to_string()).unwrap()

        // let get_interfaces = Network.method("getInterfaces");
        // let get_internet_response = client
        //     .clone()
        //     .call_thunder(&get_interfaces, None, Some(span.clone()))
        //     .await;
        // serde_json::from_value(get_internet_response.message).unwrap()
    }

    async fn get_connected_interface(state: CachedState) -> ThunderInterfaceType {
        let get_internet_response = Self::get_interfaces(state).await;
        let mut thunder_interface_type = ThunderInterfaceType::None;
        for i in get_internet_response.interfaces {
            if i.connected {
                thunder_interface_type = i.interface;
                break;
            }
        }
        thunder_interface_type
    }

    async fn has_internet(state: &CachedState) -> bool {
        let response = state
            .get_thunder_client()
            .call(DeviceCallRequest {
                method: ThunderPlugin::Network.method("isConnectedToInternet"),
                params: None,
            })
            .await;
        info!("{}", response.message);
        if let Some(ip) = response.message["connectedToInternet"].as_bool() {
            return ip;
        };
        false
    }
}
#[derive(Debug, Serialize, Deserialize, Clone)]
pub struct ThunderTimezoneResponse {
    #[serde(rename = "timeZone")]
    pub time_zone: String,
}

#[derive(Debug)]
pub struct ThunderDeviceInfoRequestProcessor {
    state: CachedState,
    streamer: DefaultExtnStreamer,
}

#[derive(Debug, Serialize, Deserialize, Clone)]
pub struct ThunderAvailableTimezonesResponse {
    pub zoneinfo: HashMap<String, HashMap<String, String>>,
}

#[derive(Debug, Default, Clone)]
pub struct ThunderAllTimezonesResponse {
    pub timezones: HashMap<String, String>,
}

impl ThunderAllTimezonesResponse {
    fn recurse_timezones(
        timezones: &mut HashMap<String, String>,
        prefix: String,
        source: &Map<String, Value>,
        filter: Vec<&str>,
    ) {
        for (key, value) in source {
            if filter.is_empty() || filter.contains(&key.as_str()) {
                let new_prefix = if !prefix.is_empty() {
                    format!("{}/{}", prefix, key)
                } else {
                    key.clone()
                };
                match value {
                    Value::String(s) => {
                        timezones.insert(new_prefix.clone(), s.clone());
                    }
                    Value::Object(map) => {
                        Self::recurse_timezones(timezones, new_prefix, map, Vec::new())
                    }
                    _ => {}
                }
            }
        }
    }

    fn as_array(&self) -> Vec<String> {
        self.timezones.keys().cloned().collect()
    }

    fn get_offset(&self, key: &str) -> i64 {
        if let Some(tz) = self.timezones.get(key) {
            if let Some(utc_tz) = self.timezones.get("Etc/UTC").cloned() {
                if let Ok(ntz) = NaiveDateTime::parse_from_str(tz, "%a %b %d %H:%M:%S %Y %Z") {
                    if let Ok(nutz) =
                        NaiveDateTime::parse_from_str(&utc_tz, "%a %b %d %H:%M:%S %Y %Z")
                    {
                        let delta = (ntz - nutz).num_seconds();
                        return round_to_nearest_quarter_hour(delta);
                    }
                }
            }
        }
        0
    }
}
impl<'de> Deserialize<'de> for ThunderAllTimezonesResponse {
    fn deserialize<D>(deserializer: D) -> Result<ThunderAllTimezonesResponse, D::Error>
    where
        D: Deserializer<'de>,
    {
        let tz_value: Map<String, Value> = Map::deserialize(deserializer)?;
        let mut timezones = HashMap::new();
        if let Some(Value::Object(zones)) = tz_value.get("zoneinfo") {
            Self::recurse_timezones(
                &mut timezones,
                String::from(""),
                zones,
                vec![
                    "Etc",
                    "Utc",
                    "America",
                    "Australia",
                    "Africa",
                    "Europe",
                    "Pacific",
                ],
            );
        }
        Ok(ThunderAllTimezonesResponse { timezones })
    }
}

impl ThunderAvailableTimezonesResponse {
    pub fn as_array(&self) -> Vec<String> {
        let mut timezones = Vec::default();
        for (area, locations) in &self.zoneinfo {
            let mut found_location = false;
            for location in locations.keys() {
                timezones.push(format!("{}/{}", area, location));
                found_location = true;
            }
            if !found_location {
                // If there weren't any specific locations within the area, just add the area itself as a timezone.
                timezones.push(area.to_string());
            }
        }
        timezones
    }
}

impl ThunderDeviceInfoRequestProcessor {
    pub fn new(state: ThunderState) -> ThunderDeviceInfoRequestProcessor {
        ThunderDeviceInfoRequestProcessor {
            state: CachedState::new(state),
            streamer: DefaultExtnStreamer::new(),
        }
    }

    async fn get_mac_address(state: &CachedState) -> String {
        let response: String;
        match state.get_mac_address() {
            Some(value) => response = value,
            None => {
                let resp = state
                    .get_thunder_client()
                    .call(DeviceCallRequest {
                        method: ThunderPlugin::System.method("getDeviceInfo"),
                        params: Some(DeviceChannelParams::Json(String::from(
                            "{\"params\": [\"estb_mac\"]}",
                        ))),
                    })
                    .await;
                info!("{}", resp.message);

                let mac_value_option = resp.message["estb_mac"].as_str();
                if let Some(value) = mac_value_option {
                    response = value.to_string();
                    state.update_mac_address(response.clone())
                } else {
                    response = "".to_string();
                }
            }
        }
        response
    }

    async fn mac_address(state: CachedState, req: ExtnMessage) -> bool {
        let response: String = Self::get_mac_address(&state).await;
        Self::respond(state.get_client(), req, ExtnResponse::String(response))
            .await
            .is_ok()
    }

    async fn get_serial_number(state: &CachedState) -> String {
        let response: String;
        match state.get_serial_number() {
            Some(value) => response = value,
            None => {
                let resp = state
                    .get_thunder_client()
                    .call(DeviceCallRequest {
                        method: ThunderPlugin::System.method("getSerialNumber"),
                        params: None,
                    })
                    .await;
                info!("{}", resp.message);

                let serial_number_option = resp.message["serialNumber"].as_str();
                if serial_number_option.is_none() {
                    response = "".to_string();
                } else {
                    response = serial_number_option.unwrap().to_string();
                    state.update_serial_number(response.clone())
                }
            }
        }
        response
    }

    async fn serial_number(state: CachedState, req: ExtnMessage) -> bool {
        let response: String = Self::get_serial_number(&state).await;

        Self::respond(state.get_client(), req, ExtnResponse::String(response))
            .await
            .is_ok()
    }

    async fn get_model(state: &CachedState) -> String {
        let response: String;
        match state.get_model() {
            Some(value) => response = value,
            None => {
                let resp = state
                    .get_thunder_client()
                    .call(DeviceCallRequest {
                        method: ThunderPlugin::System.method("getSystemVersions"),
                        params: None,
                    })
                    .await;
                info!("{}", resp.message);

                let full_firmware_version =
                    String::from(resp.message["stbVersion"].as_str().unwrap());
                let split_string: Vec<&str> = full_firmware_version.split('_').collect();
                response = String::from(split_string[0]);
                state.update_model(response.clone());
            }
        }
        response
    }

    async fn model(state: CachedState, req: ExtnMessage) -> bool {
        let response = Self::get_model(&state).await;
        Self::respond(state.get_client(), req, ExtnResponse::String(response))
            .await
            .is_ok()
    }

    async fn get_internet_connection_status(
        state: &CachedState,
    ) -> Option<InternetConnectionStatus> {
        let dev_response = state
            .get_thunder_client()
            .call(DeviceCallRequest {
                method: ThunderPlugin::Network.method("getInternetConnectionState"),
                params: None,
            })
            .await;
        let value = dev_response.message.get("state").cloned();
        value.as_ref()?;
        if let Ok(internet_status) = serde_json::from_value::<u32>(value.unwrap()) {
            match internet_status {
                0 => Some(InternetConnectionStatus::NoInternet),
                1 => Some(InternetConnectionStatus::LimitedInternet),
                2 => Some(InternetConnectionStatus::CaptivePortal),
                3 => Some(InternetConnectionStatus::FullyConnected),
                _ => None,
            }
        } else {
            None
        }
    }
    async fn get_make(state: &CachedState) -> String {
        let response: String;
        match state.get_make() {
            Some(value) => response = value,
            None => {
                let resp = state
                    .get_thunder_client()
                    .call(DeviceCallRequest {
                        method: ThunderPlugin::System.method("getDeviceInfo"),
                        params: None,
                    })
                    .await;
                info!("{}", resp.message);
                if let Some(make) = resp.message["make"].as_str() {
                    response = make.into();
                    state.update_make(response.clone());
                } else {
                    response = "".into();
                }
            }
        }
        response
    }

    async fn start_internet_monitoring_changes(state: CachedState, request: ExtnMessage) -> bool {
        // Self::start_internet_monitoring(&state).await
        let response = state
            .get_thunder_client()
            .call(DeviceCallRequest {
                method: ThunderPlugin::Network.method("startConnectivityMonitoring"),
                params: Some(DeviceChannelParams::Json(
                    /* This interval is in seconds. Arrived at this magical number 180 secs
                     * after discussing with NetworkPlugin developer.
                     */
                    json!({"interval": 180}).to_string(),
                )),
            })
            .await;
        if response.message.get("success").is_none()
            || response.message["success"].as_bool().unwrap_or_default()
        {
            return Self::respond(state.get_client(), request, ExtnResponse::None(()))
                .await
                .is_ok();
        }
        Self::handle_error(state.get_client(), request, RippleError::ProcessorError).await
    }
    async fn internet_connection_status(state: CachedState, req: ExtnMessage) -> bool {
        if let Some(response) = Self::get_internet_connection_status(&state).await {
            trace!(
                "Successfully got internetConnection status from thunder: {:?}",
                response
            );
            let event = RippleContextUpdateRequest::InternetStatus(response.clone());
            let _send_event_result = state.get_client().request_transient(event);
            trace!(
                "Result of sending ripple context event: {:?}",
                _send_event_result
            );
            Self::respond(
                state.get_client(),
                req,
                if let ExtnPayload::Response(resp) =
                    DeviceResponse::InternetConnectionStatus(response).get_extn_payload()
                {
                    resp
                } else {
                    ExtnResponse::Error(RippleError::ProcessorError)
                },
            )
            .await
            .is_ok()
        } else {
            error!("Unable to get internet connection status from thunder");
            Self::handle_error(state.get_client(), req, RippleError::ProcessorError).await
        }
    }
    async fn make(state: CachedState, req: ExtnMessage) -> bool {
        let response: String = Self::get_make(&state).await;

        Self::respond(
            state.get_client(),
            req,
            ExtnResponse::String(response.to_string()),
        )
        .await
        .is_ok()
    }

    async fn get_audio(state: &CachedState) -> HashMap<AudioProfile, bool> {
        let response = state
            .get_thunder_client()
            .call(DeviceCallRequest {
                method: ThunderPlugin::DisplaySettings.method("getAudioFormat"),
                params: None,
            })
            .await;
        info!("{}", response.message);
        if response.message.get("success").is_none()
            || !response.message["success"].as_bool().unwrap_or_default()
        {
            error!("{}", response.message);
            return HashMap::new();
        }

        get_audio_profile_from_value(response.message)
    }

    async fn audio(state: CachedState, req: ExtnMessage) -> bool {
        let hm = Self::get_audio(&state).await;
        Self::respond(
            state.get_client(),
            req,
            if let ExtnPayload::Response(r) =
                DeviceResponse::AudioProfileResponse(hm.clone()).get_extn_payload()
            {
                r
            } else {
                ExtnResponse::Error(RippleError::ProcessorError)
            },
        )
        .await
        .is_ok()
    }

    pub async fn get_hdcp_support(state: ThunderState) -> HashMap<HdcpProfile, bool> {
        let response = state
            .get_thunder_client()
            .call(DeviceCallRequest {
                method: ThunderPlugin::Hdcp.method("getSettopHDCPSupport"),
                params: None,
            })
            .await;
        info!("{}", response.message);
        let hdcp_version = response.message["supportedHDCPVersion"].to_string();
        let is_hdcp_supported: bool = response.message["isHDCPSupported"]
            .to_string()
            .parse()
            .unwrap();
        let mut hdcp_response = HashMap::new();
        if hdcp_version.contains("1.4") {
            hdcp_response.insert(HdcpProfile::Hdcp1_4, is_hdcp_supported);
        }
        if hdcp_version.contains("2.2") {
            hdcp_response.insert(HdcpProfile::Hdcp2_2, is_hdcp_supported);
        }
        hdcp_response
    }

    async fn get_cached_hdcp_support(state: CachedState) -> HashMap<HdcpProfile, bool> {
        if let Some(v) = state.get_hdcp_support() {
            v
        } else {
            let v = Self::get_hdcp_support(state.clone().state).await;
            state.update_hdcp_support(v.clone());
            v
        }
    }

    async fn hdcp_support(state: CachedState, req: ExtnMessage) -> bool {
        let hdcp_response = Self::get_cached_hdcp_support(state.clone()).await;
        Self::respond(
            state.get_client(),
            req,
            if let ExtnPayload::Response(r) =
                DeviceResponse::HdcpSupportResponse(hdcp_response.clone()).get_extn_payload()
            {
                r
            } else {
                ExtnResponse::Error(RippleError::ProcessorError)
            },
        )
        .await
        .is_ok()
    }

    async fn get_hdcp_status(state: &CachedState) -> HDCPStatus {
        let response: HDCPStatus;
        match state.get_hdcp_status() {
            Some(status) => response = status,
            None => {
                let resp = state
                    .get_thunder_client()
                    .call(DeviceCallRequest {
                        method: ThunderPlugin::Hdcp.method("getHDCPStatus"),
                        params: None,
                    })
                    .await;
                info!("{}", resp.message);
                let thdcp: ThunderHDCPStatus = serde_json::from_value(resp.message).unwrap();
                response = thdcp.hdcp_status;
                state.update_hdcp_status(response.clone());
            }
        }
        response
    }

    async fn hdcp_status(state: CachedState, req: ExtnMessage) -> bool {
        let response = Self::get_hdcp_status(&state).await;

        Self::respond(
            state.get_client(),
            req,
            if let ExtnPayload::Response(r) =
                DeviceResponse::HdcpStatusResponse(response).get_extn_payload()
            {
                r
            } else {
                ExtnResponse::Error(RippleError::ProcessorError)
            },
        )
        .await
        .is_ok()
    }

    async fn get_cached_hdr(state: &CachedState) -> HashMap<HdrProfile, bool> {
        if let Some(v) = state.get_hdr() {
            v
        } else {
            let v = Self::get_hdr(state.clone().state).await;
            state.update_hdr_support(v.clone());
            v
        }
    }

    pub async fn get_hdr(state: ThunderState) -> HashMap<HdrProfile, bool> {
        let response = state
            .get_thunder_client()
            .call(DeviceCallRequest {
                method: ThunderPlugin::DisplaySettings.method("getTVHDRCapabilities"),
                params: None,
            })
            .await;
        info!("{}", response.message);
        let supported_cap: u32 = response.message["capabilities"]
            .to_string()
            .parse()
            .unwrap_or(0);
        let mut hm = HashMap::new();
        hm.insert(
            HdrProfile::Hdr10,
            0 != (supported_cap & hdr_flags::HDRSTANDARD_HDR10),
        );
        hm.insert(
            HdrProfile::Hlg,
            0 != (supported_cap & hdr_flags::HDRSTANDARD_HLG),
        );
        hm.insert(
            HdrProfile::DolbyVision,
            0 != (supported_cap & hdr_flags::HDRSTANDARD_DOLBY_VISION),
        );
        hm.insert(
            HdrProfile::Technicolor,
            0 != (supported_cap & hdr_flags::HDRSTANDARD_TECHNICOLOR_PRIME),
        );
        hm
    }

    async fn hdr(state: CachedState, req: ExtnMessage) -> bool {
        let hm = Self::get_cached_hdr(&state).await;
        Self::respond(
            state.get_client(),
            req,
            if let ExtnPayload::Response(r) =
                DeviceResponse::HdrResponse(hm.clone()).get_extn_payload()
            {
                r
            } else {
                ExtnResponse::Error(RippleError::ProcessorError)
            },
        )
        .await
        .is_ok()
    }

    async fn get_screen_resolution(state: &CachedState) -> Vec<i32> {
        let response = state
            .get_thunder_client()
            .call(DeviceCallRequest {
                method: ThunderPlugin::DisplaySettings.method("getCurrentResolution"),
                params: None,
            })
            .await;
        info!("{}", response.message);

        if response.message.get("success").is_none()
            || !response.message["success"].as_bool().unwrap_or_default()
        {
            error!("{}", response.message);
            return Vec::new();
        }
        info!("{}", response.message);
        let resol = response.message["resolution"].as_str().unwrap_or_default();
        get_dimension_from_resolution(resol)
    }

    async fn screen_resolution(state: CachedState, req: ExtnMessage) -> bool {
        let ans = Self::get_screen_resolution(&state).await;

        Self::respond(
            state.get_client(),
            req,
            if let ExtnPayload::Response(r) =
                DeviceResponse::ScreenResolutionResponse(ans).get_extn_payload()
            {
                r
            } else {
                ExtnResponse::Error(RippleError::ProcessorError)
            },
        )
        .await
        .is_ok()
    }

    async fn get_current_resolution(state: &CachedState) -> Result<Vec<i32>, ()> {
        let response = state
            .get_thunder_client()
            .call(DeviceCallRequest {
                method: ThunderPlugin::DisplaySettings.method("getCurrentResolution"),
                params: None,
            })
            .await;
        if response.message.get("success").is_none()
            || !response.message["success"].as_bool().unwrap_or_default()
        {
            error!("{}", response.message);
            return Err(());
        }
        info!("{}", response.message);
        let resol = response.message["resolution"].as_str().unwrap_or_default();
        Ok(get_dimension_from_resolution(resol))
    }

    async fn get_default_resolution(state: &CachedState) -> Result<Vec<i32>, ()> {
        let response = state
            .get_thunder_client()
            .call(DeviceCallRequest {
                method: ThunderPlugin::DisplaySettings.method("getDefaultResolution"),
                params: None,
            })
            .await;
        if response.message.get("success").is_none()
            || !response.message["success"].as_bool().unwrap_or_default()
        {
            error!("{}", response.message);
            return Err(());
        }
        info!("{}", response.message);
        let resol = response.message["defaultResolution"].as_str().unwrap();
        Ok(get_dimension_from_resolution(resol))
    }

    async fn get_video_resolution(state: &CachedState) -> Vec<i32> {
        if let Ok(resolution) = Self::get_current_resolution(state).await {
            return resolution;
        }
        if let Ok(resolution) = Self::get_default_resolution(state).await {
            return resolution;
        }
        if let Ok(response) = state.get_client().request(Config::DefaultValues).await {
            if let Some(ExtnResponse::Value(value)) = response.payload.extract() {
                if let Ok(default_values) = serde_json::from_value::<DefaultValues>(value) {
                    return default_values.video_dimensions;
                }
            }
        }
        vec![]
    }

    async fn video_resolution(state: CachedState, req: ExtnMessage) -> bool {
        let ans = Self::get_video_resolution(&state).await;

        Self::respond(
            state.get_client(),
            req,
            if let ExtnPayload::Response(r) =
                DeviceResponse::VideoResolutionResponse(ans).get_extn_payload()
            {
                r
            } else {
                ExtnResponse::Error(RippleError::ProcessorError)
            },
        )
        .await
        .is_ok()
    }

    async fn get_network(state: &CachedState) -> NetworkResponse {
        let interface_response =
            ThunderNetworkService::get_connected_interface(state.clone()).await;
        NetworkResponse {
            _type: interface_response.to_network_type(),
            state: match interface_response {
                ThunderInterfaceType::Ethernet | ThunderInterfaceType::Wifi => {
                    NetworkState::Connected
                }
                ThunderInterfaceType::None => NetworkState::Disconnected,
            },
        }
    }

    async fn network(state: CachedState, req: ExtnMessage) -> bool {
        let network_status = Self::get_network(&state).await;
        Self::respond(
            state.get_client(),
            req,
            ExtnResponse::NetworkResponse(network_status.clone()),
        )
        .await
        .is_ok()
    }

    async fn on_internet_connected(state: CachedState, req: ExtnMessage, timeout: u64) -> bool {
        if tokio::time::timeout(
            Duration::from_millis(timeout),
            Self::respond(state.get_client(), req.clone(), {
                let value = ThunderNetworkService::has_internet(&state).await;

                if let ExtnPayload::Response(r) =
                    DeviceResponse::InternetConnectionStatus(match value {
                        true => InternetConnectionStatus::FullyConnected,
                        false => InternetConnectionStatus::NoInternet,
                    })
                    .get_extn_payload()
                {
                    r
                } else {
                    ExtnResponse::Error(RippleError::ProcessorError)
                }
            }),
        )
        .await
        .is_err()
        {
            Self::handle_error(state.get_client(), req, RippleError::ProcessorError).await
        } else {
            true
        }
    }

<<<<<<< HEAD
    async fn get_version(state: &CachedState) -> FireboltSemanticVersion {
        let response: FireboltSemanticVersion;
=======
    async fn get_os_info(state: &CachedState) -> FirmwareInfo {
        let version: FireboltSemanticVersion;
        // TODO: refactor this to use return syntax and not use response variable across branches
>>>>>>> 7ac5fc1f
        match state.get_version() {
            Some(v) => version = v,
            None => {
                let resp = state
                    .get_thunder_client()
                    .call(DeviceCallRequest {
                        method: ThunderPlugin::System.method("getSystemVersions"),
                        params: None,
                    })
                    .await;
                info!("{}", resp.message);
<<<<<<< HEAD
                if let Ok(tsv) = serde_json::from_value::<SystemVersion>(resp.message) {
                    let tsv_split = tsv.receiver_version.split('.');
                    let tsv_vec: Vec<&str> = tsv_split.collect();

                    if tsv_vec.len() >= 3 {
                        let major: String =
                            tsv_vec[0].chars().filter(|c| c.is_ascii_digit()).collect();
                        let minor: String =
                            tsv_vec[1].chars().filter(|c| c.is_ascii_digit()).collect();
                        let patch: String =
                            tsv_vec[2].chars().filter(|c| c.is_ascii_digit()).collect();

                        response = FireboltSemanticVersion {
                            major: major.parse::<u32>().unwrap(),
                            minor: minor.parse::<u32>().unwrap(),
                            patch: patch.parse::<u32>().unwrap(),
                            readable: tsv.stb_version,
                        };
                        state.update_version(response.clone());
                    } else {
                        response = FireboltSemanticVersion {
                            readable: tsv.stb_version,
                            ..FireboltSemanticVersion::default()
                        };
                        state.update_version(response.clone())
                    }
                } else {
                    response = FireboltSemanticVersion::default()
=======
                let tsv: SystemVersion = serde_json::from_value(resp.message).unwrap();
                let tsv_split = tsv.receiver_version.split('.');
                let tsv_vec: Vec<&str> = tsv_split.collect();

                if tsv_vec.len() >= 3 {
                    let major: String = tsv_vec[0].chars().filter(|c| c.is_ascii_digit()).collect();
                    let minor: String = tsv_vec[1].chars().filter(|c| c.is_ascii_digit()).collect();
                    let patch: String = tsv_vec[2].chars().filter(|c| c.is_ascii_digit()).collect();

                    version = FireboltSemanticVersion {
                        major: major.parse::<u32>().unwrap(),
                        minor: minor.parse::<u32>().unwrap(),
                        patch: patch.parse::<u32>().unwrap(),
                        readable: tsv.stb_version,
                    };
                    state.update_version(version.clone());
                } else {
                    version = FireboltSemanticVersion {
                        readable: tsv.stb_version,
                        ..FireboltSemanticVersion::default()
                    };
                    state.update_version(version.clone())
>>>>>>> 7ac5fc1f
                }
            }
        }
        FirmwareInfo {
            name: "rdk".into(),
            version,
        }
    }

    async fn os_info(state: CachedState, req: ExtnMessage) -> bool {
        let response = Self::get_os_info(&state).await;
        Self::respond(
            state.get_client(),
            req,
            if let ExtnPayload::Response(r) =
                DeviceResponse::FirmwareInfo(response).get_extn_payload()
            {
                r
            } else {
                ExtnResponse::Error(RippleError::ProcessorError)
            },
        )
        .await
        .is_ok()
    }

    async fn available_memory(state: CachedState, req: ExtnMessage) -> bool {
        let response = state
            .get_thunder_client()
            .call(DeviceCallRequest {
                method: ThunderPlugin::RDKShell.method("getSystemMemory"),
                params: None,
            })
            .await;
        info!("{}", response.message);
        if response.message.get("success").is_some()
            && response.message["success"].as_bool().unwrap_or_default()
        {
            if let Some(v) = response.message["freeRam"].as_u64() {
                return Self::respond(state.get_client(), req, ExtnResponse::Value(json!(v)))
                    .await
                    .is_ok();
            }
        }
        error!("{}", response.message);
        Self::handle_error(state.get_client(), req, RippleError::ProcessorError).await
    }

    async fn _on_active_input_changed(_state: CachedState, _req: ExtnMessage) -> bool {
        //TODO: thunder event handler
        todo!();
    }

    async fn _on_resolution_changed(_state: CachedState, _req: ExtnMessage) -> bool {
        //TODO: thunder event handler
        todo!();
    }

    async fn _on_network_changed(_state: CachedState, _req: ExtnMessage) -> bool {
        //TODO: thunder event handler
        todo!();
    }

    async fn get_timezone_value(state: &CachedState) -> Result<String, RippleError> {
        let response = state
            .get_thunder_client()
            .call(DeviceCallRequest {
                method: ThunderPlugin::System.method("getTimeZoneDST"),
                params: None,
            })
            .await;

        info!("getTimeZoneDST: {}", response.message);
        if response.message.get("success").is_none()
            || response.message["success"].as_bool().unwrap_or_default()
        {
            if let Ok(v) = serde_json::from_value::<ThunderTimezoneResponse>(response.message) {
                return Ok(v.time_zone);
            }
        }
        Err(RippleError::ProcessorError)
    }

    async fn get_timezone(state: CachedState, req: ExtnMessage) -> bool {
        if let Ok(v) = Self::get_timezone_value(&state).await {
            Self::respond(state.get_client(), req, ExtnResponse::String(v))
                .await
                .is_ok()
        } else {
            Self::handle_error(state.get_client(), req, RippleError::ProcessorError).await
        }
    }

    pub async fn get_timezone_with_offset(state: CachedState, req: ExtnMessage) -> bool {
        if let Some(TimeZone { time_zone, offset }) = state.get_client().get_timezone() {
            if !time_zone.is_empty() {
                return Self::respond(
                    state.get_client(),
                    req,
                    ExtnResponse::TimezoneWithOffset(time_zone, offset),
                )
                .await
                .is_ok();
            } else if let Some(tz) = Self::get_timezone_and_offset(&state).await {
                let cloned_state = state.clone();
                let cloned_tz = tz.clone();
                cloned_state
                    .get_client()
                    .context_update(RippleContextUpdateRequest::TimeZone(TimeZone {
                        time_zone: cloned_tz.time_zone,
                        offset: cloned_tz.offset,
                    }));
                return Self::respond(
                    state.get_client(),
                    req,
                    ExtnResponse::TimezoneWithOffset(tz.time_zone, tz.offset),
                )
                .await
                .is_ok();
            }
        }
        error!("get_timezone_offset: Unsupported timezone");
        Self::handle_error(state.get_client(), req, RippleError::ProcessorError).await
    }

    pub async fn get_timezone_and_offset(state: &CachedState) -> Option<TimeZone> {
        let timezone_result = ThunderDeviceInfoRequestProcessor::get_timezone_value(state).await;
        let timezones_result = ThunderDeviceInfoRequestProcessor::get_all_timezones(state).await;

        if let (Ok(timezone), Ok(timezones)) = (timezone_result, timezones_result) {
            Some(TimeZone {
                time_zone: timezone.clone(),
                offset: timezones.get_offset(&timezone),
            })
        } else {
            None
        }
    }

    async fn get_all_timezones(
        state: &CachedState,
    ) -> Result<ThunderAllTimezonesResponse, RippleError> {
        let response = state
            .get_thunder_client()
            .call(DeviceCallRequest {
                method: ThunderPlugin::System.method("getTimeZones"),
                params: None,
            })
            .await;
        if response.message.get("success").is_some()
            && response.message["success"].as_bool().unwrap_or_default()
        {
            match serde_json::from_value::<ThunderAllTimezonesResponse>(response.message) {
                Ok(timezones) => Ok(timezones),
                Err(e) => {
                    error!("{}", e.to_string());
                    Err(RippleError::ProcessorError)
                }
            }
        } else {
            Err(RippleError::ProcessorError)
        }
    }

    async fn get_available_timezones(state: CachedState, req: ExtnMessage) -> bool {
        if let Ok(v) = Self::get_all_timezones(&state).await {
            Self::respond(
                state.get_client(),
                req,
                ExtnResponse::AvailableTimezones(v.as_array()),
            )
            .await
            .is_ok()
        } else {
            Self::handle_error(state.get_client(), req, RippleError::ProcessorError).await
        }
    }

    async fn set_timezone(state: CachedState, timezone: String, request: ExtnMessage) -> bool {
        let params = Some(DeviceChannelParams::Json(
            json!({
                "timeZone": timezone,
            })
            .to_string(),
        ));

        let response = state
            .get_thunder_client()
            .call(DeviceCallRequest {
                method: ThunderPlugin::System.method("setTimeZoneDST"),
                params,
            })
            .await;
        info!("{}", response.message);

        if response.message.get("success").is_none()
            || response.message["success"].as_bool().unwrap_or_default()
        {
            return Self::respond(state.get_client(), request, ExtnResponse::None(()))
                .await
                .is_ok();
        }
        Self::handle_error(state.get_client(), request, RippleError::ProcessorError).await
    }

    async fn voice_guidance_enabled(state: CachedState, request: ExtnMessage) -> bool {
        let response = state
            .get_thunder_client()
            .call(DeviceCallRequest {
                method: ThunderPlugin::TextToSpeech.method("isttsenabled"),
                params: None,
            })
            .await;
        if let Some(v) = response.message["isenabled"].as_bool() {
            return Self::respond(state.get_client(), request, ExtnResponse::Boolean(v))
                .await
                .is_ok();
        }
        Self::handle_error(state.get_client(), request, RippleError::ProcessorError).await
    }

    async fn voice_guidance_set_enabled(
        state: CachedState,
        request: ExtnMessage,
        enabled: bool,
    ) -> bool {
        let params = Some(DeviceChannelParams::Json(
            json!({
                "enabletts": enabled,
            })
            .to_string(),
        ));
        let response = state
            .get_thunder_client()
            .call(DeviceCallRequest {
                method: ThunderPlugin::TextToSpeech.method("enabletts"),
                params,
            })
            .await;
        if response.message.get("success").is_some()
            && response.message["success"].as_bool().is_some()
        {
            return Self::ack(state.get_client(), request).await.is_ok();
        }
        Self::handle_error(state.get_client(), request, RippleError::ProcessorError).await
    }

    async fn voice_guidance_speed(state: CachedState, request: ExtnMessage) -> bool {
        let response = state
            .get_thunder_client()
            .call(DeviceCallRequest {
                method: ThunderPlugin::TextToSpeech.method("getttsconfiguration"),
                params: None,
            })
            .await;
        if let Some(rate) = response.message["rate"].as_f64() {
            return Self::respond(
                state.get_client(),
                request,
                ExtnResponse::Float(scale_voice_speed_from_thunder_to_firebolt(rate as f32)),
            )
            .await
            .is_ok();
        }
        Self::handle_error(state.get_client(), request, RippleError::ProcessorError).await
    }

    pub async fn get_voice_guidance_speed(state: ThunderState) -> Result<f32, ()> {
        let response = state
            .get_thunder_client()
            .call(DeviceCallRequest {
                method: ThunderPlugin::TextToSpeech.method("getttsconfiguration"),
                params: None,
            })
            .await;

        if let Some(rate) = response.message["rate"].as_f64() {
            return Ok(scale_voice_speed_from_thunder_to_firebolt(rate as f32));
        }

        Err(())
    }

    async fn voice_guidance_set_speed(
        state: CachedState,
        request: ExtnMessage,
        speed: f32,
    ) -> bool {
        let params = Some(DeviceChannelParams::Json(
            json!({
                "rate": scale_voice_speed_from_firebolt_to_thunder(speed),
            })
            .to_string(),
        ));
        let response = state
            .get_thunder_client()
            .call(DeviceCallRequest {
                method: ThunderPlugin::TextToSpeech.method("setttsconfiguration"),
                params,
            })
            .await;
        if response.message.get("success").is_some()
            && response.message["success"].as_bool().is_some()
        {
            return Self::ack(state.get_client(), request).await.is_ok();
        }
        Self::handle_error(state.get_client(), request, RippleError::ProcessorError).await
    }

    async fn power_state(state: CachedState, req: ExtnMessage) -> bool {
        let dev_response = state
            .get_thunder_client()
            .call(DeviceCallRequest {
                method: ThunderPlugin::System.method("getPowerState"),
                params: None,
            })
            .await;
        if let Some(value) = dev_response.message.get("powerState").cloned() {
            if let Ok(power_state) = serde_json::from_value::<PowerState>(value) {
                return Self::respond(
                    state.get_client(),
                    req,
                    if let ExtnPayload::Response(r) =
                        DeviceResponse::PowerState(power_state).get_extn_payload()
                    {
                        r
                    } else {
                        ExtnResponse::Error(RippleError::ProcessorError)
                    },
                )
                .await
                .is_ok();
            }
        }

        error!("Unable to get power state from thunder");
        Self::handle_error(state.get_client(), req, RippleError::ProcessorError).await
    }

    async fn get_device_capabilities(state: CachedState, keys: &[&str], msg: ExtnMessage) -> bool {
        let device_info_authorized = keys.contains(&DEVICE_INFO_AUTHORIZED);
        let (
            video_dimensions,
            native_dimensions,
            firmware_info_result,
            hdr_info,
            hdcp_result,
            audio_result,
            model_result,
            make_result,
        ) = join!(
            async {
                if device_info_authorized {
                    Some(Self::get_video_resolution(&state).await)
                } else {
                    None
                }
            },
            async {
                if device_info_authorized {
                    Some(Self::get_screen_resolution(&state).await)
                } else {
                    None
                }
            },
            async {
                if device_info_authorized {
                    Some(Self::get_os_info(&state).await.version)
                } else {
                    None
                }
            },
            async {
                if device_info_authorized {
                    Some(Self::get_cached_hdr(&state).await)
                } else {
                    None
                }
            },
            async {
                if device_info_authorized {
                    Some(Self::get_hdcp_status(&state).await)
                } else {
                    None
                }
            },
            async {
                if device_info_authorized {
                    Some(Self::get_audio(&state).await)
                } else {
                    None
                }
            },
            async {
                if keys.contains(&DEVICE_SKU_AUTHORIZED) {
                    Some(Self::get_model(&state).await)
                } else {
                    None
                }
            },
            async {
                if keys.contains(&DEVICE_MAKE_MODEL_AUTHORIZED) {
                    Some(Self::get_make(&state).await)
                } else {
                    None
                }
            }
        );

        let device_capabilities = DeviceCapabilities {
            audio: audio_result,
            firmware_info: firmware_info_result,
            hdcp: hdcp_result,
            hdr: hdr_info,
            make: make_result,
            model: model_result,
            video_resolution: video_dimensions,
            screen_resolution: native_dimensions,
        };
        if let ExtnPayload::Response(r) =
            DeviceResponse::FullCapabilities(device_capabilities).get_extn_payload()
        {
            Self::respond(state.get_client(), msg, r).await.is_ok()
        } else {
            Self::handle_error(state.get_client(), msg, RippleError::ProcessorError).await
        }
    }

    async fn platform_build_info(state: CachedState, msg: ExtnMessage) -> bool {
        let resp = state
            .get_thunder_client()
            .call(DeviceCallRequest {
                method: ThunderPlugin::System.method("getSystemVersions"),
                params: None,
            })
            .await;

        let stb_version = resp.message["stbVersion"].as_str();
        if stb_version.is_none() {
            return Self::handle_error(state.get_client(), msg, RippleError::ProcessorError).await;
        }
        let full_firmware_version = String::from(stb_version.unwrap());
        let name = full_firmware_version.clone();
        let release_regex = Regex::new(r"([^_]*)_(.*)_(VBN|PROD[^_]*)_(.*)").unwrap();
        let non_release_regex =
            Regex::new(r"([^_]*)_(VBN|PROD[^_]*)_(.*)_(\d{14}(sdy|sey))(.*)").unwrap();
        let fallback_regex = Regex::new(r"([^_]*)_(.*)").unwrap();
        fn match_or_empty(m_opt: Option<Match>) -> String {
            if let Some(m) = m_opt {
                String::from(m.as_str())
            } else {
                String::from("")
            }
        }
        let info_opt = if let Some(caps) = release_regex.captures(&full_firmware_version) {
            Some(PlatformBuildInfo {
                name,
                device_model: match_or_empty(caps.get(1)),
                branch: None,
                release_version: caps.get(2).map(|s| String::from(s.as_str())),
                debug: match_or_empty(caps.get(3)) == "VBN",
            })
        } else if let Some(caps) = non_release_regex.captures(&full_firmware_version) {
            Some(PlatformBuildInfo {
                name,
                device_model: match_or_empty(caps.get(1)),
                branch: caps.get(3).map(|s| String::from(s.as_str())),
                release_version: None,
                debug: match_or_empty(caps.get(2)) == "VBN",
            })
        } else if let Some(caps) = fallback_regex.captures(&full_firmware_version) {
            Some(PlatformBuildInfo {
                name,
                device_model: match_or_empty(caps.get(1)),
                branch: None,
                release_version: None,
                debug: match_or_empty(caps.get(2)).contains("VBN"),
            })
        } else {
            error!("Could not parse build name {}", full_firmware_version);
            None
        };

        if let Some(info) = info_opt {
            if let ExtnPayload::Response(r) =
                DeviceResponse::PlatformBuildInfo(info).get_extn_payload()
            {
                Self::respond(state.get_client(), msg, r).await.is_ok()
            } else {
                Self::handle_error(state.get_client(), msg, RippleError::ProcessorError).await
            }
        } else {
            Self::handle_error(state.get_client(), msg, RippleError::ProcessorError).await
        }
    }
}

pub fn get_dimension_from_resolution(resolution: &str) -> Vec<i32> {
    match resolution {
        val if val.starts_with("480") => Resolution::Resolution480.dimension(),
        val if val.starts_with("576") => Resolution::Resolution576.dimension(),
        val if val.starts_with("540") => Resolution::Resolution540.dimension(),
        val if val.starts_with("720") => Resolution::Resolution720.dimension(),
        val if val.starts_with("1080") => Resolution::Resolution1080.dimension(),
        val if val.starts_with("2160") => Resolution::Resolution2160.dimension(),
        val if val.starts_with("4K") || val.starts_with("4k") => {
            Resolution::Resolution4k.dimension()
        }
        _ => Resolution::ResolutionDefault.dimension(),
    }
}

/*
per https://ccp.sys.comcast.net/browse/RPPL-283
Firebolt spec range for this value is 0.25 >= value <= 2.0
but...
Thunder is 1..100
for

*/
fn scale_voice_speed_from_thunder_to_firebolt(thunder_voice_speed: f32) -> f32 {
    if thunder_voice_speed >= 25.0 {
        thunder_voice_speed / 50.0
    } else {
        25.0 / 50.0
    }
}
/*
Note that this returns an f32 (when it should seemingly return i32), which is to make it compatible with
DeviceRequest::VoiceGuidanceSetSpeed(speed).
*/
fn scale_voice_speed_from_firebolt_to_thunder(firebolt_voice_speed: f32) -> f32 {
    if (0.50..=2.0).contains(&firebolt_voice_speed) {
        firebolt_voice_speed * 50.0
    } else {
        0.50 * 50.0
    }
}

impl ExtnStreamProcessor for ThunderDeviceInfoRequestProcessor {
    type STATE = CachedState;
    type VALUE = DeviceInfoRequest;

    fn get_state(&self) -> Self::STATE {
        self.state.clone()
    }

    fn receiver(&mut self) -> mpsc::Receiver<ExtnMessage> {
        self.streamer.receiver()
    }

    fn sender(&self) -> mpsc::Sender<ExtnMessage> {
        self.streamer.sender()
    }
}

#[async_trait]
impl ExtnRequestProcessor for ThunderDeviceInfoRequestProcessor {
    fn get_client(&self) -> ExtnClient {
        self.state.get_client()
    }

    async fn process_request(
        state: Self::STATE,
        msg: ExtnMessage,
        extracted_message: Self::VALUE,
    ) -> bool {
        match extracted_message {
            DeviceInfoRequest::MacAddress => Self::mac_address(state.clone(), msg).await,
            DeviceInfoRequest::SerialNumber => Self::serial_number(state.clone(), msg).await,
            DeviceInfoRequest::Model => Self::model(state.clone(), msg).await,
            DeviceInfoRequest::Audio => Self::audio(state.clone(), msg).await,
            DeviceInfoRequest::HdcpSupport => Self::hdcp_support(state.clone(), msg).await,
            DeviceInfoRequest::HdcpStatus => Self::hdcp_status(state.clone(), msg).await,
            DeviceInfoRequest::Hdr => Self::hdr(state.clone(), msg).await,
            DeviceInfoRequest::ScreenResolution => {
                Self::screen_resolution(state.clone(), msg).await
            }
            DeviceInfoRequest::VideoResolution => Self::video_resolution(state.clone(), msg).await,
            DeviceInfoRequest::Network => Self::network(state.clone(), msg).await,
            DeviceInfoRequest::Make => Self::make(state.clone(), msg).await,
            DeviceInfoRequest::FirmwareInfo => Self::os_info(state.clone(), msg).await,
            DeviceInfoRequest::AvailableMemory => Self::available_memory(state.clone(), msg).await,
            DeviceInfoRequest::OnInternetConnected(time_out) => {
                Self::on_internet_connected(state.clone(), msg, time_out.timeout).await
            }
            DeviceInfoRequest::Sku => todo!(),
            DeviceInfoRequest::GetTimezone => Self::get_timezone(state.clone(), msg).await,
            DeviceInfoRequest::GetTimezoneWithOffset => {
                Self::get_timezone_with_offset(state.clone(), msg).await
            }
            DeviceInfoRequest::GetAvailableTimezones => {
                Self::get_available_timezones(state.clone(), msg).await
            }
            DeviceInfoRequest::SetTimezone(timezone_params) => {
                Self::set_timezone(state.clone(), timezone_params, msg).await
            }
            DeviceInfoRequest::SetVoiceGuidanceEnabled(v) => {
                Self::voice_guidance_set_enabled(state.clone(), msg, v).await
            }
            DeviceInfoRequest::VoiceGuidanceEnabled => {
                Self::voice_guidance_enabled(state.clone(), msg).await
            }
            DeviceInfoRequest::SetVoiceGuidanceSpeed(s) => {
                Self::voice_guidance_set_speed(state.clone(), msg, s).await
            }
            DeviceInfoRequest::VoiceGuidanceSpeed => {
                Self::voice_guidance_speed(state.clone(), msg).await
            }
            DeviceInfoRequest::InternetConnectionStatus => {
                Self::internet_connection_status(state.clone(), msg).await
            }
            DeviceInfoRequest::StartMonitoringInternetChanges => {
                Self::start_internet_monitoring_changes(state.clone(), msg).await
            }
            DeviceInfoRequest::FullCapabilities(keys) => {
                let keys_as_str: Vec<&str> = keys.iter().map(String::as_str).collect();
                Self::get_device_capabilities(state.clone(), &keys_as_str, msg).await
            }
            DeviceInfoRequest::PowerState => Self::power_state(state.clone(), msg).await,
            DeviceInfoRequest::PlatformBuildInfo => {
                Self::platform_build_info(state.clone(), msg).await
            }
            _ => false,
        }
    }
}

fn round_to_nearest_quarter_hour(offset_seconds: i64) -> i64 {
    // Convert minutes to quarter hours
    let quarter_hours = (offset_seconds as f64 / 900.0).round() as i64;

    // Convert back to minutes
    let rounded_minutes = quarter_hours * 15;

    // Convert minutes back to seconds
    rounded_minutes * 60
}

#[cfg(test)]
pub mod tests {
    use std::{fs::File, sync::Arc};

    use ripple_sdk::{
        api::device::{
            device_info_request::{DeviceInfoRequest, DeviceResponse, PlatformBuildInfo},
            device_operator::DeviceResponseMessage,
            device_request::DeviceRequest,
        },
        extn::{
            client::extn_processor::ExtnRequestProcessor,
            extn_client_message::{ExtnMessage, ExtnRequest},
            mock_extension_client::MockExtnClient,
        },
        framework::ripple_contract::RippleContract,
        serde_json::{self, json},
        tokio,
        utils::channel_utils::oneshot_send_and_log,
    };
    use serde::{Deserialize, Serialize};

    use crate::{
        client::{thunder_client::ThunderCallMessage, thunder_plugin::ThunderPlugin},
        processors::thunder_device_info::ThunderDeviceInfoRequestProcessor,
        tests::mock_thunder_controller::{CustomHandler, MockThunderController, ThunderHandlerFn},
    };

    macro_rules! run_platform_info_test {
        ($build_name:expr) => {
            test_platform_build_info_with_build_name($build_name, Arc::new(|msg: ThunderCallMessage| {
                oneshot_send_and_log(
                    msg.callback,
                    DeviceResponseMessage::call(json!({"success" : true, "stbVersion": $build_name })),
                    "",
                );
            })).await;
        };
    }

    #[derive(Debug, Serialize, Deserialize, Clone)]
    struct BuildInfoTest {
        build_name: String,
        info: PlatformBuildInfo,
    }

    #[tokio::test(flavor = "multi_thread")]
    async fn test_platform_build_info() {
        run_platform_info_test!("SCXI11BEI_023.005.03.6.8p12s3_VBN_sdy");
        run_platform_info_test!("SCXI11BEI_23_VBN_sdy");
        run_platform_info_test!("SCXI11BEI_VBN_23_20231130001020sdy");
        run_platform_info_test!("SCXI11BEI_024.004.00.6.9p8s1_PRODLOG_sdy");
        run_platform_info_test!("SCXI11BEI_024.004.00.6.9p8s1_PROD_sdy");
        run_platform_info_test!("SCXI11BEI_024.004.00.6.9p8s1_VBN_sdy");
        run_platform_info_test!("SCXI11BEI_024.004.00.6.9p8s1_VBN_sey");
        run_platform_info_test!("SCXI11BEI_023.003.00.6.8p7s1_PRODLOG_sdy_XOE");
        run_platform_info_test!("SCXI11BEI_VBN_stable2_20231129231433sdy_XOE_NG");
        run_platform_info_test!("SCXI11AIC_PROD_6.6_p1v_20231130001020sdy_NG");
        run_platform_info_test!("SCXI11AIC_VBN_23Q4_sprint_20231129232625sdy_FG_NG");
        run_platform_info_test!("SCXI11AIC_VBN_23Q4_sprint_20231129232625sey_FG_NG");
        run_platform_info_test!("SCXI11BEI_PROD_some_branch_20231129233157sdy_FG_NG-signed");
        run_platform_info_test!("SCXI11BEI_PROD_QS024_20231129231350sdy_XOE_NG");
        run_platform_info_test!("COESST11AEI_VBN_23Q4_sprint_20231130233011sdy_DFL_FG_GRT");
        run_platform_info_test!("COESST11AEI_23.40p11d24_EXP_PROD_sdy-signed");
        run_platform_info_test!(
            "SCXI11BEI_VBN_23Q4_sprint_20231113173051sdy_FG_EDGE_DISTPDEMO-signed"
        );
        run_platform_info_test!("SCXI11BEI_somebuild");
        run_platform_info_test!("SCXI11BEI_someVBNbuild");
    }

    async fn test_platform_build_info_with_build_name(
        build_name: &'static str,
        handler: Arc<ThunderHandlerFn>,
    ) {
        let tests_file = File::open("src/tests/buildinfo-parse-tests.json").unwrap();
        let tests: Vec<BuildInfoTest> = serde_json::from_reader(tests_file).unwrap();
        let mut ch = CustomHandler::default();
        ch.custom_request_handler.insert(
            ThunderPlugin::System.unversioned_method("getSystemVersions"),
            handler,
        );
        let (state, r) = MockThunderController::state_with_mock(Some(ch));
        let msg = MockExtnClient::req(
            RippleContract::DeviceInfo,
            ExtnRequest::Device(DeviceRequest::DeviceInfo(
                DeviceInfoRequest::PlatformBuildInfo,
            )),
        );

        ThunderDeviceInfoRequestProcessor::process_request(
            state,
            msg,
            DeviceInfoRequest::PlatformBuildInfo,
        )
        .await;
        let msg: ExtnMessage = r.recv().await.unwrap().try_into().unwrap();
        let resp_opt = msg.payload.extract::<DeviceResponse>();
        if let Some(DeviceResponse::PlatformBuildInfo(info)) = resp_opt {
            let exp = tests.iter().find(|x| x.build_name == build_name).unwrap();
            assert_eq!(info, exp.info);
        } else {
            panic!("Did not get the expected PlatformBuildInfo from extension call");
        }
    }
}<|MERGE_RESOLUTION|>--- conflicted
+++ resolved
@@ -981,14 +981,9 @@
         }
     }
 
-<<<<<<< HEAD
-    async fn get_version(state: &CachedState) -> FireboltSemanticVersion {
-        let response: FireboltSemanticVersion;
-=======
     async fn get_os_info(state: &CachedState) -> FirmwareInfo {
         let version: FireboltSemanticVersion;
         // TODO: refactor this to use return syntax and not use response variable across branches
->>>>>>> 7ac5fc1f
         match state.get_version() {
             Some(v) => version = v,
             None => {
@@ -1000,7 +995,6 @@
                     })
                     .await;
                 info!("{}", resp.message);
-<<<<<<< HEAD
                 if let Ok(tsv) = serde_json::from_value::<SystemVersion>(resp.message) {
                     let tsv_split = tsv.receiver_version.split('.');
                     let tsv_vec: Vec<&str> = tsv_split.collect();
@@ -1013,46 +1007,22 @@
                         let patch: String =
                             tsv_vec[2].chars().filter(|c| c.is_ascii_digit()).collect();
 
-                        response = FireboltSemanticVersion {
+                        version = FireboltSemanticVersion {
                             major: major.parse::<u32>().unwrap(),
                             minor: minor.parse::<u32>().unwrap(),
                             patch: patch.parse::<u32>().unwrap(),
                             readable: tsv.stb_version,
                         };
-                        state.update_version(response.clone());
+                        state.update_version(version.clone());
                     } else {
-                        response = FireboltSemanticVersion {
+                        version = FireboltSemanticVersion {
                             readable: tsv.stb_version,
                             ..FireboltSemanticVersion::default()
                         };
-                        state.update_version(response.clone())
+                        state.update_version(version.clone())
                     }
                 } else {
-                    response = FireboltSemanticVersion::default()
-=======
-                let tsv: SystemVersion = serde_json::from_value(resp.message).unwrap();
-                let tsv_split = tsv.receiver_version.split('.');
-                let tsv_vec: Vec<&str> = tsv_split.collect();
-
-                if tsv_vec.len() >= 3 {
-                    let major: String = tsv_vec[0].chars().filter(|c| c.is_ascii_digit()).collect();
-                    let minor: String = tsv_vec[1].chars().filter(|c| c.is_ascii_digit()).collect();
-                    let patch: String = tsv_vec[2].chars().filter(|c| c.is_ascii_digit()).collect();
-
-                    version = FireboltSemanticVersion {
-                        major: major.parse::<u32>().unwrap(),
-                        minor: minor.parse::<u32>().unwrap(),
-                        patch: patch.parse::<u32>().unwrap(),
-                        readable: tsv.stb_version,
-                    };
-                    state.update_version(version.clone());
-                } else {
-                    version = FireboltSemanticVersion {
-                        readable: tsv.stb_version,
-                        ..FireboltSemanticVersion::default()
-                    };
-                    state.update_version(version.clone())
->>>>>>> 7ac5fc1f
+                    version = FireboltSemanticVersion::default()
                 }
             }
         }
