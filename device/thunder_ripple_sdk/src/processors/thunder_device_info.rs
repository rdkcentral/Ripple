// Copyright 2023 Comcast Cable Communications Management, LLC
//
// Licensed under the Apache License, Version 2.0 (the "License");
// you may not use this file except in compliance with the License.
// You may obtain a copy of the License at
//
// http://www.apache.org/licenses/LICENSE-2.0
//
// Unless required by applicable law or agreed to in writing, software
// distributed under the License is distributed on an "AS IS" BASIS,
// WITHOUT WARRANTIES OR CONDITIONS OF ANY KIND, either express or implied.
// See the License for the specific language governing permissions and
// limitations under the License.
//
// SPDX-License-Identifier: Apache-2.0
//

use std::{
    collections::HashMap,
    sync::{Arc, RwLock},
    time::Duration,
};

use crate::{
    client::{
        device_operator::{DeviceCallRequest, DeviceChannelParams, DeviceOperator},
        thunder_client::ThunderClient,
        thunder_plugin::ThunderPlugin,
    },
    ripple_sdk::{
        api::device::{device_info_request::DeviceCapabilities, device_request::AudioProfile},
        chrono::NaiveDateTime,
        extn::client::extn_client::ExtnClient,
        tokio::sync::mpsc,
    },
    thunder_state::ThunderState,
    utils::check_thunder_response_success,
};
use crate::{
    ripple_sdk::{
        api::{
            device::{
                device_info_request::{DeviceInfoRequest, DeviceResponse},
<<<<<<< HEAD
                device_operator::{DeviceCallRequest, DeviceChannelParams, DeviceOperator},
                device_request::{HDCPStatus, HdcpProfile, HdrProfile, Resolution},
=======
                device_request::{
                    HDCPStatus, HdcpProfile, HdrProfile, NetworkResponse, NetworkState,
                    NetworkType, Resolution,
                },
>>>>>>> d854dd41
            },
            firebolt::fb_openrpc::FireboltSemanticVersion,
        },
        async_trait::async_trait,
        extn::{
            client::extn_processor::{
                DefaultExtnStreamer, ExtnRequestProcessor, ExtnStreamProcessor, ExtnStreamer,
            },
            extn_client_message::{ExtnMessage, ExtnPayload, ExtnPayloadProvider, ExtnResponse},
        },
        log::{error, info},
        serde_json::{self},
        tokio,
        utils::error::RippleError,
    },
    utils::get_audio_profile_from_value,
};
use regex::{Match, Regex};
use ripple_sdk::{
    api::{
        config::Config,
        context::RippleContextUpdateRequest,
        device::{
            device_info_request::{FirmwareInfo, PlatformBuildInfo},
            device_request::{InternetConnectionStatus, PowerState},
        },
        device::{
            device_info_request::{
                DEVICE_INFO_AUTHORIZED, DEVICE_MAKE_MODEL_AUTHORIZED, DEVICE_SKU_AUTHORIZED,
            },
            device_request::TimeZone,
        },
        manifest::device_manifest::DefaultValues,
    },
    log::trace,
    serde_json::{Map, Value},
    tokio::join,
};
use serde::{Deserialize, Deserializer, Serialize};
use serde_json::json;

#[derive(Debug, Serialize, Deserialize, Clone)]
pub struct ThunderHDCPStatus {
    #[serde(rename = "HDCPStatus")]
    pub hdcp_status: HDCPStatus,
    pub success: bool,
}

pub mod hdr_flags {
    pub const HDRSTANDARD_NONE: u32 = 0x00;
    pub const HDRSTANDARD_HDR10: u32 = 0x01;
    pub const HDRSTANDARD_HLG: u32 = 0x02;
    pub const HDRSTANDARD_DOLBY_VISION: u32 = 0x04;
    pub const HDRSTANDARD_TECHNICOLOR_PRIME: u32 = 0x08;
    pub const HDRSTANDARD_HDR10PLUS: u32 = 0x10;
}

#[derive(Debug, Serialize, Deserialize, Clone)]
#[serde(rename_all = "UPPERCASE")]
enum ThunderInterfaceType {
    Wifi,
    Ethernet,
    None,
}

#[derive(Debug, Serialize, Deserialize)]
#[serde(rename_all = "camelCase")]
struct ThunderInterfaceStatus {
    interface: ThunderInterfaceType,
    mac_address: String,
    enabled: bool,
    connected: bool,
}

#[derive(Debug, Serialize, Deserialize, Default)]
#[serde(rename_all = "camelCase")]
struct ThunderGetInterfacesResponse {
    interfaces: Vec<ThunderInterfaceStatus>,
}

#[derive(Debug, Serialize, Deserialize, Clone)]
#[serde(rename_all = "camelCase")]
pub struct SystemVersion {
    pub stb_version: String,
    pub receiver_version: String,
    pub stb_timestamp: String,
    pub success: bool,
}

#[derive(Debug, Clone, Default)]
pub struct CachedDeviceInfo {
    mac_address: Option<String>,
    serial_number: Option<String>,
    model: Option<String>,
    make: Option<String>,
    hdcp_support: Option<HashMap<HdcpProfile, bool>>,
    hdr_profile: Option<HashMap<HdrProfile, bool>>,
    version: Option<FireboltSemanticVersion>,
}

#[derive(Debug, Clone)]
pub struct CachedState {
    state: ThunderState,
    cached: Arc<RwLock<CachedDeviceInfo>>,
}

impl CachedState {
    pub fn new(state: ThunderState) -> Self {
        Self {
            state,
            cached: Arc::new(RwLock::new(CachedDeviceInfo::default())),
        }
    }

    fn get_client(&self) -> ExtnClient {
        self.state.get_client()
    }

    fn get_thunder_client(&self) -> ThunderClient {
        self.state.get_thunder_client()
    }

    fn get_hdcp_support(&self) -> Option<HashMap<HdcpProfile, bool>> {
        self.cached.read().unwrap().hdcp_support.clone()
    }

    fn update_hdcp_support(&self, value: HashMap<HdcpProfile, bool>) {
        let mut hdcp = self.cached.write().unwrap();
        let _ = hdcp.hdcp_support.insert(value);
    }

    fn get_hdr(&self) -> Option<HashMap<HdrProfile, bool>> {
        self.cached.read().unwrap().hdr_profile.clone()
    }

    fn update_hdr_support(&self, value: HashMap<HdrProfile, bool>) {
        let mut hdr = self.cached.write().unwrap();
        let _ = hdr.hdr_profile.insert(value);
    }

    fn get_mac_address(&self) -> Option<String> {
        self.cached.read().unwrap().mac_address.clone()
    }

    fn get_serial_number(&self) -> Option<String> {
        self.cached.read().unwrap().serial_number.clone()
    }

    fn update_serial_number(&self, serial_number: String) {
        let mut cached = self.cached.write().unwrap();
        let _ = cached.serial_number.insert(serial_number);
    }

    fn update_mac_address(&self, mac: String) {
        let mut cached = self.cached.write().unwrap();
        let _ = cached.mac_address.insert(mac);
    }

    fn get_model(&self) -> Option<String> {
        self.cached.read().unwrap().model.clone()
    }

    fn update_model(&self, model: String) {
        let mut cached = self.cached.write().unwrap();
        let _ = cached.model.insert(model);
    }

    fn get_make(&self) -> Option<String> {
        self.cached.read().unwrap().make.clone()
    }

    fn update_make(&self, make: String) {
        let mut cached = self.cached.write().unwrap();
        let _ = cached.make.insert(make);
    }

    fn get_version(&self) -> Option<FireboltSemanticVersion> {
        self.cached.read().unwrap().version.clone()
    }

    fn update_version(&self, version: FireboltSemanticVersion) {
        let mut cached = self.cached.write().unwrap();
        let _ = cached.version.insert(version);
    }
}

pub struct ThunderNetworkService;

impl ThunderNetworkService {
    async fn has_internet(state: &CachedState) -> bool {
        let response = state
            .get_thunder_client()
            .call(DeviceCallRequest {
                method: ThunderPlugin::Network.method("isConnectedToInternet"),
                params: None,
            })
            .await;
        info!("{}", response.message);
        let response = response.message.get("connectedToInternet");
        if response.is_none() {
            return false;
        }
        response.unwrap().as_bool().unwrap_or(false)
    }
}
#[derive(Debug, Serialize, Deserialize, Clone)]
pub struct ThunderTimezoneResponse {
    #[serde(rename = "timeZone")]
    pub time_zone: String,
}

#[derive(Debug)]
pub struct ThunderDeviceInfoRequestProcessor {
    state: CachedState,
    streamer: DefaultExtnStreamer,
}

#[derive(Debug, Serialize, Deserialize, Clone)]
pub struct ThunderAvailableTimezonesResponse {
    pub zoneinfo: HashMap<String, HashMap<String, String>>,
}

#[derive(Debug, Default, Clone)]
pub struct ThunderAllTimezonesResponse {
    pub timezones: HashMap<String, String>,
}

impl ThunderAllTimezonesResponse {
    fn recurse_timezones(
        timezones: &mut HashMap<String, String>,
        prefix: String,
        source: &Map<String, Value>,
        filter: Vec<&str>,
    ) {
        for (key, value) in source {
            if filter.is_empty() || filter.contains(&key.as_str()) {
                let new_prefix = if !prefix.is_empty() {
                    format!("{}/{}", prefix, key)
                } else {
                    key.clone()
                };
                match value {
                    Value::String(s) => {
                        timezones.insert(new_prefix.clone(), s.clone());
                    }
                    Value::Object(map) => {
                        Self::recurse_timezones(timezones, new_prefix, map, Vec::new())
                    }
                    _ => {}
                }
            }
        }
    }

    fn as_array(&self) -> Vec<String> {
        self.timezones.keys().cloned().collect()
    }

    fn get_offset(&self, key: &str) -> i64 {
        if let Some(tz) = self.timezones.get(key) {
            if let Some(utc_tz) = self.timezones.get("Etc/UTC").cloned() {
                if let Ok(ntz) = NaiveDateTime::parse_from_str(tz, "%a %b %d %H:%M:%S %Y %Z") {
                    if let Ok(nutz) =
                        NaiveDateTime::parse_from_str(&utc_tz, "%a %b %d %H:%M:%S %Y %Z")
                    {
                        let delta = (ntz - nutz).num_seconds();
                        return round_to_nearest_quarter_hour(delta);
                    }
                }
            }
        }
        0
    }
}
impl<'de> Deserialize<'de> for ThunderAllTimezonesResponse {
    fn deserialize<D>(deserializer: D) -> Result<ThunderAllTimezonesResponse, D::Error>
    where
        D: Deserializer<'de>,
    {
        let tz_value: Map<String, Value> = Map::deserialize(deserializer)?;
        let mut timezones = HashMap::new();
        if let Some(Value::Object(zones)) = tz_value.get("zoneinfo") {
            Self::recurse_timezones(
                &mut timezones,
                String::from(""),
                zones,
                vec![
                    "Etc",
                    "Utc",
                    "America",
                    "Australia",
                    "Africa",
                    "Europe",
                    "Pacific",
                ],
            );
        }
        Ok(ThunderAllTimezonesResponse { timezones })
    }
}

impl ThunderAvailableTimezonesResponse {
    pub fn as_array(&self) -> Vec<String> {
        let mut timezones = Vec::default();
        for (area, locations) in &self.zoneinfo {
            let mut found_location = false;
            for location in locations.keys() {
                timezones.push(format!("{}/{}", area, location));
                found_location = true;
            }
            if !found_location {
                // If there weren't any specific locations within the area, just add the area itself as a timezone.
                timezones.push(area.to_string());
            }
        }
        timezones
    }
}

impl ThunderDeviceInfoRequestProcessor {
    pub fn new(state: ThunderState) -> ThunderDeviceInfoRequestProcessor {
        ThunderDeviceInfoRequestProcessor {
            state: CachedState::new(state),
            streamer: DefaultExtnStreamer::new(),
        }
    }

    async fn get_mac_address(state: &CachedState) -> String {
        match state.get_mac_address() {
            Some(value) => value,
            None => {
                let resp = state
                    .get_thunder_client()
                    .call(DeviceCallRequest {
                        method: ThunderPlugin::System.method("getDeviceInfo"),
                        params: Some(DeviceChannelParams::Json(String::from(
                            "{\"params\": [\"estb_mac\"]}",
                        ))),
                    })
                    .await;
                info!("{}", resp.message);
                let resp = resp.message.get("estb_mac");
                if resp.is_none() {
                    return "".to_string();
                }
                let mac = resp.unwrap().as_str().unwrap().trim_matches('"');
                state.update_mac_address(mac.to_string());
                mac.to_string()
            }
        }
    }

    async fn mac_address(state: CachedState, req: ExtnMessage) -> bool {
        let response: String = Self::get_mac_address(&state).await;
        Self::respond(state.get_client(), req, ExtnResponse::String(response))
            .await
            .is_ok()
    }

    async fn get_serial_number(state: &CachedState) -> String {
        match state.get_serial_number() {
            Some(value) => value,
            None => {
                let resp = state
                    .get_thunder_client()
                    .call(DeviceCallRequest {
                        method: ThunderPlugin::System.method("getSerialNumber"),
                        params: None,
                    })
                    .await;
                info!("{}", resp.message);

                resp.message["serialNumber"].as_str().map_or_else(
                    || "".to_string(),
                    |serial_number| {
                        let serial_number = serial_number.to_string();
                        state.update_serial_number(serial_number.clone());
                        serial_number
                    },
                )
            }
        }
    }

    async fn serial_number(state: CachedState, req: ExtnMessage) -> bool {
        let response: String = Self::get_serial_number(&state).await;

        Self::respond(state.get_client(), req, ExtnResponse::String(response))
            .await
            .is_ok()
    }

    async fn get_model(state: &CachedState) -> String {
        match state.get_model() {
            Some(value) => value,
            None => {
                let resp = state
                    .get_thunder_client()
                    .call(DeviceCallRequest {
                        method: ThunderPlugin::System.method("getSystemVersions"),
                        params: None,
                    })
                    .await;
                info!("{}", resp.message);
                let resp = resp.message.get("stbVersion");
                if resp.is_none() {
                    return "NA".to_owned();
                }
                let resp = resp.unwrap().as_str().unwrap().trim_matches('"');
                let split_string: Vec<&str> = resp.split('_').collect();
                let model = String::from(split_string[0]);
                state.update_model(model.clone());
                model
            }
        }
    }

    async fn model(state: CachedState, req: ExtnMessage) -> bool {
        let response = Self::get_model(&state).await;
        Self::respond(state.get_client(), req, ExtnResponse::String(response))
            .await
            .is_ok()
    }

    async fn get_internet_connection_status(
        state: &CachedState,
    ) -> Option<InternetConnectionStatus> {
        let dev_response = state
            .get_thunder_client()
            .call(DeviceCallRequest {
                method: ThunderPlugin::Network.method("getInternetConnectionState"),
                params: None,
            })
            .await;
        let resp = dev_response.message.get("state")?;
        if let Ok(internet_status) = serde_json::from_value::<u32>(resp.clone()) {
            return match internet_status {
                0 => Some(InternetConnectionStatus::NoInternet),
                1 => Some(InternetConnectionStatus::LimitedInternet),
                2 => Some(InternetConnectionStatus::CaptivePortal),
                3 => Some(InternetConnectionStatus::FullyConnected),
                _ => None,
            };
        }
        None
    }
    async fn get_make(state: &CachedState) -> String {
        match state.get_make() {
            Some(value) => value,
            None => {
                let resp = state
                    .get_thunder_client()
                    .call(DeviceCallRequest {
                        method: ThunderPlugin::System.method("getDeviceInfo"),
                        params: None,
                    })
                    .await;
                info!("{}", resp.message);
                let r = resp.message.get("make");
                if r.is_none() {
                    "".into()
                } else {
                    let make = r.unwrap().as_str().unwrap().trim_matches('"');
                    state.update_make(make.to_string());
                    make.to_string()
                }
            }
        }
    }

    async fn start_internet_monitoring_changes(
        state: CachedState,
        request: ExtnMessage,
        interval_in_seconds: u32,
    ) -> bool {
        // Self::start_internet_monitoring(&state).await
        let response = state
            .get_thunder_client()
            .call(DeviceCallRequest {
                method: ThunderPlugin::Network.method("startConnectivityMonitoring"),
                params: Some(DeviceChannelParams::Json(
                    json!({"interval":interval_in_seconds}).to_string(),
                )),
            })
            .await;
        if check_thunder_response_success(&response) {
            return Self::respond(state.get_client(), request, ExtnResponse::None(()))
                .await
                .is_ok();
        }
        Self::handle_error(state.get_client(), request, RippleError::ProcessorError).await
    }
    async fn internet_connection_status(state: CachedState, req: ExtnMessage) -> bool {
        if let Some(response) = Self::get_internet_connection_status(&state).await {
            trace!(
                "Successfully got internetConnection status from thunder: {:?}",
                response
            );
            let event = RippleContextUpdateRequest::InternetStatus(response.clone());
            let _send_event_result = state.get_client().request_transient(event);
            trace!(
                "Result of sending ripple context event: {:?}",
                _send_event_result
            );
            Self::respond(
                state.get_client(),
                req,
                if let ExtnPayload::Response(resp) =
                    DeviceResponse::InternetConnectionStatus(response).get_extn_payload()
                {
                    resp
                } else {
                    ExtnResponse::Error(RippleError::ProcessorError)
                },
            )
            .await
            .is_ok()
        } else {
            error!("Unable to get internet connection status from thunder");
            Self::handle_error(state.get_client(), req, RippleError::ProcessorError).await
        }
    }

    async fn get_audio(state: &CachedState) -> HashMap<AudioProfile, bool> {
        let response = state
            .get_thunder_client()
            .call(DeviceCallRequest {
                method: ThunderPlugin::DisplaySettings.method("getAudioFormat"),
                params: None,
            })
            .await;
        info!("{}", response.message);
        if !check_thunder_response_success(&response) {
            error!("{}", response.message);
            return HashMap::new();
        }

        get_audio_profile_from_value(response.message)
    }

    async fn audio(state: CachedState, req: ExtnMessage) -> bool {
        let hm = Self::get_audio(&state).await;
        Self::respond(
            state.get_client(),
            req,
            if let ExtnPayload::Response(r) =
                DeviceResponse::AudioProfileResponse(hm.clone()).get_extn_payload()
            {
                r
            } else {
                ExtnResponse::Error(RippleError::ProcessorError)
            },
        )
        .await
        .is_ok()
    }

    pub async fn get_hdcp_support(state: ThunderState) -> HashMap<HdcpProfile, bool> {
        let response = state
            .get_thunder_client()
            .call(DeviceCallRequest {
                method: ThunderPlugin::Hdcp.method("getSettopHDCPSupport"),
                params: None,
            })
            .await;
        info!("{}", response.message);
        let mut hdcp_response = HashMap::new();
        let resp = response.message.get("supportedHDCPVersion");

        if resp.is_none() {
            return hdcp_response;
        }
        let v = resp.unwrap();

        let hdcp_version = v.to_string();

        let is_hdcp_supported: bool = if let Some(h) = response.message.get("isHDCPSupported") {
            if let Ok(v) = h.to_string().parse::<bool>() {
                v
            } else {
                false
            }
        } else {
            false
        };
        if hdcp_version.contains("1.4") {
            hdcp_response.insert(HdcpProfile::Hdcp1_4, is_hdcp_supported);
        }
        if hdcp_version.contains("2.2") {
            hdcp_response.insert(HdcpProfile::Hdcp2_2, is_hdcp_supported);
        }

        hdcp_response
    }

    async fn get_cached_hdcp_support(state: CachedState) -> HashMap<HdcpProfile, bool> {
        if let Some(v) = state.get_hdcp_support() {
            v
        } else {
            let v = Self::get_hdcp_support(state.clone().state).await;
            state.update_hdcp_support(v.clone());
            v
        }
    }

    async fn hdcp_support(state: CachedState, req: ExtnMessage) -> bool {
        let hdcp_response = Self::get_cached_hdcp_support(state.clone()).await;
        Self::respond(
            state.get_client(),
            req,
            if let ExtnPayload::Response(r) =
                DeviceResponse::HdcpSupportResponse(hdcp_response.clone()).get_extn_payload()
            {
                r
            } else {
                ExtnResponse::Error(RippleError::ProcessorError)
            },
        )
        .await
        .is_ok()
    }

    async fn get_hdcp_status(state: &CachedState) -> HDCPStatus {
        let mut response: HDCPStatus = HDCPStatus::default();
        let resp = state
            .get_thunder_client()
            .call(DeviceCallRequest {
                method: ThunderPlugin::Hdcp.method("getHDCPStatus"),
                params: None,
            })
            .await;
        info!("{}", resp.message);
        if let Ok(thdcp) = serde_json::from_value::<ThunderHDCPStatus>(resp.message) {
            response = thdcp.hdcp_status;
        }
        response
    }

    async fn hdcp_status(state: CachedState, req: ExtnMessage) -> bool {
        let response = Self::get_hdcp_status(&state).await;

        Self::respond(
            state.get_client(),
            req,
            if let ExtnPayload::Response(r) =
                DeviceResponse::HdcpStatusResponse(response).get_extn_payload()
            {
                r
            } else {
                ExtnResponse::Error(RippleError::ProcessorError)
            },
        )
        .await
        .is_ok()
    }

    async fn get_cached_hdr(state: &CachedState) -> HashMap<HdrProfile, bool> {
        if let Some(v) = state.get_hdr() {
            v
        } else {
            let v = Self::get_hdr(state.clone().state).await;
            state.update_hdr_support(v.clone());
            v
        }
    }

    pub async fn get_hdr(state: ThunderState) -> HashMap<HdrProfile, bool> {
        let response = state
            .get_thunder_client()
            .call(DeviceCallRequest {
                method: ThunderPlugin::DisplaySettings.method("getTVHDRCapabilities"),
                params: None,
            })
            .await;
        info!("{}", response.message);
        let supported_cap: u32 = response.message["capabilities"]
            .to_string()
            .parse()
            .unwrap_or(0);
        let mut hm = HashMap::new();
        hm.insert(
            HdrProfile::Hdr10,
            0 != (supported_cap & hdr_flags::HDRSTANDARD_HDR10),
        );
        hm.insert(
            HdrProfile::Hlg,
            0 != (supported_cap & hdr_flags::HDRSTANDARD_HLG),
        );
        hm.insert(
            HdrProfile::DolbyVision,
            0 != (supported_cap & hdr_flags::HDRSTANDARD_DOLBY_VISION),
        );
        hm.insert(
            HdrProfile::Technicolor,
            0 != (supported_cap & hdr_flags::HDRSTANDARD_TECHNICOLOR_PRIME),
        );
        hm.insert(
            HdrProfile::Hdr10plus,
            0 != (supported_cap & hdr_flags::HDRSTANDARD_HDR10PLUS),
        );
        hm
    }

    async fn get_screen_resolution(state: &CachedState) -> Vec<i32> {
        let response = state
            .get_thunder_client()
            .call(DeviceCallRequest {
                method: ThunderPlugin::DisplaySettings.method("getCurrentResolution"),
                params: None,
            })
            .await;
        info!("{}", response.message);

        if !check_thunder_response_success(&response) {
            error!("{}", response.message);
            return Vec::new();
        }
        info!("{}", response.message);
        let resol = response.message["resolution"].as_str().unwrap_or_default();
        get_dimension_from_resolution(resol)
    }

    async fn get_current_resolution(state: &CachedState) -> Result<Vec<i32>, ()> {
        let response = state
            .get_thunder_client()
            .call(DeviceCallRequest {
                method: ThunderPlugin::DisplaySettings.method("getCurrentResolution"),
                params: None,
            })
            .await;
        if !check_thunder_response_success(&response) {
            error!("{}", response.message);
            return Err(());
        }
        info!("{}", response.message);
        let resol = response.message["resolution"].as_str().unwrap_or_default();
        Ok(get_dimension_from_resolution(resol))
    }

    async fn get_default_resolution(state: &CachedState) -> Result<Vec<i32>, ()> {
        let response = state
            .get_thunder_client()
            .call(DeviceCallRequest {
                method: ThunderPlugin::DisplaySettings.method("getDefaultResolution"),
                params: None,
            })
            .await;
        if !check_thunder_response_success(&response) {
            error!("{}", response.message);
            return Err(());
        }
        info!("{}", response.message);
        if let Some(resol) = response.message.get("defaultResolution") {
            if let Some(r) = resol.as_str() {
                return Ok(get_dimension_from_resolution(r));
            }
        }
        Err(())
    }

    async fn get_video_resolution(state: &CachedState) -> Vec<i32> {
        if let Ok(resolution) = Self::get_current_resolution(state).await {
            return resolution;
        }
        if let Ok(resolution) = Self::get_default_resolution(state).await {
            return resolution;
        }
        if let Ok(response) = state.get_client().request(Config::DefaultValues).await {
            if let Some(ExtnResponse::Value(value)) = response.payload.extract() {
                if let Ok(default_values) = serde_json::from_value::<DefaultValues>(value) {
                    return default_values.video_dimensions;
                }
            }
        }
        vec![]
    }

    async fn on_internet_connected(state: CachedState, req: ExtnMessage, timeout: u64) -> bool {
        if tokio::time::timeout(
            Duration::from_millis(timeout),
            Self::respond(state.get_client(), req.clone(), {
                let value = ThunderNetworkService::has_internet(&state).await;

                if let ExtnPayload::Response(r) =
                    DeviceResponse::InternetConnectionStatus(match value {
                        true => InternetConnectionStatus::FullyConnected,
                        false => InternetConnectionStatus::NoInternet,
                    })
                    .get_extn_payload()
                {
                    r
                } else {
                    ExtnResponse::Error(RippleError::ProcessorError)
                }
            }),
        )
        .await
        .is_err()
        {
            Self::handle_error(state.get_client(), req, RippleError::ProcessorError).await
        } else {
            true
        }
    }

    async fn get_os_info(state: &CachedState) -> FirmwareInfo {
        let version: FireboltSemanticVersion;
        // TODO: refactor this to use return syntax and not use response variable across branches
        match state.get_version() {
            Some(v) => version = v,
            None => {
                let resp = state
                    .get_thunder_client()
                    .call(DeviceCallRequest {
                        method: ThunderPlugin::System.method("getSystemVersions"),
                        params: None,
                    })
                    .await;
                info!("{}", resp.message);
                if let Ok(tsv) = serde_json::from_value::<SystemVersion>(resp.message) {
                    let tsv_split = tsv.receiver_version.split('.');
                    let tsv_vec: Vec<&str> = tsv_split.collect();

                    if tsv_vec.len() >= 3 {
                        let major: String =
                            tsv_vec[0].chars().filter(|c| c.is_ascii_digit()).collect();
                        let minor: String =
                            tsv_vec[1].chars().filter(|c| c.is_ascii_digit()).collect();
                        let patch: String =
                            tsv_vec[2].chars().filter(|c| c.is_ascii_digit()).collect();

                        version = FireboltSemanticVersion {
                            major: major.parse::<u32>().unwrap(),
                            minor: minor.parse::<u32>().unwrap(),
                            patch: patch.parse::<u32>().unwrap(),
                            readable: tsv.stb_version,
                        };
                        state.update_version(version.clone());
                    } else {
                        version = FireboltSemanticVersion {
                            readable: tsv.stb_version,
                            ..FireboltSemanticVersion::default()
                        };
                        state.update_version(version.clone())
                    }
                } else {
                    version = FireboltSemanticVersion::default()
                }
            }
        }
        FirmwareInfo {
            name: "rdk".into(),
            version,
        }
    }

    async fn os_info(state: CachedState, req: ExtnMessage) -> bool {
        let response = Self::get_os_info(&state).await;
        Self::respond(
            state.get_client(),
            req,
            if let ExtnPayload::Response(r) =
                DeviceResponse::FirmwareInfo(response).get_extn_payload()
            {
                r
            } else {
                ExtnResponse::Error(RippleError::ProcessorError)
            },
        )
        .await
        .is_ok()
    }

    async fn available_memory(state: CachedState, req: ExtnMessage) -> bool {
        let response = state
            .get_thunder_client()
            .call(DeviceCallRequest {
                method: ThunderPlugin::RDKShell.method("getSystemMemory"),
                params: None,
            })
            .await;
        info!("{}", response.message);
        if check_thunder_response_success(&response) {
            if let Some(v) = response.message["freeRam"].as_u64() {
                return Self::respond(state.get_client(), req, ExtnResponse::Value(json!(v)))
                    .await
                    .is_ok();
            }
        }
        error!("{}", response.message);
        Self::handle_error(state.get_client(), req, RippleError::ProcessorError).await
    }

    async fn get_timezone_value(state: &CachedState) -> Result<String, RippleError> {
        let response = state
            .get_thunder_client()
            .call(DeviceCallRequest {
                method: ThunderPlugin::System.method("getTimeZoneDST"),
                params: None,
            })
            .await;

        info!("getTimeZoneDST: {}", response.message);
        if check_thunder_response_success(&response) {
            if let Ok(v) = serde_json::from_value::<ThunderTimezoneResponse>(response.message) {
                return Ok(v.time_zone);
            }
        }
        Err(RippleError::ProcessorError)
    }

    async fn get_timezone(state: CachedState, req: ExtnMessage) -> bool {
        if let Ok(v) = Self::get_timezone_value(&state).await {
            Self::respond(state.get_client(), req, ExtnResponse::String(v))
                .await
                .is_ok()
        } else {
            Self::handle_error(state.get_client(), req, RippleError::ProcessorError).await
        }
    }

    pub async fn get_timezone_with_offset(state: CachedState, req: ExtnMessage) -> bool {
        if let Some(TimeZone { time_zone, offset }) = state.get_client().get_timezone() {
            if !time_zone.is_empty() {
                return Self::respond(
                    state.get_client(),
                    req,
                    ExtnResponse::TimezoneWithOffset(time_zone, offset),
                )
                .await
                .is_ok();
            }
        }

        // If timezone or offset is None or empty
        if let Some(tz) = Self::get_timezone_and_offset(&state).await {
            let cloned_state = state.clone();
            let cloned_tz = tz.clone();

            cloned_state
                .get_client()
                .context_update(RippleContextUpdateRequest::TimeZone(TimeZone {
                    time_zone: cloned_tz.time_zone,
                    offset: cloned_tz.offset,
                }));

            return Self::respond(
                state.get_client(),
                req,
                ExtnResponse::TimezoneWithOffset(tz.time_zone, tz.offset),
            )
            .await
            .is_ok();
        }

        error!("get_timezone_offset: Unsupported timezone");
        Self::handle_error(state.get_client(), req, RippleError::ProcessorError).await
    }

    pub async fn get_timezone_and_offset(state: &CachedState) -> Option<TimeZone> {
        let timezone_result = ThunderDeviceInfoRequestProcessor::get_timezone_value(state).await;
        let timezones_result = ThunderDeviceInfoRequestProcessor::get_all_timezones(state).await;

        if let (Ok(timezone), Ok(timezones)) = (timezone_result, timezones_result) {
            Some(TimeZone {
                time_zone: timezone.clone(),
                offset: timezones.get_offset(&timezone),
            })
        } else {
            None
        }
    }

    async fn get_all_timezones(
        state: &CachedState,
    ) -> Result<ThunderAllTimezonesResponse, RippleError> {
        let response = state
            .get_thunder_client()
            .call(DeviceCallRequest {
                method: ThunderPlugin::System.method("getTimeZones"),
                params: None,
            })
            .await;
        if check_thunder_response_success(&response) {
            match serde_json::from_value::<ThunderAllTimezonesResponse>(response.message) {
                Ok(timezones) => Ok(timezones),
                Err(e) => {
                    error!("{}", e.to_string());
                    Err(RippleError::ProcessorError)
                }
            }
        } else {
            Err(RippleError::ProcessorError)
        }
    }

    async fn get_available_timezones(state: CachedState, req: ExtnMessage) -> bool {
        if let Ok(v) = Self::get_all_timezones(&state).await {
            Self::respond(
                state.get_client(),
                req,
                ExtnResponse::AvailableTimezones(v.as_array()),
            )
            .await
            .is_ok()
        } else {
            Self::handle_error(state.get_client(), req, RippleError::ProcessorError).await
        }
    }

    async fn set_timezone(state: CachedState, timezone: String, request: ExtnMessage) -> bool {
        let params = Some(DeviceChannelParams::Json(
            json!({
                "timeZone": timezone,
            })
            .to_string(),
        ));

        let response = state
            .get_thunder_client()
            .call(DeviceCallRequest {
                method: ThunderPlugin::System.method("setTimeZoneDST"),
                params,
            })
            .await;
        info!("{}", response.message);

        if check_thunder_response_success(&response) {
            return Self::respond(state.get_client(), request, ExtnResponse::None(()))
                .await
                .is_ok();
        }
        Self::handle_error(state.get_client(), request, RippleError::ProcessorError).await
    }

    async fn voice_guidance_enabled(state: CachedState, request: ExtnMessage) -> bool {
        let response = state
            .get_thunder_client()
            .call(DeviceCallRequest {
                method: ThunderPlugin::TextToSpeech.method("isttsenabled"),
                params: None,
            })
            .await;
        if let Some(v) = response.message["isenabled"].as_bool() {
            return Self::respond(state.get_client(), request, ExtnResponse::Boolean(v))
                .await
                .is_ok();
        }
        Self::handle_error(state.get_client(), request, RippleError::ProcessorError).await
    }

    async fn voice_guidance_set_enabled(
        state: CachedState,
        request: ExtnMessage,
        enabled: bool,
    ) -> bool {
        let params = Some(DeviceChannelParams::Json(
            json!({
                "enabletts": enabled,
            })
            .to_string(),
        ));
        let response = state
            .get_thunder_client()
            .call(DeviceCallRequest {
                method: ThunderPlugin::TextToSpeech.method("enabletts"),
                params,
            })
            .await;
        if check_thunder_response_success(&response) {
            return Self::ack(state.get_client(), request).await.is_ok();
        }
        Self::handle_error(state.get_client(), request, RippleError::ProcessorError).await
    }

    async fn voice_guidance_speed(state: CachedState, request: ExtnMessage) -> bool {
        let response = state
            .get_thunder_client()
            .call(DeviceCallRequest {
                method: ThunderPlugin::TextToSpeech.method("getttsconfiguration"),
                params: None,
            })
            .await;
        if let Some(rate) = response.message["rate"].as_f64() {
            return Self::respond(
                state.get_client(),
                request,
                ExtnResponse::Float(scale_voice_speed_from_thunder_to_firebolt(rate as f32)),
            )
            .await
            .is_ok();
        }
        Self::handle_error(state.get_client(), request, RippleError::ProcessorError).await
    }

    pub async fn get_voice_guidance_speed(state: ThunderState) -> Result<f32, ()> {
        let response = state
            .get_thunder_client()
            .call(DeviceCallRequest {
                method: ThunderPlugin::TextToSpeech.method("getttsconfiguration"),
                params: None,
            })
            .await;

        if let Some(rate) = response.message["rate"].as_f64() {
            return Ok(scale_voice_speed_from_thunder_to_firebolt(rate as f32));
        }

        Err(())
    }

    async fn voice_guidance_set_speed(
        state: CachedState,
        request: ExtnMessage,
        speed: f32,
    ) -> bool {
        let params = Some(DeviceChannelParams::Json(
            json!({
                "rate": scale_voice_speed_from_firebolt_to_thunder(speed),
            })
            .to_string(),
        ));
        let response = state
            .get_thunder_client()
            .call(DeviceCallRequest {
                method: ThunderPlugin::TextToSpeech.method("setttsconfiguration"),
                params,
            })
            .await;
        if check_thunder_response_success(&response) {
            return Self::ack(state.get_client(), request).await.is_ok();
        }
        Self::handle_error(state.get_client(), request, RippleError::ProcessorError).await
    }

    async fn power_state(state: CachedState, req: ExtnMessage) -> bool {
        let dev_response = state
            .get_thunder_client()
            .call(DeviceCallRequest {
                method: ThunderPlugin::System.method("getPowerState"),
                params: None,
            })
            .await;
        let resp = dev_response.message.get("powerState").cloned();
        if resp.is_none() {
            error!("Unable to get power state from thunder");
            return Self::handle_error(state.get_client(), req, RippleError::ProcessorError).await;
        }

        let value = resp.unwrap();
        let power_state = serde_json::from_value::<PowerState>(value);
        if power_state.is_err() {
            return Self::handle_error(state.get_client(), req, RippleError::ProcessorError).await;
        }
        let power_state = power_state.unwrap();
        Self::respond(
            state.get_client(),
            req,
            if let ExtnPayload::Response(r) =
                DeviceResponse::PowerState(power_state).get_extn_payload()
            {
                r
            } else {
                ExtnResponse::Error(RippleError::ProcessorError)
            },
        )
        .await
        .is_ok()
    }

    async fn get_device_capabilities(state: CachedState, keys: &[&str], msg: ExtnMessage) -> bool {
        let device_info_authorized = keys.contains(&DEVICE_INFO_AUTHORIZED);
        let (
            video_dimensions,
            native_dimensions,
            firmware_info_result,
            hdr_info,
            hdcp_result,
            audio_result,
            model_result,
            make_result,
        ) = join!(
            async {
                if device_info_authorized {
                    Some(Self::get_video_resolution(&state).await)
                } else {
                    None
                }
            },
            async {
                if device_info_authorized {
                    Some(Self::get_screen_resolution(&state).await)
                } else {
                    None
                }
            },
            async {
                if device_info_authorized {
                    Some(Self::get_os_info(&state).await.version)
                } else {
                    None
                }
            },
            async {
                if device_info_authorized {
                    Some(Self::get_cached_hdr(&state).await)
                } else {
                    None
                }
            },
            async {
                if device_info_authorized {
                    Some(Self::get_hdcp_status(&state).await)
                } else {
                    None
                }
            },
            async {
                if device_info_authorized {
                    Some(Self::get_audio(&state).await)
                } else {
                    None
                }
            },
            async {
                if keys.contains(&DEVICE_SKU_AUTHORIZED) {
                    Some(Self::get_model(&state).await)
                } else {
                    None
                }
            },
            async {
                if keys.contains(&DEVICE_MAKE_MODEL_AUTHORIZED) {
                    Some(Self::get_make(&state).await)
                } else {
                    None
                }
            }
        );

        let device_capabilities = DeviceCapabilities {
            audio: audio_result,
            firmware_info: firmware_info_result,
            hdcp: hdcp_result,
            hdr: hdr_info,
            make: make_result,
            model: model_result,
            video_resolution: video_dimensions,
            screen_resolution: native_dimensions,
        };
        if let ExtnPayload::Response(r) =
            DeviceResponse::FullCapabilities(device_capabilities).get_extn_payload()
        {
            Self::respond(state.get_client(), msg, r).await.is_ok()
        } else {
            Self::handle_error(state.get_client(), msg, RippleError::ProcessorError).await
        }
    }

    async fn platform_build_info(state: CachedState, msg: ExtnMessage) -> bool {
        let resp = state
            .get_thunder_client()
            .call(DeviceCallRequest {
                method: ThunderPlugin::System.method("getSystemVersions"),
                params: None,
            })
            .await;
        if let Ok(tsv) = serde_json::from_value::<SystemVersion>(resp.message) {
            let release_regex = Regex::new(r"([^_]*)_(.*)_(VBN|PROD[^_]*)_(.*)").unwrap();
            let non_release_regex =
                Regex::new(r"([^_]*)_(VBN|PROD[^_]*)_(.*)_(\d{14}(sdy|sey))(.*)").unwrap();
            let fallback_regex = Regex::new(r"([^_]*)_(.*)").unwrap();
            fn match_or_empty(m_opt: Option<Match>) -> String {
                if let Some(m) = m_opt {
                    String::from(m.as_str())
                } else {
                    String::from("")
                }
            }

            let name = tsv.stb_version.clone();

            let info_opt = if let Some(caps) = release_regex.captures(&tsv.stb_version) {
                Some(PlatformBuildInfo {
                    name,
                    device_model: match_or_empty(caps.get(1)),
                    branch: None,
                    release_version: caps.get(2).map(|s| String::from(s.as_str())),
                    debug: match_or_empty(caps.get(3)) == "VBN",
                })
            } else if let Some(caps) = non_release_regex.captures(&tsv.stb_version) {
                Some(PlatformBuildInfo {
                    name,
                    device_model: match_or_empty(caps.get(1)),
                    branch: caps.get(3).map(|s| String::from(s.as_str())),
                    release_version: None,
                    debug: match_or_empty(caps.get(2)) == "VBN",
                })
            } else if let Some(caps) = fallback_regex.captures(&tsv.stb_version) {
                Some(PlatformBuildInfo {
                    name,
                    device_model: match_or_empty(caps.get(1)),
                    branch: None,
                    release_version: None,
                    debug: match_or_empty(caps.get(2)).contains("VBN"),
                })
            } else {
                error!("Could not parse build name {}", tsv.stb_version);
                None
            };

            if let Some(info) = info_opt {
                if let ExtnPayload::Response(r) =
                    DeviceResponse::PlatformBuildInfo(info).get_extn_payload()
                {
                    Self::respond(state.get_client(), msg, r).await.is_ok()
                } else {
                    Self::handle_error(state.get_client(), msg, RippleError::ProcessorError).await
                }
            } else {
                Self::handle_error(state.get_client(), msg, RippleError::ProcessorError).await
            }
        } else {
            Self::handle_error(state.get_client(), msg, RippleError::ProcessorError).await
        }
    }
}

pub fn get_dimension_from_resolution(resolution: &str) -> Vec<i32> {
    match resolution {
        val if val.starts_with("480") => Resolution::Resolution480.dimension(),
        val if val.starts_with("576") => Resolution::Resolution576.dimension(),
        val if val.starts_with("540") => Resolution::Resolution540.dimension(),
        val if val.starts_with("720") => Resolution::Resolution720.dimension(),
        val if val.starts_with("1080") => Resolution::Resolution1080.dimension(),
        val if val.starts_with("2160") => Resolution::Resolution2160.dimension(),
        val if val.starts_with("4K") || val.starts_with("4k") => {
            Resolution::Resolution4k.dimension()
        }
        _ => Resolution::ResolutionDefault.dimension(),
    }
}

/*
per https://ccp.sys.comcast.net/browse/RPPL-283
Firebolt spec range for this value is 0.25 >= value <= 2.0
but...
Thunder is 1..100
for

*/
fn scale_voice_speed_from_thunder_to_firebolt(thunder_voice_speed: f32) -> f32 {
    if thunder_voice_speed >= 25.0 {
        thunder_voice_speed / 50.0
    } else {
        25.0 / 50.0
    }
}
/*
Note that this returns an f32 (when it should seemingly return i32), which is to make it compatible with
DeviceRequest::VoiceGuidanceSetSpeed(speed).
*/
fn scale_voice_speed_from_firebolt_to_thunder(firebolt_voice_speed: f32) -> f32 {
    if (0.50..=2.0).contains(&firebolt_voice_speed) {
        firebolt_voice_speed * 50.0
    } else {
        0.50 * 50.0
    }
}

impl ExtnStreamProcessor for ThunderDeviceInfoRequestProcessor {
    type STATE = CachedState;
    type VALUE = DeviceInfoRequest;

    fn get_state(&self) -> Self::STATE {
        self.state.clone()
    }

    fn receiver(&mut self) -> mpsc::Receiver<ExtnMessage> {
        self.streamer.receiver()
    }

    fn sender(&self) -> mpsc::Sender<ExtnMessage> {
        self.streamer.sender()
    }
}

#[async_trait]
impl ExtnRequestProcessor for ThunderDeviceInfoRequestProcessor {
    fn get_client(&self) -> ExtnClient {
        self.state.get_client()
    }

    async fn process_request(
        state: Self::STATE,
        msg: ExtnMessage,
        extracted_message: Self::VALUE,
    ) -> bool {
        match extracted_message {
            DeviceInfoRequest::MacAddress => Self::mac_address(state.clone(), msg).await,
            DeviceInfoRequest::SerialNumber => Self::serial_number(state.clone(), msg).await,
            DeviceInfoRequest::Model => Self::model(state.clone(), msg).await,
            DeviceInfoRequest::Audio => Self::audio(state.clone(), msg).await,
            DeviceInfoRequest::HdcpSupport => Self::hdcp_support(state.clone(), msg).await,
            DeviceInfoRequest::HdcpStatus => Self::hdcp_status(state.clone(), msg).await,
            DeviceInfoRequest::FirmwareInfo => Self::os_info(state.clone(), msg).await,
            DeviceInfoRequest::AvailableMemory => Self::available_memory(state.clone(), msg).await,
            DeviceInfoRequest::OnInternetConnected(time_out) => {
                Self::on_internet_connected(state.clone(), msg, time_out.timeout).await
            }
            DeviceInfoRequest::GetTimezone => Self::get_timezone(state.clone(), msg).await,
            DeviceInfoRequest::GetTimezoneWithOffset => {
                Self::get_timezone_with_offset(state.clone(), msg).await
            }
            DeviceInfoRequest::GetAvailableTimezones => {
                Self::get_available_timezones(state.clone(), msg).await
            }
            DeviceInfoRequest::SetTimezone(timezone_params) => {
                Self::set_timezone(state.clone(), timezone_params, msg).await
            }
            DeviceInfoRequest::SetVoiceGuidanceEnabled(v) => {
                Self::voice_guidance_set_enabled(state.clone(), msg, v).await
            }
            DeviceInfoRequest::VoiceGuidanceEnabled => {
                Self::voice_guidance_enabled(state.clone(), msg).await
            }
            DeviceInfoRequest::SetVoiceGuidanceSpeed(s) => {
                Self::voice_guidance_set_speed(state.clone(), msg, s).await
            }
            DeviceInfoRequest::VoiceGuidanceSpeed => {
                Self::voice_guidance_speed(state.clone(), msg).await
            }
            DeviceInfoRequest::InternetConnectionStatus => {
                Self::internet_connection_status(state.clone(), msg).await
            }
            DeviceInfoRequest::StartMonitoringInternetChanges(i) => {
                Self::start_internet_monitoring_changes(state.clone(), msg, i).await
            }
            DeviceInfoRequest::FullCapabilities(keys) => {
                let keys_as_str: Vec<&str> = keys.iter().map(String::as_str).collect();
                Self::get_device_capabilities(state.clone(), &keys_as_str, msg).await
            }
            DeviceInfoRequest::PowerState => Self::power_state(state.clone(), msg).await,
            DeviceInfoRequest::PlatformBuildInfo => {
                Self::platform_build_info(state.clone(), msg).await
            }
            _ => false,
        }
    }
}

fn round_to_nearest_quarter_hour(offset_seconds: i64) -> i64 {
    // Convert minutes to quarter hours
    let quarter_hours = (offset_seconds as f64 / 900.0).round() as i64;

    // Convert back to minutes
    let rounded_minutes = quarter_hours * 15;

    // Convert minutes back to seconds
    rounded_minutes * 60
}

#[cfg(test)]
pub mod tests {
    use std::{fs::File, sync::Arc};

    use ripple_sdk::{
        api::device::{
            device_info_request::{DeviceInfoRequest, DeviceResponse, PlatformBuildInfo},
            device_request::DeviceRequest,
        },
        extn::{
            client::extn_processor::ExtnRequestProcessor,
            extn_client_message::{ExtnMessage, ExtnRequest},
            mock_extension_client::MockExtnClient,
        },
        framework::ripple_contract::RippleContract,
        serde_json::{self, json},
        tokio,
        utils::channel_utils::oneshot_send_and_log,
    };
    use serde::{Deserialize, Serialize};

    use crate::{
        client::{
            device_operator::DeviceResponseMessage, thunder_client::ThunderCallMessage,
            thunder_plugin::ThunderPlugin,
        },
        processors::thunder_device_info::ThunderDeviceInfoRequestProcessor,
        tests::mock_thunder_controller::{CustomHandler, MockThunderController, ThunderHandlerFn},
    };

    macro_rules! run_platform_info_test {
        ($build_name:expr) => {
            test_platform_build_info_with_build_name($build_name, Arc::new(|msg: ThunderCallMessage| {
                oneshot_send_and_log(
                    msg.callback,
                    DeviceResponseMessage::call(json!({"success" : true, "stbVersion": $build_name, "receiverVersion": $build_name, "stbTimestamp": "".to_owned() })),
                    "",
                );
            })).await;
        };
    }

    #[derive(Debug, Serialize, Deserialize, Clone)]
    struct BuildInfoTest {
        build_name: String,
        info: PlatformBuildInfo,
    }

    #[tokio::test(flavor = "multi_thread")]
    async fn test_platform_build_info() {
        run_platform_info_test!("SCXI11BEI_023.005.03.6.8p12s3_VBN_sdy");
        run_platform_info_test!("SCXI11BEI_23_VBN_sdy");
        run_platform_info_test!("SCXI11BEI_VBN_23_20231130001020sdy");
        run_platform_info_test!("SCXI11BEI_024.004.00.6.9p8s1_PRODLOG_sdy");
        run_platform_info_test!("SCXI11BEI_024.004.00.6.9p8s1_PROD_sdy");
        run_platform_info_test!("SCXI11BEI_024.004.00.6.9p8s1_VBN_sdy");
        run_platform_info_test!("SCXI11BEI_024.004.00.6.9p8s1_VBN_sey");
        run_platform_info_test!("SCXI11BEI_023.003.00.6.8p7s1_PRODLOG_sdy_XOE");
        run_platform_info_test!("SCXI11BEI_VBN_stable2_20231129231433sdy_XOE_NG");
        run_platform_info_test!("SCXI11AIC_PROD_6.6_p1v_20231130001020sdy_NG");
        run_platform_info_test!("SCXI11AIC_VBN_23Q4_sprint_20231129232625sdy_FG_NG");
        run_platform_info_test!("SCXI11AIC_VBN_23Q4_sprint_20231129232625sey_FG_NG");
        run_platform_info_test!("SCXI11BEI_PROD_some_branch_20231129233157sdy_FG_NG-signed");
        run_platform_info_test!("SCXI11BEI_PROD_QS024_20231129231350sdy_XOE_NG");
        run_platform_info_test!("COESST11AEI_VBN_23Q4_sprint_20231130233011sdy_DFL_FG_GRT");
        run_platform_info_test!("COESST11AEI_23.40p11d24_EXP_PROD_sdy-signed");
        run_platform_info_test!(
            "SCXI11BEI_VBN_23Q4_sprint_20231113173051sdy_FG_EDGE_DISTPDEMO-signed"
        );
        run_platform_info_test!("SCXI11BEI_somebuild");
        run_platform_info_test!("SCXI11BEI_someVBNbuild");
    }

    async fn test_platform_build_info_with_build_name(
        build_name: &'static str,
        handler: Arc<ThunderHandlerFn>,
    ) {
        let tests_file = File::open("src/tests/buildinfo-parse-tests.json").unwrap();
        let tests: Vec<BuildInfoTest> = serde_json::from_reader(tests_file).unwrap();
        let mut ch = CustomHandler::default();
        ch.custom_request_handler.insert(
            ThunderPlugin::System.unversioned_method("getSystemVersions"),
            handler,
        );
        let (state, r) = MockThunderController::state_with_mock(Some(ch));
        let msg = MockExtnClient::req(
            RippleContract::DeviceInfo,
            ExtnRequest::Device(DeviceRequest::DeviceInfo(
                DeviceInfoRequest::PlatformBuildInfo,
            )),
        );

        ThunderDeviceInfoRequestProcessor::process_request(
            state,
            msg,
            DeviceInfoRequest::PlatformBuildInfo,
        )
        .await;
        let msg: ExtnMessage = r.recv().await.unwrap().try_into().unwrap();
        let resp_opt = msg.payload.extract::<DeviceResponse>();
        if let Some(DeviceResponse::PlatformBuildInfo(info)) = resp_opt {
            let exp = tests.iter().find(|x| x.build_name == build_name).unwrap();
            assert_eq!(info, exp.info);
        } else {
            panic!("Did not get the expected PlatformBuildInfo from extension call");
        }
    }
}<|MERGE_RESOLUTION|>--- conflicted
+++ resolved
@@ -41,15 +41,7 @@
         api::{
             device::{
                 device_info_request::{DeviceInfoRequest, DeviceResponse},
-<<<<<<< HEAD
-                device_operator::{DeviceCallRequest, DeviceChannelParams, DeviceOperator},
                 device_request::{HDCPStatus, HdcpProfile, HdrProfile, Resolution},
-=======
-                device_request::{
-                    HDCPStatus, HdcpProfile, HdrProfile, NetworkResponse, NetworkState,
-                    NetworkType, Resolution,
-                },
->>>>>>> d854dd41
             },
             firebolt::fb_openrpc::FireboltSemanticVersion,
         },
