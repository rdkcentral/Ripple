--- conflicted
+++ resolved
@@ -299,27 +299,6 @@
             }
         }
     }
-
-<<<<<<< HEAD
-    fn as_array(&self) -> Vec<String> {
-        self.timezones.keys().cloned().collect()
-=======
-    fn get_offset(&self, key: &str) -> i64 {
-        if let Some(tz) = self.timezones.get(key) {
-            if let Some(utc_tz) = self.timezones.get("Etc/UTC").cloned() {
-                if let Ok(ntz) = NaiveDateTime::parse_from_str(tz, "%a %b %d %H:%M:%S %Y %Z") {
-                    if let Ok(nutz) =
-                        NaiveDateTime::parse_from_str(&utc_tz, "%a %b %d %H:%M:%S %Y %Z")
-                    {
-                        let delta = (ntz - nutz).num_seconds();
-                        return round_to_nearest_quarter_hour(delta);
-                    }
-                }
-            }
-        }
-        0
->>>>>>> 742f13f9
-    }
 }
 impl<'de> Deserialize<'de> for ThunderAllTimezonesResponse {
     fn deserialize<D>(deserializer: D) -> Result<ThunderAllTimezonesResponse, D::Error>
@@ -934,19 +913,6 @@
         Err(RippleError::ProcessorError)
     }
 
-<<<<<<< HEAD
-    async fn get_timezone(state: CachedState, req: ExtnMessage) -> bool {
-        if let Ok(v) = Self::get_timezone_value(&state.state).await {
-            Self::respond(state.get_client(), req, ExtnResponse::String(v))
-                .await
-                .is_ok()
-        } else {
-            Self::handle_error(state.get_client(), req, RippleError::ProcessorError).await
-        }
-    }
-
-=======
->>>>>>> 742f13f9
     pub async fn get_timezone_with_offset(state: CachedState, req: ExtnMessage) -> bool {
         if let Some(TimeZone { time_zone, offset }) = state.get_client().get_timezone() {
             if !time_zone.is_empty() {
@@ -1021,29 +987,6 @@
         let rounded_offset = ((total_offset as f64 / 900.0).round() as i64) * QUARER_HOUR;
 
         Some(rounded_offset)
-    }
-
-    async fn get_all_timezones(
-        state: &CachedState,
-    ) -> Result<ThunderAllTimezonesResponse, RippleError> {
-        let response = state
-            .get_thunder_client()
-            .call(DeviceCallRequest {
-                method: ThunderPlugin::System.method("getTimeZones"),
-                params: None,
-            })
-            .await;
-        if check_thunder_response_success(&response) {
-            match serde_json::from_value::<ThunderAllTimezonesResponse>(response.message) {
-                Ok(timezones) => Ok(timezones),
-                Err(e) => {
-                    error!("{}", e.to_string());
-                    Err(RippleError::ProcessorError)
-                }
-            }
-        } else {
-            Err(RippleError::ProcessorError)
-        }
     }
 
     async fn voice_guidance_enabled(state: CachedState, request: ExtnMessage) -> bool {
