// Copyright 2023 Comcast Cable Communications Management, LLC
//
// Licensed under the Apache License, Version 2.0 (the "License");
// you may not use this file except in compliance with the License.
// You may obtain a copy of the License at
//
// http://www.apache.org/licenses/LICENSE-2.0
//
// Unless required by applicable law or agreed to in writing, software
// distributed under the License is distributed on an "AS IS" BASIS,
// WITHOUT WARRANTIES OR CONDITIONS OF ANY KIND, either express or implied.
// See the License for the specific language governing permissions and
// limitations under the License.
//
// SPDX-License-Identifier: Apache-2.0
//

use std::collections::HashMap;
use std::str::FromStr;
use std::sync::{Arc, Mutex};
use std::{thread, time};

use crate::ripple_sdk::{self};
use crate::{
    client::thunder_plugin::ThunderPlugin,
    ripple_sdk::{
        api::device::device_operator::{DeviceCallRequest, DeviceChannelParams, DeviceOperator},
        async_trait::async_trait,
        extn::{
            client::extn_client::ExtnClient,
            client::extn_processor::{
                DefaultExtnStreamer, ExtnRequestProcessor, ExtnStreamProcessor, ExtnStreamer,
            },
            extn_client_message::{ExtnMessage, ExtnResponse},
        },
        serde_json,
        tokio::sync::mpsc,
    },
    thunder_state::ThunderState,
};
use ripple_sdk::api::app_catalog::{AppCatalogRequest, AppOperationComplete, AppsUpdate};
use ripple_sdk::api::device::device_apps::DeviceAppMetadata;
use ripple_sdk::api::device::device_operator::{DeviceResponseMessage, DeviceSubscribeRequest};
use ripple_sdk::api::firebolt::fb_capabilities::FireboltPermissions;
use ripple_sdk::api::firebolt::fb_metrics::{Timer, TimerType};
use ripple_sdk::api::observability::metrics_util::{
    start_service_metrics_timer, stop_and_send_service_metrics_timer,
};
#[cfg(not(test))]
use ripple_sdk::log::{debug, error, info};
use ripple_sdk::tokio;
use ripple_sdk::{
    api::device::device_apps::{AppsRequest, InstalledApp},
    framework::ripple_contract::RippleContract,
    utils::error::RippleError,
};
use serde::{Deserialize, Serialize};
use serde_json::Value;
#[cfg(test)]
use {println as info, println as debug, println as error};

use super::thunder_telemetry::{ThunderMetricsTimerName, ThunderResponseStatus};

// TODO: If/when ripple supports selectable download speeds we'll probably want multiple configurable values or compute this based on throughput.
const DEFAULT_OPERATION_TIMEOUT_SECS: u64 = 12 * 60; // 12 minutes

#[derive(Debug, Clone)]
pub struct ThunderPackageManagerState {
    pub(crate) thunder_state: ThunderState,
    pub(crate) active_operations: Arc<Mutex<HashMap<String, Operation>>>,
    pub(crate) operation_timeout_secs: u64,
}

#[derive(Debug)]
pub struct ThunderPackageManagerRequestProcessor {
    state: ThunderPackageManagerState,
    streamer: DefaultExtnStreamer,
}

#[derive(Debug, Serialize, Deserialize)]
pub struct GetListRequest {
    pub id: String,
}

impl GetListRequest {
    pub fn new(id: String) -> GetListRequest {
        GetListRequest { id }
    }
}

#[derive(Debug, Serialize, Deserialize)]
pub struct UninstallAppRequest {
    pub id: String,
    pub version: String,
    #[serde(rename = "type")]
    pub _type: String,
    pub uninstall_type: String,
}

impl UninstallAppRequest {
    pub fn new(app: InstalledApp) -> UninstallAppRequest {
        UninstallAppRequest {
            id: app.id,
            version: app.version,
            _type: String::default(),
            uninstall_type: String::default(),
        }
    }
}

#[derive(Debug, Serialize, Deserialize)]
pub struct InstallAppRequest {
    pub id: String,
    pub version: String,
    pub url: String,
    pub app_name: String,
    #[serde(rename = "type")]
    pub _type: String,
    pub category: String,
}

impl InstallAppRequest {
    pub fn new(app: DeviceAppMetadata) -> InstallAppRequest {
        let mut app_type = String::default();
        let mut category = String::default();

        if let Some(data_json) = app.data {
            if let Ok(data) = serde_json::from_str::<HashMap<String, String>>(&data_json) {
                if let Some(t) = data.get("type") {
                    app_type = t.to_string();
                }
                if let Some(c) = data.get("category") {
                    category = c.to_string();
                }
            }
        }

        InstallAppRequest {
            id: app.id,
            version: app.version,
            url: app.uri,
            app_name: app.title,
            _type: app_type,
            category,
        }
    }
}

#[derive(Debug, Serialize, Deserialize)]
pub struct CancelRequest {
    pub handle: String,
}

impl CancelRequest {
    pub fn new(handle: String) -> CancelRequest {
        CancelRequest { handle }
    }
}

#[derive(Debug, Serialize, Deserialize)]
pub struct GetMetadataRequest {
    pub id: String,
    pub version: String,
}

impl GetMetadataRequest {
    pub fn new(id: String, version: String) -> GetMetadataRequest {
        GetMetadataRequest { id, version }
    }
}

#[derive(Debug, Clone, Serialize, Deserialize, Default, PartialEq)]
pub struct AppData {
    pub version: String,
}

impl AppData {
    pub fn new(version: String) -> AppData {
        AppData { version }
    }
}

#[derive(Debug, PartialEq, Clone)]
pub struct Operation {
    durable_app_id: String,
    operation_type: AppsOperationType,
    app_data: AppData,
    timer: Timer,
}

impl Operation {
    pub fn new(
        operation_type: AppsOperationType,
        durable_app_id: String,
        app_data: AppData,
    ) -> Operation {
        let mut tags: HashMap<String, String> = HashMap::new();
        tags.insert("app_id".to_string(), durable_app_id.clone());
        tags.insert("app_version".to_string(), app_data.clone().version);
        Operation {
            operation_type: operation_type.clone(),
            durable_app_id,
            app_data,
            timer: Timer::start(
                operation_type.to_string(),
                Some(tags),
                Some(TimerType::Remote),
            ),
        }
    }
}

#[derive(Debug)]
enum OperationStatus {
    Succeeded,
    Failed,
    NotStarted,
    Downloading,
    Downloaded,
    DownloadFailed,
    Verifying,
    VerificationFailed,
    InstallationFailed,
    Cancelled,
    NotEnoughStorage,
    Unknown,
}

impl OperationStatus {
    pub fn new(s: &str) -> OperationStatus {
        match s {
            "Succeeded" => OperationStatus::Succeeded,
            "Failed" => OperationStatus::Failed,
            "NotStarted" => OperationStatus::NotStarted,
            "Downloading" => OperationStatus::Downloading,
            "Downloaded" => OperationStatus::Downloaded,
            "DownloadFailed" => OperationStatus::DownloadFailed,
            "Verifying" => OperationStatus::Verifying,
            "VerificationFailed" => OperationStatus::VerificationFailed,
            "InstallationFailed" => OperationStatus::InstallationFailed,
            "Cancelled" => OperationStatus::Cancelled,
            "NotEnoughStorage" => OperationStatus::NotEnoughStorage,
            "Unknown" => OperationStatus::Unknown,
            _ => OperationStatus::Unknown,
        }
    }

    pub fn completed(&self) -> bool {
        match self {
            OperationStatus::Succeeded => true,
            OperationStatus::Failed => true,
            OperationStatus::NotStarted => false,
            OperationStatus::Downloading => false,
            OperationStatus::Downloaded => false,
            OperationStatus::DownloadFailed => true,
            OperationStatus::Verifying => false,
            OperationStatus::VerificationFailed => true,
            OperationStatus::InstallationFailed => true,
            OperationStatus::Cancelled => true,
            OperationStatus::NotEnoughStorage => true,
            OperationStatus::Unknown => false,
        }
    }

    pub fn succeeded(&self) -> bool {
        matches!(self, OperationStatus::Succeeded)
    }
}

#[derive(Debug, Clone, PartialEq, Serialize, Deserialize)]
#[serde(rename_all = "camelCase")]
pub enum AppsOperationType {
    Install,
    Uninstall,
}

impl FromStr for AppsOperationType {
    type Err = ();

    fn from_str(input: &str) -> Result<AppsOperationType, Self::Err> {
        match input.to_lowercase().as_str() {
            "install" => Ok(AppsOperationType::Install),
            "uninstall" => Ok(AppsOperationType::Uninstall),
            _ => Err(()),
        }
    }
}
impl ToString for AppsOperationType {
    fn to_string(&self) -> String {
        match self {
            AppsOperationType::Install => "install".to_string(),
            AppsOperationType::Uninstall => "uninstall".to_string(),
        }
    }
}

#[derive(Debug, Clone, Serialize, Deserialize)]
pub struct AppsOperationStatus {
    pub handle: String,
    pub operation: AppsOperationType,
    #[serde(rename = "type")]
    pub app_type: String,
    pub id: String,
    pub version: String,
    pub status: String,
    pub details: String,
}

impl AppsOperationStatus {
    pub fn new(
        handle: String,
        operation: AppsOperationType,
        app_type: String,
        id: String,
        version: String,
        status: String,
        details: String,
    ) -> AppsOperationStatus {
        AppsOperationStatus {
            handle,
            operation,
            app_type,
            id,
            version,
            status,
            details,
        }
    }
}

#[derive(Debug, Serialize, Deserialize)]
pub struct Metadata {
    pub appname: String,
    #[serde(rename = "type")]
    pub _type: String,
    pub url: String,
}

#[derive(Debug, Serialize, Deserialize)]
pub struct KeyValuePair {
    pub key: String,
    pub value: String,
}

#[derive(Debug, Serialize, Deserialize)]
pub struct ThunderAppMetadata {
    pub metadata: Metadata,
    pub resources: Vec<KeyValuePair>,
}

fn get_string_field(
    status: &serde_json::Map<std::string::String, serde_json::Value>,
    field_name: &str,
) -> String {
    if let Some(Value::String(field_value)) = status.get(field_name) {
        return field_value.clone();
    }
    String::default()
}

impl ThunderPackageManagerRequestProcessor {
    pub fn new(thunder_state: ThunderState) -> ThunderPackageManagerRequestProcessor {
        let operation_timeout_secs = thunder_state
            .get_client()
            .get_uint_config("pm_operation_timeout_secs")
            .unwrap_or(DEFAULT_OPERATION_TIMEOUT_SECS);

        ThunderPackageManagerRequestProcessor {
            state: ThunderPackageManagerState {
                thunder_state,
                active_operations: Arc::new(Mutex::new(HashMap::default())),
                operation_timeout_secs,
            },
            streamer: DefaultExtnStreamer::new(),
        }
    }

    pub async fn init(state: ThunderPackageManagerState, req: ExtnMessage) -> bool {
        let (sub_tx, mut sub_rx) = mpsc::channel::<DeviceResponseMessage>(32);

        debug!("ThunderPackageManagerRequestProcessor::init: Starting listener loop");

        Self::poll_pm(state.thunder_state.clone()).await;
        let state_for_event_handler = state.clone();
        tokio::spawn(async move {
            while let Some(message) = sub_rx.recv().await {
                debug!(
                    "ThunderPackageManagerRequestProcessor::: message={:?}",
                    message
                );
                if let Some(status_map) = message.message.as_object() {
                    let operation_type = AppsOperationType::from_str(
                        get_string_field(status_map, "operation").as_str(),
                    );

                    if let Err(()) = operation_type {
                        error!("ThunderPackageManagerRequestProcessor: Unexpected operation type");
                        continue;
                    }

                    let operation_status = AppsOperationStatus {
                        handle: get_string_field(status_map, "handle"),
                        operation: operation_type.unwrap(),
                        app_type: get_string_field(status_map, "type"),
                        id: get_string_field(status_map, "id"),
                        version: get_string_field(status_map, "version"),
                        status: get_string_field(status_map, "status"),
                        details: get_string_field(status_map, "details"),
                    };

                    let status = OperationStatus::new(&operation_status.status);
                    if status.completed() {
                        let operation = Operation::new(
                            operation_status.operation.clone(),
                            operation_status.id.clone(),
                            AppData::new(operation_status.version.clone()),
                        );

                        Self::add_or_remove_operation(
                            state_for_event_handler.clone(),
                            operation_status.handle,
                            operation,
                            Some(operation_status.status),
                        );
                        let op_comp = AppOperationComplete {
                            id: operation_status.id,
                            version: operation_status.version,
                            success: status.succeeded(),
                        };
                        let cli = state_for_event_handler.thunder_state.get_client();
                        match operation_status.operation {
                            AppsOperationType::Install => {
                                if let Err(e) = cli.event(AppsUpdate::InstallComplete(op_comp)) {
                                    error!("Could not emit install complete event, e={:?}", e)
                                }
                            }
                            AppsOperationType::Uninstall => {
                                if let Err(e) = cli.event(AppsUpdate::UninstallComplete(op_comp)) {
                                    error!("Could not emit uninstall complete event, e={:?}", e)
                                }
                            }
                        }
                    }
                } else {
                    error!("ThunderPackageManagerRequestProcessor: Unexpected message payload");
                }
            }
        });

        state
            .thunder_state
            .get_thunder_client()
            .clone()
            .subscribe(
                DeviceSubscribeRequest {
                    module: ThunderPlugin::PackageManager.callsign_and_version(),
                    event_name: "operationstatus".into(),
                    params: None,
                    sub_id: None,
                },
                sub_tx,
            )
            .await;
        Self::ack(state.thunder_state.get_client(), req)
            .await
            .is_ok()
    }

    pub async fn poll_pm(thunder_state: ThunderState) {
        info!("Checking if PackageManager is ready");
        let mut got_success = false;
        while !got_success {
            let resp = Self::get_apps_list(thunder_state.clone(), None).await;
            got_success = matches!(resp, ExtnResponse::InstalledApps(_));
            if got_success {
                info!("PackageManager is ready");
            } else {
                info!("PackageManager still not ready, checking again in 10 seconds");
                let poll_time = time::Duration::from_secs(10);
                thread::sleep(poll_time);
            }
        }
    }

    // add_or_remove_operation: Adds or removes an active operation to/from the map depending on whether or not it already existed.
    // This is necessary because it's possible for thunder to send an operation status event before the associated thunder call
    // returns. This allows us to track operations by handle regardless of which occurs first, e.g. if the thunder call returns before
    // the event is received, the operation is added to the map upon return and removed when the event arrives. If the event occurs before
    // the thunder call returns, the operation is added when the event occurs and removed when the call returns. The active operation map
    // is used to cancel any operations that haven't completed after some time.
    fn add_or_remove_operation(
        state: ThunderPackageManagerState,
        handle: String,
        operation: Operation,
        status: Option<String>,
    ) {
<<<<<<< HEAD
        /*
        clone active_operations, we want an immutable view
        */
        let active_operations = state.active_operations.lock().unwrap().clone();
        match active_operations.get(&handle) {
            Some(op) => {
                let mut timer = op.timer.clone();
                timer.stop();
                timer.insert_tag("status".to_string(), status.unwrap_or("".to_string()));
                rdk_telemetry_emit(timer);
            }
            None => {
                /*new operation, insert into map */
                state
                    .active_operations
                    .lock()
                    .unwrap()
                    .insert(handle.clone(), operation);
                Self::start_operation_timeout_timer(state, handle, None);
            }
=======
        if state
            .active_operations
            .lock()
            .unwrap()
            .remove(&handle)
            .is_none()
        {
            state
                .active_operations
                .lock()
                .unwrap()
                .insert(handle.clone(), operation);
            Self::start_operation_timer(state, handle);
>>>>>>> de77d28c
        }
    }

    fn operation_in_progress(
        state: ThunderPackageManagerState,
        operation_type: AppsOperationType,
        app_id: &str,
        version: &str,
    ) -> Option<String> {
        debug!(
            "operation_in_progress: operation_type={:?}, app_id={}, version={}",
            operation_type, app_id, version
        );
        for (handle, operation) in state.active_operations.lock().unwrap().iter() {
            if operation_type == operation.operation_type
                && app_id.eq(&operation.durable_app_id)
                && version.eq(&operation.app_data.version)
            {
                return Some(handle.to_string());
            }
        }
        None
    }

<<<<<<< HEAD
    fn start_operation_timeout_timer(
        state: ThunderPackageManagerState,
        handle: String,
        timeout_secs: Option<u64>,
    ) {
=======
    fn start_operation_timer(state: ThunderPackageManagerState, handle: String) {
        let timeout_secs = state.operation_timeout_secs;
>>>>>>> de77d28c
        tokio::spawn(async move {
            tokio::time::sleep(tokio::time::Duration::from_secs(timeout_secs)).await;
            if state
                .active_operations
                .lock()
                .unwrap()
                .remove(&handle)
                .is_some()
            {
                error!("Detected incomplete operation after {} seconds, attempting to cancel: handle={}", timeout_secs, handle.clone());
                Self::cancel_operation(state, handle).await;
            }
        });
    }

    async fn get_apps_list(thunder_state: ThunderState, id: Option<String>) -> ExtnResponse {
        let method: String = ThunderPlugin::PackageManager.method("getlist");
        let request = GetListRequest::new(id.unwrap_or_default());

        let metrics_timer = start_service_metrics_timer(
            &thunder_state.get_client(),
            ThunderMetricsTimerName::PackageManagerGetList.to_string(),
        );

        let device_response = thunder_state
            .get_thunder_client()
            .call(DeviceCallRequest {
                method,
                params: Some(DeviceChannelParams::Json(
                    serde_json::to_string(&request).unwrap(),
                )),
            })
            .await;

        let (status, extn_resp) =
            match serde_json::from_value::<Vec<InstalledApp>>(device_response.message) {
                Ok(apps) => (
                    ThunderResponseStatus::Success,
                    ExtnResponse::InstalledApps(apps),
                ),
                Err(_) => (
                    ThunderResponseStatus::Failure,
                    ExtnResponse::Error(RippleError::ProcessorError),
                ),
            };

        stop_and_send_service_metrics_timer(
            thunder_state.get_client().clone(),
            metrics_timer,
            status.to_string(),
        )
        .await;

        extn_resp
    }

    async fn get_apps(thunder_state: ThunderState, req: ExtnMessage, id: Option<String>) -> bool {
        let res = Self::get_apps_list(thunder_state.clone(), id).await;
        Self::respond(thunder_state.get_client(), req, res)
            .await
            .is_ok()
    }

    async fn install_app(
        state: ThunderPackageManagerState,
        req: ExtnMessage,
        app: DeviceAppMetadata,
    ) -> bool {
        let extn_resp = Self::install(state.clone(), app).await;
        Self::respond(state.thunder_state.get_client(), req, extn_resp)
            .await
            .is_ok()
    }

    async fn install(state: ThunderPackageManagerState, app: DeviceAppMetadata) -> ExtnResponse {
        if let Some(handle) = Self::operation_in_progress(
            state.clone(),
            AppsOperationType::Install,
            &app.id,
            &app.version,
        ) {
            info!(
                "install: Installation already in progress: app={}, version={}",
                app.id, app.version
            );

            return ExtnResponse::String(handle);
        }
        /*
        setup operation at higher scope to allow it to time itself
        */
        let operation = Operation::new(
            AppsOperationType::Install,
            app.clone().id,
            AppData::new(app.clone().version),
        );

        let method: String = ThunderPlugin::PackageManager.method("install");
        let request = InstallAppRequest::new(app.clone());

        let metrics_timer = start_service_metrics_timer(
            &state.thunder_state.get_client(),
            ThunderMetricsTimerName::PackageManagerInstall.to_string(),
        );

        let device_response = state
            .thunder_state
            .get_thunder_client()
            .call(DeviceCallRequest {
                method,
                params: Some(DeviceChannelParams::Json(
                    serde_json::to_string(&request).unwrap(),
                )),
            })
            .await;

        let thunder_resp = serde_json::from_value::<String>(device_response.message);

        let status = if thunder_resp.is_ok() {
            ThunderResponseStatus::Success
        } else {
            ThunderResponseStatus::Failure
        };

        stop_and_send_service_metrics_timer(
            state.thunder_state.get_client().clone(),
            metrics_timer,
            status.to_string(),
        )
        .await;

        match thunder_resp {
            Ok(handle) => {
                Self::add_or_remove_operation(
                    state.clone(),
                    handle.clone(),
                    operation,
                    Some(status.to_string()),
                );
                ExtnResponse::String(handle)
            }
            Err(_) => ExtnResponse::Error(RippleError::ProcessorError),
        }
    }

    async fn uninstall_app(
        state: ThunderPackageManagerState,
        req: ExtnMessage,
        app: InstalledApp,
    ) -> bool {
        if let Some(handle) = Self::operation_in_progress(
            state.clone(),
            AppsOperationType::Uninstall,
            &app.id,
            &app.version,
        ) {
            info!(
                "uninstall_app: Uninstallation already in progress: app={}, version={}",
                app.clone().id,
                app.clone().version
            );

            return Self::respond(
                state.clone().thunder_state.get_client(),
                req,
                ExtnResponse::String(handle),
            )
            .await
            .is_ok();
        }
        /*
        instansiate operation here to start timing
        */
        let operation = Operation::new(
            AppsOperationType::Uninstall,
            app.clone().clone().id,
            AppData::new(app.clone().version),
        );

        let method: String = ThunderPlugin::PackageManager.method("uninstall");
        let request = UninstallAppRequest::new(app.clone());

        let metrics_timer = start_service_metrics_timer(
            &state.thunder_state.get_client(),
            ThunderMetricsTimerName::PackageManagerUninstall.to_string(),
        );

        let device_response = state
            .thunder_state
            .get_thunder_client()
            .call(DeviceCallRequest {
                method,
                params: Some(DeviceChannelParams::Json(
                    serde_json::to_string(&request).unwrap(),
                )),
            })
            .await;

        let thunder_resp = serde_json::from_value::<String>(device_response.message);

        let status = if thunder_resp.is_ok() {
            ThunderResponseStatus::Success
        } else {
            ThunderResponseStatus::Failure
        };

        stop_and_send_service_metrics_timer(
            state.thunder_state.get_client().clone(),
            metrics_timer,
            status.to_string(),
        )
        .await;

        let extn_resp = match thunder_resp {
            Ok(handle) => {
                Self::add_or_remove_operation(
                    state.clone(),
                    handle.clone(),
                    operation,
                    Some(status.to_string()),
                );
                ExtnResponse::String(handle)
            }
            Err(_) => ExtnResponse::Error(RippleError::ProcessorError),
        };

        Self::respond(state.thunder_state.get_client(), req, extn_resp)
            .await
            .is_ok()
    }

    fn decode_permissions(perms_encoded: String) -> Result<FireboltPermissions, ()> {
        let perms = base64::decode(perms_encoded);
        if let Err(e) = perms {
            error!(
                "decode_permissions: Could not decode permissions: e={:?}",
                e
            );
            return Err(());
        }

        let perms = perms.unwrap();
        let perms_str = String::from_utf8_lossy(&perms);

        debug!("decode_permissions: perms={}", perms_str.clone());

        let firebolt_perms = serde_json::from_str::<FireboltPermissions>(&perms_str);

        if let Err(e) = firebolt_perms {
            error!(
                "decode_permissions: Could not deserialize permissions: e={:?}",
                e
            );
            return Err(());
        }

        Ok(firebolt_perms.unwrap())
    }

    async fn get_firebolt_permissions(
        state: ThunderPackageManagerState,
        req: ExtnMessage,
        app_id: String,
    ) -> bool {
        let extn_resp = match Self::get_perms(state.clone(), app_id.clone()).await {
            ExtnResponse::Permission(perms) => ExtnResponse::Permission(perms),
            ExtnResponse::Error(RippleError::NotAvailable) => {
                // Could not retrieve permissions from app, attempt to _asynchronously_ reinstall. Upon successful installation
                // permissions may then be available.
                match state
                    .thunder_state
                    .get_client()
                    .standalone_request(AppCatalogRequest::GetCatalog, 2000)
                    .await
                {
                    Ok(ExtnResponse::AppCatalog(apps)) => {
                        let app: Vec<ripple_sdk::api::app_catalog::AppMetadata> =
                            apps.iter().filter(|&a| a.id.eq(&app_id)).cloned().collect();

                        if app.is_empty() {
                            error!(
                                "get_firebolt_permissions: App not found in catalog: app_id={}",
                                app_id
                            );
                        } else {
                            Self::install(state.clone(), app[0].clone().into()).await;
                        }
                    }
                    Ok(_) => {
                        error!("get_firebolt_permissions: Unexpected response");
                    }
                    Err(e) => {
                        error!("get_firebolt_permissions: Failed to get catalog: e={:?}", e);
                    }
                }
                ExtnResponse::Error(RippleError::NotAvailable)
            }
            _ => {
                error!("get_firebolt_permissions: Unexpected response");
                ExtnResponse::Error(RippleError::NotAvailable)
            }
        };

        Self::respond(state.thunder_state.get_client(), req, extn_resp)
            .await
            .is_ok()
    }

    async fn get_perms(state: ThunderPackageManagerState, app_id: String) -> ExtnResponse {
        let installed_apps =
            match Self::get_apps_list(state.thunder_state.clone(), Some(app_id.clone())).await {
                ExtnResponse::InstalledApps(apps) => apps,
                _ => {
                    error!("get_perms: Unexpected extension response");
                    return ExtnResponse::Error(RippleError::ProcessorError);
                }
            };

        let installed_app = installed_apps.iter().find(|app| app.id.eq(&app_id));
        if installed_app.is_none() {
            error!("get_perms: Failed to determine version");
            return ExtnResponse::Error(RippleError::NotAvailable);
        }

        let app = installed_app.unwrap();
        let method: String = ThunderPlugin::PackageManager.method("getmetadata");
        let request = GetMetadataRequest::new(app.id.clone(), app.version.clone());

        let metrics_timer = start_service_metrics_timer(
            &state.thunder_state.get_client(),
            ThunderMetricsTimerName::PackageManagerGetMetadata.to_string(),
        );

        let device_response = state
            .thunder_state
            .get_thunder_client()
            .call(DeviceCallRequest {
                method,
                params: Some(DeviceChannelParams::Json(
                    serde_json::to_string(&request).unwrap(),
                )),
            })
            .await;

        debug!("get_perms: device_response={:?}", device_response);

        let thunder_resp = serde_json::from_value::<ThunderAppMetadata>(device_response.message);

        let status = if thunder_resp.is_ok() {
            ThunderResponseStatus::Success
        } else {
            ThunderResponseStatus::Failure
        };

        stop_and_send_service_metrics_timer(
            state.thunder_state.get_client().clone(),
            metrics_timer,
            status.to_string(),
        )
        .await;

        let extn_resp = match thunder_resp {
            Ok(metadata) => {
                match metadata
                    .resources
                    .iter()
                    .find(|resource| resource.key.eq(&String::from("firebolt")))
                {
                    Some(r) => match Self::decode_permissions(r.value.clone()) {
                        Ok(permissions) => ExtnResponse::Permission(permissions.capabilities),
                        Err(()) => ExtnResponse::Error(RippleError::NotAvailable),
                    },
                    None => {
                        error!("get_perms: No permissions for app");
                        ExtnResponse::Error(RippleError::NotAvailable)
                    }
                }
            }
            Err(e) => {
                error!("get_perms: Failed to deserialize response: e={:?}", e);
                ExtnResponse::Error(RippleError::NotAvailable)
            }
        };

        extn_resp
    }

    async fn cancel_operation(state: ThunderPackageManagerState, handle: String) {
        let method: String = ThunderPlugin::PackageManager.method("cancel");
        let request = CancelRequest::new(handle);

        let metrics_timer = start_service_metrics_timer(
            &state.thunder_state.get_client(),
            ThunderMetricsTimerName::PackageManagerUninstall.to_string(),
        );

        let device_response = state
            .thunder_state
            .get_thunder_client()
            .call(DeviceCallRequest {
                method,
                params: Some(DeviceChannelParams::Json(
                    serde_json::to_string(&request).unwrap(),
                )),
            })
            .await;

        let status = if device_response.message.is_null() {
            ThunderResponseStatus::Success
        } else {
            error!(
                "cancel_operation: Unexpected response: message={:?}",
                device_response.message
            );

            ThunderResponseStatus::Failure
        };

        stop_and_send_service_metrics_timer(
            state.thunder_state.get_client().clone(),
            metrics_timer,
            status.to_string(),
        )
        .await;
    }
}

impl ExtnStreamProcessor for ThunderPackageManagerRequestProcessor {
    type STATE = ThunderPackageManagerState;
    type VALUE = AppsRequest;

    fn get_state(&self) -> Self::STATE {
        self.state.clone()
    }

    fn receiver(&mut self) -> mpsc::Receiver<ExtnMessage> {
        self.streamer.receiver()
    }

    fn sender(&self) -> mpsc::Sender<ExtnMessage> {
        self.streamer.sender()
    }

    fn contract(&self) -> RippleContract {
        RippleContract::Apps
    }
}

#[async_trait]
impl ExtnRequestProcessor for ThunderPackageManagerRequestProcessor {
    fn get_client(&self) -> ExtnClient {
        self.state.thunder_state.get_client()
    }
    async fn process_request(
        state: Self::STATE,
        msg: ExtnMessage,
        extracted_message: Self::VALUE,
    ) -> bool {
        match extracted_message {
            AppsRequest::Init => Self::init(state, msg).await,
            AppsRequest::GetInstalledApps(id) => {
                Self::get_apps(state.thunder_state.clone(), msg, id).await
            }
            AppsRequest::InstallApp(app) => Self::install_app(state.clone(), msg, app).await,
            AppsRequest::UninstallApp(app) => Self::uninstall_app(state.clone(), msg, app).await,
            AppsRequest::GetFireboltPermissions(app_id) => {
                Self::get_firebolt_permissions(state.clone(), msg, app_id).await
            }
        }
    }
}
/*
RDK Telemetry  message processing/emitting
*/
pub fn rdk_telemetry_emit(timer: ripple_sdk::api::firebolt::fb_metrics::Timer) {
    emit(format_timer(timer));
}

fn format_timer(timer: ripple_sdk::api::firebolt::fb_metrics::Timer) -> String {
    /*
    emit - name: <appId>,<appVersion>,<status>,<duration>
    */
    let tags = timer.clone().tags.unwrap_or_default();
    let app_id = tags.get("app_id").unwrap_or(&"".to_string()).to_string();
    let app_version = tags
        .get("app_version")
        .unwrap_or(&"".to_string())
        .to_string();
    let status = match tags.get("status") {
        Some(value) => value,
        None => "",
    };
    format!(
        "{}: {},{},{},{}",
        timer.name,
        app_id,
        app_version,
        status,
        timer.elapsed().as_millis()
    )
    .to_string()
}

fn emit(message: String) {
    ripple_sdk::log::info!("{}", message);
}

#[cfg(test)]
pub mod tests {
    use super::*;
    use crate::{
        client::thunder_client::{self, ThunderClient},
        processors::thunder_package_manager::{
            format_timer, AppData, AppsOperationType, Operation, OperationStatus,
        },
    };
    use ripple_sdk::extn::mock_extension_client::*;
    use ripple_sdk::{
        api::firebolt::fb_metrics::Timer,
        tokio::{self, time::sleep},
        uuid::Uuid,
    };
    use ripple_tdk::utils::test_utils::Mockable;
    use std::{collections::HashMap, time::Duration};

    #[tokio::test]
    pub async fn test_format_timer_all_tags() {
        let timer_name = "test_timer".to_string();
        let mut tags: HashMap<String, String> = HashMap::new();
        tags.insert("app_id".to_string(), "xumo".to_string());
        tags.insert("app_version".to_string(), "1.2.3".to_string());
        tags.insert("status".to_string(), "success".to_string());
        let mut timer = Timer::start(timer_name, Some(tags), None);
        sleep(Duration::from_millis(1000)).await;
        timer.stop();
        let rendered = format_timer(timer);
        assert!(rendered.starts_with("test_timer: xumo,1.2.3,success,"));
    }

    #[tokio::test]
    pub async fn test_format_timer_some_tags() {
        let timer_name = "test_timer".to_string();
        let mut tags: HashMap<String, String> = HashMap::new();
        tags.insert("status".to_string(), "success".to_string());
        let mut timer = Timer::start(timer_name, Some(tags), None);
        sleep(Duration::from_millis(1000)).await;
        timer.stop();
        let rendered = format_timer(timer);
        assert!(rendered.starts_with("test_timer: ,,success,"));
    }

    #[tokio::test]
    pub async fn test_stop_operation() {
        let status = OperationStatus::new("succeeded");
        let operation = Operation::new(
            AppsOperationType::Uninstall,
            String::from("xumo"),
            AppData::new(String::from("1.2.3")),
        );
        sleep(Duration::from_millis(1000)).await;
        let mut timer = operation.timer.clone();
        timer.stop();
        let rdk_output = format_timer(timer);
        println!("{}", rdk_output);
    }
    #[tokio::test]
    pub async fn test_add_or_remove_operation_existing_handle() {
        let operation = Operation::new(
            AppsOperationType::Install,
            String::from("xumo"),
            AppData::new(String::from("1.2.3")),
        );
        let client = MockExtnClient::main();
        let thunder_client = ThunderClient {
            sender: None,
            pooled_sender: None,
            id: Uuid::new_v4(),
            plugin_manager_tx: None,
            subscriptions: None,
        };
        let mut sessions: HashMap<String, Operation> = HashMap::new();
        sessions.insert("asdf".to_string(), operation.clone());
        let mut state = ThunderPackageManagerState {
            thunder_state: ThunderState::new(client, thunder_client),
            active_operations: Arc::new(Mutex::new(sessions.clone())),
        };
        sleep(Duration::from_millis(1000)).await;

        ThunderPackageManagerRequestProcessor::add_or_remove_operation(
            state.clone(),
            "asdf".to_string(),
            operation,
            Some("success".to_string()),
        );
        assert!(sessions.eq(&state.active_operations.lock().unwrap().clone()));
    }

    #[tokio::test]
    pub async fn test_add_or_remove_operation_new_handle() {
        let operation = Operation::new(
            AppsOperationType::Install,
            String::from("xumo"),
            AppData::new(String::from("1.2.3")),
        );
        let client = MockExtnClient::main();
        let thunder_client = ThunderClient {
            sender: None,
            pooled_sender: None,
            id: Uuid::new_v4(),
            plugin_manager_tx: None,
            subscriptions: None,
        };
        let mut sessions: HashMap<String, Operation> = HashMap::new();
        sessions.insert("asdf".to_string(), operation.clone());
        let mut state = ThunderPackageManagerState {
            thunder_state: ThunderState::new(client, thunder_client),
            active_operations: Arc::new(Mutex::new(HashMap::new())),
        };
        sleep(Duration::from_millis(1000)).await;

        ThunderPackageManagerRequestProcessor::add_or_remove_operation(
            state.clone(),
            "asdf".to_string(),
            operation,
            Some("success".to_string()),
        );
        assert!(sessions.eq(&state.active_operations.lock().unwrap().clone()));
    }
}<|MERGE_RESOLUTION|>--- conflicted
+++ resolved
@@ -415,7 +415,6 @@
                             operation_status.id.clone(),
                             AppData::new(operation_status.version.clone()),
                         );
-
                         Self::add_or_remove_operation(
                             state_for_event_handler.clone(),
                             operation_status.handle,
@@ -494,7 +493,6 @@
         operation: Operation,
         status: Option<String>,
     ) {
-<<<<<<< HEAD
         /*
         clone active_operations, we want an immutable view
         */
@@ -513,23 +511,8 @@
                     .lock()
                     .unwrap()
                     .insert(handle.clone(), operation);
-                Self::start_operation_timeout_timer(state, handle, None);
-            }
-=======
-        if state
-            .active_operations
-            .lock()
-            .unwrap()
-            .remove(&handle)
-            .is_none()
-        {
-            state
-                .active_operations
-                .lock()
-                .unwrap()
-                .insert(handle.clone(), operation);
-            Self::start_operation_timer(state, handle);
->>>>>>> de77d28c
+                Self::start_operation_timeout_timer(state, handle);
+            }
         }
     }
 
@@ -554,16 +537,8 @@
         None
     }
 
-<<<<<<< HEAD
-    fn start_operation_timeout_timer(
-        state: ThunderPackageManagerState,
-        handle: String,
-        timeout_secs: Option<u64>,
-    ) {
-=======
-    fn start_operation_timer(state: ThunderPackageManagerState, handle: String) {
+    fn start_operation_timeout_timer(state: ThunderPackageManagerState, handle: String) {
         let timeout_secs = state.operation_timeout_secs;
->>>>>>> de77d28c
         tokio::spawn(async move {
             tokio::time::sleep(tokio::time::Duration::from_secs(timeout_secs)).await;
             if state
@@ -703,6 +678,7 @@
                     operation,
                     Some(status.to_string()),
                 );
+
                 ExtnResponse::String(handle)
             }
             Err(_) => ExtnResponse::Error(RippleError::ProcessorError),
@@ -1149,6 +1125,7 @@
         let mut state = ThunderPackageManagerState {
             thunder_state: ThunderState::new(client, thunder_client),
             active_operations: Arc::new(Mutex::new(sessions.clone())),
+            operation_timeout_secs: 1,
         };
         sleep(Duration::from_millis(1000)).await;
 
@@ -1181,6 +1158,7 @@
         let mut state = ThunderPackageManagerState {
             thunder_state: ThunderState::new(client, thunder_client),
             active_operations: Arc::new(Mutex::new(HashMap::new())),
+            operation_timeout_secs: 1,
         };
         sleep(Duration::from_millis(1000)).await;
 
