--- conflicted
+++ resolved
@@ -29,13 +29,8 @@
             device_events::{DeviceEvent, DeviceEventCallback},
             device_operator::DeviceSubscribeRequest,
             device_request::{
-<<<<<<< HEAD
                 AudioProfile, InternetConnectionStatus, NetworkResponse, NetworkState, NetworkType,
-                PowerState, SystemPowerState,
-=======
-                AudioProfile, NetworkResponse, NetworkState, NetworkType, PowerState,
-                SystemPowerState, VoiceGuidanceState,
->>>>>>> 00fc2c80
+                PowerState, SystemPowerState, VoiceGuidanceState,
             },
         },
     },
@@ -62,23 +57,6 @@
     pub resolution: String,
 }
 
-<<<<<<< HEAD
-#[derive(Debug, Clone, Deserialize, Serialize)]
-#[serde(rename_all = "camelCase")]
-pub struct VoiceGuidanceEvent {
-    pub state: bool,
-}
-
-#[derive(Debug, Clone, Deserialize, Serialize)]
-#[serde(rename_all = "camelCase")]
-pub enum AccountChangeEvent {
-    AccountId(String),
-    DistributorToken(String),
-    Activated(bool),
-}
-
-=======
->>>>>>> 00fc2c80
 #[derive(Debug, Clone, Deserialize)]
 pub enum ThunderEventMessage {
     ActiveInput(ActiveInputThunderEvent),
@@ -250,11 +228,6 @@
             state.event_processor.add_last_event(&event_name, &event);
             if (match event {
                 ExtnEvent::AppEvent(a) => state.get_client().request_transient(a),
-<<<<<<< HEAD
-=======
-                ExtnEvent::PowerState(p) => state.get_client().request_transient(p),
-                ExtnEvent::VoiceGuidanceState(p) => state.get_client().request_transient(p),
->>>>>>> 00fc2c80
                 _ => Err(RippleError::InvalidOutput),
             })
             .is_err()
