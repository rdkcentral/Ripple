--- conflicted
+++ resolved
@@ -674,61 +674,6 @@
     .await;
 }
 
-<<<<<<< HEAD
-#[tokio::test(flavor = "multi_thread")]
-#[cfg_attr(not(feature = "contract_tests"), ignore)]
-async fn test_device_get_system_memory() {
-    let mut pact_builder_async = get_pact_builder_async_obj().await;
-
-    let mut result = HashMap::new();
-    result.insert("freeRam".into(), ContractMatcher::MatchNumber(321944));
-    result.insert("swapRam".into(), ContractMatcher::MatchNumber(0));
-    result.insert("totalRam".into(), ContractMatcher::MatchNumber(624644));
-    result.insert("success".into(), ContractMatcher::MatchBool(true));
-
-    pact_builder_async
-        .synchronous_message_interaction(
-            "A request to get the device available system memory",
-            |mut i| async move {
-                i.contents_from(get_pact!(
-                    "org.rdk.RDKShell.1.getSystemMemory",
-                    ContractResult { result }
-                ))
-                .await;
-                i.test_name("get_device_system_memory");
-                i
-            },
-        )
-        .await;
-
-    let mock_server = pact_builder_async
-        .start_mock_server_async(Some("websockets/transport/websockets"))
-        .await;
-
-    let payload = ExtnPayload::Request(ExtnRequest::Device(DeviceRequest::DeviceInfo(
-        DeviceInfoRequest::AvailableMemory,
-    )));
-    let msg = get_extn_msg(payload);
-
-    let url = url::Url::parse(mock_server.path("/jsonrpc").as_str()).unwrap();
-    let thunder_client =
-        ThunderClientPool::start(url, None, Arc::new(ThunderConnectionState::new()), 1)
-            .await
-            .unwrap();
-
-    let (s, r) = unbounded();
-    let extn_client = get_extn_client(s, r);
-
-    let state: CachedState = CachedState::new(ThunderState::new(extn_client, thunder_client));
-
-    let _ = ThunderDeviceInfoRequestProcessor::process_request(
-        state,
-        msg,
-        DeviceInfoRequest::AvailableMemory,
-    )
-    .await;
-}
-=======
 // #[tokio::test(flavor = "multi_thread")]
 // #[cfg_attr(not(feature = "contract_tests"), ignore)]
 // async fn test_device_get_system_memory() {
@@ -779,7 +724,6 @@
 //     )
 //     .await;
 // }
->>>>>>> a8218600
 
 #[tokio::test(flavor = "multi_thread")]
 #[cfg_attr(not(feature = "contract_tests"), ignore)]
