// Copyright 2023 Comcast Cable Communications Management, LLC
//
// Licensed under the Apache License, Version 2.0 (the "License");
// you may not use this file except in compliance with the License.
// You may obtain a copy of the License at
//
// http://www.apache.org/licenses/LICENSE-2.0
//
// Unless required by applicable law or agreed to in writing, software
// distributed under the License is distributed on an "AS IS" BASIS,
// WITHOUT WARRANTIES OR CONDITIONS OF ANY KIND, either express or implied.
// See the License for the specific language governing permissions and
// limitations under the License.
//
// SPDX-License-Identifier: Apache-2.0
//

use crate::get_pact_with_params;
use crate::processors::thunder_browser::ThunderBrowserRequestProcessor;
use crate::ripple_sdk::extn::client::extn_processor::ExtnRequestProcessor;
use crate::tests::contracts::contract_utils::*;
use crate::thunder_state::ThunderConnectionState;
use crate::{client::thunder_client_pool::ThunderClientPool, thunder_state::ThunderState};
use pact_consumer::mock_server::StartMockServerAsync;
use ripple_sdk::{
    api::device::{
        device_browser::{BrowserLaunchParams, BrowserRequest},
        device_request::DeviceRequest,
    },
    async_channel::unbounded,
    extn::extn_client_message::{ExtnPayload, ExtnRequest},
    serde_json,
};
use serde_json::json;
use std::collections::HashMap;
use std::sync::Arc;
// #[tokio::test(flavor = "multi_thread")]
// #[cfg_attr(not(feature = "contract_tests"), ignore)]
#[allow(dead_code)]
async fn test_device_launch_html_app() {
    let mut pact_builder_async = get_pact_builder_async_obj().await;

    let mut params = HashMap::new();
    params.insert(
        "callsign".into(),
        ContractMatcher::MatchType("Html-0".into()),
    );
    params.insert("type".into(), ContractMatcher::MatchType("HtmlApp".into()));
    params.insert(
        "uri".into(),
        ContractMatcher::MatchRegex(
            r"^(([^:/?#]+):)?(//([^/?#]*))?([^?#]*)(\?([^#]*))?(#(.*))?".into(),
            "https://google.com".into(),
        ),
    );
    params.insert("x".into(), ContractMatcher::MatchNumber(0));
    params.insert("y".into(), ContractMatcher::MatchNumber(0));
    params.insert("w".into(), ContractMatcher::MatchNumber(1920));
    params.insert("h".into(), ContractMatcher::MatchNumber(1080));
    params.insert("suspend".into(), ContractMatcher::MatchBool(false));
    params.insert("visible".into(), ContractMatcher::MatchBool(true));
    params.insert("focused".into(), ContractMatcher::MatchBool(true));

    let mut result = HashMap::new();
    result.insert(
        "launchType".into(),
        ContractMatcher::MatchType("activate".into()),
    );
    result.insert("success".into(), ContractMatcher::MatchBool(true));

    pact_builder_async
        .synchronous_message_interaction("A request to launch an application", |mut i| async move {
            i.contents_from(get_pact_with_params!(
                "org.rdk.RDKShell.1.launch",
                ContractResult { result },
                ContractParams { params }
            ))
            .await;
            i.test_name("lanuch_html_application");
            i
        })
        .await;

    let mock_server = pact_builder_async
        .start_mock_server_async(Some("websockets/transport/websockets"))
        .await;

    let browser_name = "Html-0";
    let uri = "https://google.com";
    let _type = "HtmlApp";
    let visible = true;
    let suspend = false;
    let focused = true;
    let name = "Html-0";
    let x = 0;
    let y = 0;
    let w = 1920;
    let h = 1080;
    let start_params = BrowserLaunchParams {
        browser_name: browser_name.to_string(),
        uri: uri.to_string(),
        _type: _type.to_string(),
        visible,
        suspend,
        focused,
        name: name.to_string(),
        x,
        y,
        w,
        h,
        properties: None,
    };
    let payload = ExtnPayload::Request(ExtnRequest::Device(DeviceRequest::Browser(
        BrowserRequest::Start(start_params.clone()),
    )));
    let msg = get_extn_msg(payload);

    let url = url::Url::parse(mock_server.path("/jsonrpc").as_str()).unwrap();
    let thunder_client =
        ThunderClientPool::start(url, None, Arc::new(ThunderConnectionState::new()), 1)
            .await
            .unwrap();

    let (s, r) = unbounded();
    let extn_client = get_extn_client(s.clone(), r.clone());

    let state: ThunderState = ThunderState::new(extn_client, thunder_client);

    let _ = ThunderBrowserRequestProcessor::process_request(
        state,
        msg,
        BrowserRequest::Start(start_params.clone()),
    )
    .await;
}

<<<<<<< HEAD
#[tokio::test(flavor = "multi_thread")]
#[cfg_attr(not(feature = "contract_tests"), ignore)]
async fn test_device_destroy_app() {
    let mut pact_builder_async = get_pact_builder_async_obj().await;

    let mut params = HashMap::new();
    params.insert(
        "callsign".into(),
        ContractMatcher::MatchType("Html-0".into()),
    );

    let mut result = HashMap::new();
    result.insert("success".into(), ContractMatcher::MatchBool(true));

    pact_builder_async
        .synchronous_message_interaction(
            "A request to destroy an application",
            |mut i| async move {
                i.contents_from(get_pact_with_params!(
                    "org.rdk.RDKShell.1.destroy",
                    ContractResult { result },
                    ContractParams { params }
                ))
                .await;
                i.test_name("destroy_application");
                i
            },
        )
        .await;

    let mock_server = pact_builder_async
        .start_mock_server_async(Some("websockets/transport/websockets"))
        .await;

    let browser_name = "Html-0";
    let destroy_params = BrowserDestroyParams {
        browser_name: browser_name.to_string(),
    };
    let payload = ExtnPayload::Request(ExtnRequest::Device(DeviceRequest::Browser(
        BrowserRequest::Destroy(destroy_params.clone()),
    )));
    let msg = get_extn_msg(payload);

    let url = url::Url::parse(mock_server.path("/jsonrpc").as_str()).unwrap();
    let thunder_client =
        ThunderClientPool::start(url, None, Arc::new(ThunderConnectionState::new()), 1)
            .await
            .unwrap();

    let (s, r) = unbounded();
    let extn_client = get_extn_client(s.clone(), r.clone());

    let state: ThunderState = ThunderState::new(extn_client, thunder_client);

    let _ = ThunderBrowserRequestProcessor::process_request(
        state,
        msg,
        BrowserRequest::Destroy(destroy_params.clone()),
    )
    .await;
}
=======
// #[tokio::test(flavor = "multi_thread")]
// #[cfg_attr(not(feature = "contract_tests"), ignore)]
// async fn test_device_destroy_app() {
//     let mut pact_builder_async = get_pact_builder_async_obj().await;

//     let mut params = HashMap::new();
//     params.insert(
//         "callsign".into(),
//         ContractMatcher::MatchType("Html-0".into()),
//     );

//     let mut result = HashMap::new();
//     result.insert("success".into(), ContractMatcher::MatchBool(true));

//     pact_builder_async
//         .synchronous_message_interaction(
//             "A request to destroy an application",
//             |mut i| async move {
//                 i.contents_from(get_pact_with_params!(
//                     "org.rdk.RDKShell.1.destroy",
//                     ContractResult { result },
//                     ContractParams { params }
//                 ))
//                 .await;
//                 i.test_name("destroy_application");
//                 i
//             },
//         )
//         .await;

//     let mock_server = pact_builder_async
//         .start_mock_server_async(Some("websockets/transport/websockets"))
//         .await;

//     let browser_name = "Html-0";
//     let destroy_params = BrowserDestroyParams {
//         browser_name: browser_name.to_string(),
//     };
//     let payload = ExtnPayload::Request(ExtnRequest::Device(DeviceRequest::Browser(
//         BrowserRequest::Destroy(destroy_params.clone()),
//     )));
//     let msg = get_extn_msg(payload);

//     let url = url::Url::parse(mock_server.path("/jsonrpc").as_str()).unwrap();
//     let thunder_client = ThunderClientPool::start(url, None, 1).await.unwrap();

//     let (s, r) = unbounded();
//     let extn_client = get_extn_client(s.clone(), r.clone());

//     let state: ThunderState = ThunderState::new(extn_client, thunder_client);

//     let _ = ThunderBrowserRequestProcessor::process_request(
//         state,
//         msg,
//         BrowserRequest::Destroy(destroy_params.clone()),
//     )
//     .await;
// }
>>>>>>> a8218600
<|MERGE_RESOLUTION|>--- conflicted
+++ resolved
@@ -134,69 +134,6 @@
     .await;
 }
 
-<<<<<<< HEAD
-#[tokio::test(flavor = "multi_thread")]
-#[cfg_attr(not(feature = "contract_tests"), ignore)]
-async fn test_device_destroy_app() {
-    let mut pact_builder_async = get_pact_builder_async_obj().await;
-
-    let mut params = HashMap::new();
-    params.insert(
-        "callsign".into(),
-        ContractMatcher::MatchType("Html-0".into()),
-    );
-
-    let mut result = HashMap::new();
-    result.insert("success".into(), ContractMatcher::MatchBool(true));
-
-    pact_builder_async
-        .synchronous_message_interaction(
-            "A request to destroy an application",
-            |mut i| async move {
-                i.contents_from(get_pact_with_params!(
-                    "org.rdk.RDKShell.1.destroy",
-                    ContractResult { result },
-                    ContractParams { params }
-                ))
-                .await;
-                i.test_name("destroy_application");
-                i
-            },
-        )
-        .await;
-
-    let mock_server = pact_builder_async
-        .start_mock_server_async(Some("websockets/transport/websockets"))
-        .await;
-
-    let browser_name = "Html-0";
-    let destroy_params = BrowserDestroyParams {
-        browser_name: browser_name.to_string(),
-    };
-    let payload = ExtnPayload::Request(ExtnRequest::Device(DeviceRequest::Browser(
-        BrowserRequest::Destroy(destroy_params.clone()),
-    )));
-    let msg = get_extn_msg(payload);
-
-    let url = url::Url::parse(mock_server.path("/jsonrpc").as_str()).unwrap();
-    let thunder_client =
-        ThunderClientPool::start(url, None, Arc::new(ThunderConnectionState::new()), 1)
-            .await
-            .unwrap();
-
-    let (s, r) = unbounded();
-    let extn_client = get_extn_client(s.clone(), r.clone());
-
-    let state: ThunderState = ThunderState::new(extn_client, thunder_client);
-
-    let _ = ThunderBrowserRequestProcessor::process_request(
-        state,
-        msg,
-        BrowserRequest::Destroy(destroy_params.clone()),
-    )
-    .await;
-}
-=======
 // #[tokio::test(flavor = "multi_thread")]
 // #[cfg_attr(not(feature = "contract_tests"), ignore)]
 // async fn test_device_destroy_app() {
@@ -254,5 +191,4 @@
 //         BrowserRequest::Destroy(destroy_params.clone()),
 //     )
 //     .await;
-// }
->>>>>>> a8218600
+// }