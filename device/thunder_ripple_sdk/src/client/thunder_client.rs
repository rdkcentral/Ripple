--- conflicted
+++ resolved
@@ -134,23 +134,6 @@
 #[async_trait]
 impl DeviceOperator for ThunderClient {
     async fn call(&self, request: DeviceCallRequest) -> DeviceResponseMessage {
-<<<<<<< HEAD
-        if !self.use_thunder_async {
-            let (tx, rx) = oneshot::channel::<DeviceResponseMessage>();
-            let message = ThunderMessage::ThunderCallMessage(ThunderCallMessage {
-                method: request.method,
-                params: request.params,
-                callback: tx,
-            });
-            self.send_message(message).await;
-            rx.await.unwrap()
-        } else {
-            let (tx, rx) = oneshot::channel::<DeviceResponseMessage>();
-            let async_request = ThunderAsyncRequest::new(DeviceChannelRequest::Call(request));
-            self.add_callback(&async_request, tx);
-            if let Some(async_client) = &self.thunder_async_client {
-                async_client.send(async_request).await;
-=======
         let (tx, rx) = oneshot::channel::<DeviceResponseMessage>();
         let async_request = ThunderAsyncRequest::new(DeviceChannelRequest::Call(request));
         self.add_callback(&async_request, tx);
@@ -165,7 +148,6 @@
                     message: Value::Null,
                     sub_id: None,
                 }
->>>>>>> 0178e7c7
             }
         }
     }
@@ -175,30 +157,7 @@
         request: DeviceSubscribeRequest,
         handler: mpsc::Sender<DeviceResponseMessage>,
     ) -> Result<DeviceResponseMessage, RecvError> {
-<<<<<<< HEAD
-        if !self.use_thunder_async {
-            let (tx, rx) = oneshot::channel::<DeviceResponseMessage>();
-            let message = ThunderSubscribeMessage {
-                module: request.module,
-                event_name: request.event_name,
-                params: request.params,
-                handler,
-                callback: Some(tx),
-                sub_id: request.sub_id,
-            };
-            let msg = ThunderMessage::ThunderSubscribeMessage(message);
-            self.send_message(msg).await;
-            let result = rx.await;
-            if let Err(ref e) = result {
-                error!("subscribe: error={:?}", e);
-            }
-            result
-        } else if let Some(subscribe_request) =
-            self.add_subscription_handler(&request, handler.clone())
-        {
-=======
         if let Some(subscribe_request) = self.add_subscription_handler(&request, handler.clone()) {
->>>>>>> 0178e7c7
             let (tx, rx) = oneshot::channel::<DeviceResponseMessage>();
             self.add_callback(&subscribe_request, tx);
             if let Some(async_client) = &self.thunder_async_client {
