// If not stated otherwise in this file or this component's license file the
// following copyright and licenses apply:
//
// Copyright 2023 RDK Management
//
// Licensed under the Apache License, Version 2.0 (the "License");
// you may not use this file except in compliance with the License.
// You may obtain a copy of the License at
//
// http://www.apache.org/licenses/LICENSE-2.0
//
// Unless required by applicable law or agreed to in writing, software
// distributed under the License is distributed on an "AS IS" BASIS,
// WITHOUT WARRANTIES OR CONDITIONS OF ANY KIND, either express or implied.
// See the License for the specific language governing permissions and
// limitations under the License.

<<<<<<< HEAD
use std::{
    collections::HashMap,
    thread,
    time::{self, Duration},
};

use crate::processors::thunder_device_info::ThunderPlugin::LocationSync;
=======
use std::collections::HashMap;
>>>>>>> 572408e8

use serde::{Deserialize, Serialize};
use serde_json::json;
use thunder_ripple_sdk::ripple_sdk::{
<<<<<<< HEAD
    self,
    api::{
        device::{
            device_info_request::{DeviceInfoRequest, DeviceResponse},
            device_operator::{
                DeviceCallRequest, DeviceChannelParams, DeviceChannelRequest, DeviceOperator,
                DeviceResponseMessage, DeviceSubscribeRequest, DeviceUnsubscribeRequest,
            },
            device_request::{
                AudioProfile, HDCPStatus, HdcpProfile, HdrProfile, NetworkResponse, NetworkState,
                NetworkType, Resolution,
            },
        },
        firebolt::fb_openrpc::FireboltSemanticVersion,
=======
    api::device::{
        device_info_request::DeviceInfoRequest,
        device_operator::{DeviceCallRequest, DeviceChannelParams, DeviceOperator},
>>>>>>> 572408e8
    },
    async_trait::async_trait,
    extn::{
        client::extn_processor::{
            DefaultExtnStreamer, ExtnRequestProcessor, ExtnStreamProcessor, ExtnStreamer,
        },
        extn_client_message::{ExtnMessage, ExtnPayload, ExtnPayloadProvider, ExtnResponse},
    },
    log::{error, info},
<<<<<<< HEAD
    serde_json, tokio,
=======
    serde_json::{self},
>>>>>>> 572408e8
    utils::error::RippleError,
};
use thunder_ripple_sdk::{
    client::thunder_plugin::ThunderPlugin,
    ripple_sdk::{extn::client::extn_client::ExtnClient, tokio::sync::mpsc},
    thunder_state::ThunderState,
};

#[derive(Debug, Serialize, Deserialize, Clone)]
<<<<<<< HEAD
pub struct ThunderHDCPStatus {
    #[serde(rename = "HDCPStatus")]
    pub hdcp_status: HDCPStatus,
    pub success: bool,
}

pub mod hdr_flags {
    pub const HDRSTANDARD_NONE: u32 = 0x00;
    pub const HDRSTANDARD_HDR10: u32 = 0x01;
    pub const HDRSTANDARD_HLG: u32 = 0x02;
    pub const HDRSTANDARD_DOLBY_VISION: u32 = 0x04;
    pub const HDRSTANDARD_TECHNICOLOR_PRIME: u32 = 0x08;
}

#[derive(Debug, Serialize, Deserialize, Clone)]
#[serde(rename_all = "UPPERCASE")]
enum ThunderInterfaceType {
    Wifi,
    Ethernet,
    None,
}

impl ThunderInterfaceType {
    fn to_network_type(self: Box<Self>) -> NetworkType {
        match *self {
            Self::Wifi => NetworkType::Wifi,
            Self::Ethernet => NetworkType::Ethernet,
            Self::None => NetworkType::Hybrid,
        }
    }
}

#[derive(Debug, Serialize, Deserialize)]
#[serde(rename_all = "camelCase")]
struct ThunderInterfaceStatus {
    interface: ThunderInterfaceType,
    mac_address: String,
    enabled: bool,
    connected: bool,
}

#[derive(Debug, Serialize, Deserialize)]
#[serde(rename_all = "camelCase")]
struct ThunderGetInterfacesResponse {
    interfaces: Vec<ThunderInterfaceStatus>,
}

#[derive(Debug, Serialize, Deserialize, Clone)]
#[serde(rename_all = "camelCase")]
pub struct SystemVersion {
    pub stb_version: String,
    pub receiver_version: String,
    pub stb_timestamp: String,
    pub success: bool,
}

pub struct ThunderNetworkService {
    pub state: ThunderState,
}

impl ThunderNetworkService {
    async fn get_interfaces(state: ThunderState) -> ThunderGetInterfacesResponse {
        let response = state
            .get_thunder_client()
            .call(DeviceCallRequest {
                method: ThunderPlugin::Network.method("getInterfaces"),
                params: None,
            })
            .await;
        info!("{}", response.message);
        serde_json::from_str(&response.message.to_string()).unwrap()

        // let get_interfaces = Network.method("getInterfaces");
        // let get_internet_response = client
        //     .clone()
        //     .call_thunder(&get_interfaces, None, Some(span.clone()))
        //     .await;
        // serde_json::from_value(get_internet_response.message).unwrap()
    }

    async fn get_connected_interface(state: ThunderState) -> ThunderInterfaceType {
        let get_internet_response = Self::get_interfaces(state).await;
        let mut thunder_interface_type = ThunderInterfaceType::None;
        for i in get_internet_response.interfaces {
            if i.connected {
                thunder_interface_type = i.interface;
                break;
            }
        }
        thunder_interface_type
    }

    async fn has_internet(state: &ThunderState) -> bool {
        let response = state
            .get_thunder_client()
            .call(DeviceCallRequest {
                method: ThunderPlugin::LocationSync.method("location"),
                params: None,
            })
            .await;
        info!("{}", response.message);
        if let Some(ip) = response.message["publicip"].as_str() {
            return !ip.is_empty();
        };
        return false;
    }
=======
pub struct ThunderTimezoneResponse {
    #[serde(rename = "timeZone")]
    pub time_zone: String,
>>>>>>> 572408e8
}

#[derive(Debug)]
pub struct ThunderDeviceInfoRequestProcessor {
    state: ThunderState,
    streamer: DefaultExtnStreamer,
}

#[derive(Debug, Serialize, Deserialize, Clone)]
pub struct ThunderAvailableTimezonesResponse {
    pub zoneinfo: HashMap<String, HashMap<String, String>>,
}

impl ThunderAvailableTimezonesResponse {
    pub fn as_array(&self) -> Vec<String> {
        let mut timezones = Vec::default();
        for (area, locations) in &self.zoneinfo {
            let mut found_location = false;
            for (location, _local_time) in locations {
                timezones.push(format!("{}/{}", area, location));
                found_location = true;
            }
            if !found_location {
                // If there weren't any specific locations within the area, just add the area itself as a timezone.
                timezones.push(area.to_string());
            }
        }
        timezones
    }
}

impl ThunderDeviceInfoRequestProcessor {
    pub fn new(state: ThunderState) -> ThunderDeviceInfoRequestProcessor {
        ThunderDeviceInfoRequestProcessor {
            state,
            streamer: DefaultExtnStreamer::new(),
        }
    }

    async fn mac_address(state: ThunderState, req: ExtnMessage) -> bool {
        let response = state
            .get_thunder_client()
            .call(DeviceCallRequest {
                method: ThunderPlugin::System.method("getDeviceInfo"),
                params: Some(DeviceChannelParams::Json(String::from(
                    "{\"params\": [\"estb_mac\"]}",
                ))),
            })
            .await;
        info!("{}", response.message);

        let mac_value_option = response.message["estb_mac"].as_str();
        let response: String;
        if let None = mac_value_option {
            response = "".to_string();
        } else {
            response = mac_value_option.unwrap().to_string();
        }
        Self::respond(state.get_client(), req, ExtnResponse::String(response))
            .await
            .is_ok()
    }

    async fn model(state: ThunderState, req: ExtnMessage) -> bool {
        let response = state
            .get_thunder_client()
            .call(DeviceCallRequest {
                method: ThunderPlugin::System.method("getSystemVersions"),
                params: None,
            })
            .await;
        info!("{}", response.message);

        let full_firmware_version = String::from(response.message["stbVersion"].as_str().unwrap());
        let split_string: Vec<&str> = full_firmware_version.split("_").collect();
        let response = String::from(split_string[0]);
        Self::respond(state.get_client(), req, ExtnResponse::String(response))
            .await
            .is_ok()
    }

    async fn make(state: ThunderState, req: ExtnMessage) -> bool {
        let response = state
            .get_thunder_client()
            .call(DeviceCallRequest {
                method: ThunderPlugin::System.method("getDeviceInfo"),
                params: None,
            })
            .await;
        info!("{}", response.message);
        let make_opt = response.message["make"].as_str();
        if let None = make_opt {
            ExtnResponse::Error(RippleError::InvalidOutput);
        }
        let response = make_opt.unwrap();
        Self::respond(
            state.get_client(),
            req,
            ExtnResponse::String(response.to_string()),
        )
        .await
        .is_ok()
    }

    async fn audio(state: ThunderState, req: ExtnMessage) -> bool {
        let response = state
            .get_thunder_client()
            .call(DeviceCallRequest {
                method: ThunderPlugin::DisplaySettings.method("getAudioFormat"),
                params: None,
            })
            .await;
        info!("{}", response.message);
        if response.message.get("success").is_none()
            || response.message["success"].as_bool().unwrap() == false
        {
            error!("{}", response.message);
            return false;
        }

        let mut hm: HashMap<AudioProfile, bool> = HashMap::new();
        hm.insert(AudioProfile::Stereo, false);
        hm.insert(AudioProfile::DolbyDigital5_1, false);
        hm.insert(AudioProfile::DolbyDigital5_1Plus, false);
        hm.insert(AudioProfile::DolbyDigital7_1, false);
        hm.insert(AudioProfile::DolbyDigital7_1Plus, false);
        hm.insert(AudioProfile::DolbyAtmos, false);

        if response.message.get("supportedAudioFormat").is_none() {
            error!("{}", response.message);
            return false;
        }
        let supported_profiles = response.message["supportedAudioFormat"].as_array().unwrap();
        for profile in supported_profiles {
            let profile_name = profile.as_str().unwrap();
            match profile_name {
                "PCM" => {
                    hm.insert(AudioProfile::Stereo, true);
                    hm.insert(AudioProfile::DolbyDigital5_1, true);
                }
                "DOLBY AC3" => {
                    hm.insert(AudioProfile::Stereo, true);
                    hm.insert(AudioProfile::DolbyDigital5_1, true);
                }
                "DOLBY EAC3" => {
                    hm.insert(AudioProfile::Stereo, true);
                    hm.insert(AudioProfile::DolbyDigital5_1, true);
                }
                "DOLBY AC4" => {
                    hm.insert(AudioProfile::Stereo, true);
                    hm.insert(AudioProfile::DolbyDigital5_1, true);
                    hm.insert(AudioProfile::DolbyDigital7_1, true);
                }
                "DOLBY TRUEHD" => {
                    hm.insert(AudioProfile::Stereo, true);
                    hm.insert(AudioProfile::DolbyDigital5_1, true);
                    hm.insert(AudioProfile::DolbyDigital7_1, true);
                }
                "DOLBY EAC3 ATMOS" => {
                    hm.insert(AudioProfile::Stereo, true);
                    hm.insert(AudioProfile::DolbyDigital5_1, true);
                    hm.insert(AudioProfile::DolbyDigital7_1, true);
                    hm.insert(AudioProfile::DolbyAtmos, true);
                }
                "DOLBY TRUEHD ATMOS" => {
                    hm.insert(AudioProfile::Stereo, true);
                    hm.insert(AudioProfile::DolbyDigital5_1, true);
                    hm.insert(AudioProfile::DolbyDigital7_1, true);
                    hm.insert(AudioProfile::DolbyAtmos, true);
                }
                "DOLBY AC4 ATMOS" => {
                    hm.insert(AudioProfile::Stereo, true);
                    hm.insert(AudioProfile::DolbyDigital5_1, true);
                    hm.insert(AudioProfile::DolbyDigital7_1, true);
                    hm.insert(AudioProfile::DolbyAtmos, true);
                }
                _ => (),
            }
        }
        Self::respond(
            state.get_client(),
            req,
            if let ExtnPayload::Response(r) =
                DeviceResponse::AudioProfileResponse(hm.clone()).get_extn_payload()
            {
                r
            } else {
                ExtnResponse::Error(RippleError::ProcessorError)
            },
        )
        .await
        .is_ok()
    }

    async fn hdcp_support(state: ThunderState, req: ExtnMessage) -> bool {
        let response = state
            .get_thunder_client()
            .call(DeviceCallRequest {
                method: ThunderPlugin::Hdcp.method("getSettopHDCPSupport"),
                params: None,
            })
            .await;
        info!("{}", response.message);
        let hdcp_version = response.message["supportedHDCPVersion"].to_string();
        let is_hdcp_supported: bool = response.message["isHDCPSupported"]
            .to_string()
            .parse()
            .unwrap();
        let mut hdcp_response = HashMap::new();
        if hdcp_version.contains("1.4") {
            hdcp_response.insert(HdcpProfile::Hdcp1_4, is_hdcp_supported);
        }
        if hdcp_version.contains("2.2") {
            hdcp_response.insert(HdcpProfile::Hdcp2_2, is_hdcp_supported);
        }
        Self::respond(
            state.get_client(),
            req,
            if let ExtnPayload::Response(r) =
                DeviceResponse::HdcpSupportResponse(hdcp_response.clone()).get_extn_payload()
            {
                r
            } else {
                ExtnResponse::Error(RippleError::ProcessorError)
            },
        )
        .await
        .is_ok()
    }

    async fn hdcp_status(state: ThunderState, req: ExtnMessage) -> bool {
        let response = state
            .get_thunder_client()
            .call(DeviceCallRequest {
                method: ThunderPlugin::Hdcp.method("getHDCPStatus"),
                params: None,
            })
            .await;
        info!("{}", response.message);
        let thdcp: ThunderHDCPStatus = serde_json::from_value(response.message).unwrap();
        Self::respond(
            state.get_client(),
            req,
            if let ExtnPayload::Response(r) =
                DeviceResponse::HdcpStatusResponse(thdcp.hdcp_status).get_extn_payload()
            {
                r
            } else {
                ExtnResponse::Error(RippleError::ProcessorError)
            },
        )
        .await
        .is_ok()
    }

    async fn hdr(state: ThunderState, req: ExtnMessage) -> bool {
        let response = state
            .get_thunder_client()
            .call(DeviceCallRequest {
                method: ThunderPlugin::DisplaySettings.method("getTVHDRCapabilities"),
                params: None,
            })
            .await;
        info!("{}", response.message);
        let supported_cap: u32 = response.message["capabilities"]
            .to_string()
            .parse()
            .unwrap_or(0);
        let mut hm = HashMap::new();
        hm.insert(
            HdrProfile::Hdr10,
            0 != (supported_cap & hdr_flags::HDRSTANDARD_HDR10),
        );
        hm.insert(
            HdrProfile::Hlg,
            0 != (supported_cap & hdr_flags::HDRSTANDARD_HLG),
        );
        hm.insert(
            HdrProfile::DolbyVision,
            0 != (supported_cap & hdr_flags::HDRSTANDARD_DOLBY_VISION),
        );
        hm.insert(
            HdrProfile::Technicolor,
            0 != (supported_cap & hdr_flags::HDRSTANDARD_TECHNICOLOR_PRIME),
        );
        Self::respond(
            state.get_client(),
            req,
            if let ExtnPayload::Response(r) =
                DeviceResponse::HdrResponse(hm.clone()).get_extn_payload()
            {
                r
            } else {
                ExtnResponse::Error(RippleError::ProcessorError)
            },
        )
        .await
        .is_ok()
    }

    async fn screen_resolution(state: ThunderState, req: ExtnMessage) -> bool {
        let response = state
            .get_thunder_client()
            .call(DeviceCallRequest {
                method: ThunderPlugin::DisplaySettings.method("getCurrentResolution"),
                params: None,
            })
            .await;
        info!("{}", response.message);

        if response.message.get("success").is_none()
            || response.message["success"].as_bool().unwrap() == false
        {
            error!("{}", response.message);
            return false;
        }
        info!("{}", response.message);
        let resol = response.message["resolution"].as_str().unwrap();
        let ans = get_dimension_from_resolution(&resol);

        Self::respond(
            state.get_client(),
            req,
            if let ExtnPayload::Response(r) =
                DeviceResponse::ScreenResolutionResponse(ans).get_extn_payload()
            {
                r
            } else {
                ExtnResponse::Error(RippleError::ProcessorError)
            },
        )
        .await
        .is_ok()
    }

    async fn video_resolution(state: ThunderState, req: ExtnMessage) -> bool {
        let response = state
            .get_thunder_client()
            .call(DeviceCallRequest {
                method: ThunderPlugin::DisplaySettings.method("getDefaultResolution"),
                params: None,
            })
            .await;
        if response.message.get("success").is_none()
            || response.message["success"].as_bool().unwrap() == false
        {
            error!("{}", response.message);
            return false;
        }
        info!("{}", response.message);
        let resol = response.message["defaultResolution"].as_str().unwrap();
        let ans = get_dimension_from_resolution(&resol);

        Self::respond(
            state.get_client(),
            req,
            if let ExtnPayload::Response(r) =
                DeviceResponse::VideoResolutionResponse(ans).get_extn_payload()
            {
                r
            } else {
                ExtnResponse::Error(RippleError::ProcessorError)
            },
        )
        .await
        .is_ok()
    }

    async fn network(state: ThunderState, req: ExtnMessage) -> bool {
        let interface_response =
            ThunderNetworkService::get_connected_interface(state.clone()).await;
        let network_status = NetworkResponse {
            _type: Box::new(interface_response.clone()).to_network_type(),
            state: match interface_response.clone() {
                ThunderInterfaceType::Ethernet | ThunderInterfaceType::Wifi => {
                    NetworkState::Connected
                }
                ThunderInterfaceType::None => NetworkState::Disconnected,
            },
        };
        Self::respond(
            state.get_client(),
            req,
            ExtnResponse::NetworkResponse(network_status.clone()),
        )
        .await
        .is_ok()
    }

    async fn on_internet_connected(state: ThunderState, req: ExtnMessage, timeout: u64) -> bool {
        if ThunderNetworkService::has_internet(&state).await {
            return Self::respond(state.get_client(), req, ExtnResponse::None(()))
                .await
                .is_ok();
        }

        let (s, mut r) = mpsc::channel::<DeviceResponseMessage>(32);
        let cloned_state = state.clone();
        let client = state.get_thunder_client();

        client
            .clone()
            .subscribe(
                DeviceSubscribeRequest {
                    module: LocationSync.callsign_and_version(),
                    event_name: "locationchange".into(),
                    params: None,
                    sub_id: None,
                },
                s,
            )
            .await;
        info!("subscribed to locationchangeChanged events");

        let thread_res = tokio::spawn(async move {
            while let Some(_) = r.recv().await {
                if ThunderNetworkService::has_internet(&cloned_state).await {
                    // Internet precondition for browsers are supposed to be met
                    // when locationchange event is given, but seems to be a short period
                    // where it still is not. Wait for a small amount of time.
                    thread::sleep(time::Duration::from_millis(1000));
                    cloned_state
                        .get_thunder_client()
                        .unsubscribe(DeviceUnsubscribeRequest {
                            module: LocationSync.callsign_and_version(),
                            event_name: "locationchange".into(),
                        })
                        .await;
                    info!("Unsubscribing to locationchangeChanged events");
                }
            }
        });
        let dur = Duration::from_millis(timeout);
        if let Err(_) = tokio::time::timeout(dur, thread_res).await {
            return Self::respond(
                state.get_client(),
                req,
                ExtnResponse::Error(RippleError::NoResponse),
            )
            .await
            .is_ok();
        }
        return Self::respond(state.get_client().clone(), req, ExtnResponse::None(()))
            .await
            .is_ok();
    }

    async fn version(state: ThunderState, req: ExtnMessage) -> bool {
        let response = state
            .get_thunder_client()
            .call(DeviceCallRequest {
                method: ThunderPlugin::System.method("getSystemVersions"),
                params: None,
            })
            .await;
        info!("{}", response.message);
        let tsv: SystemVersion = serde_json::from_value(response.message).unwrap();
        let tsv_split = tsv.receiver_version.split(".");
        let tsv_vec: Vec<&str> = tsv_split.collect();

        if tsv_vec.len() >= 3 {
            let major: String = tsv_vec[0].chars().filter(|c| c.is_digit(10)).collect();
            let minor: String = tsv_vec[1].chars().filter(|c| c.is_digit(10)).collect();
            let patch: String = tsv_vec[2].chars().filter(|c| c.is_digit(10)).collect();

            Self::respond(
                state.get_client(),
                req,
                if let ExtnPayload::Response(r) =
                    DeviceResponse::FirmwareInfo(FireboltSemanticVersion {
                        major: major.parse::<u32>().unwrap(),
                        minor: minor.parse::<u32>().unwrap(),
                        patch: patch.parse::<u32>().unwrap(),
                        readable: tsv.stb_version,
                    })
                    .get_extn_payload()
                {
                    r
                } else {
                    ExtnResponse::Error(RippleError::ProcessorError)
                },
            )
            .await
            .is_ok()
        } else {
            let mut fsv = FireboltSemanticVersion::default();
            fsv.readable = tsv.stb_version;
            Self::respond(
                state.get_client(),
                req,
                if let ExtnPayload::Response(r) =
                    DeviceResponse::FirmwareInfo(fsv).get_extn_payload()
                {
                    r
                } else {
                    ExtnResponse::Error(RippleError::ProcessorError)
                },
            )
            .await
            .is_ok()
        }
    }

    async fn available_memory(state: ThunderState, req: ExtnMessage) -> bool {
        let response = state
            .get_thunder_client()
            .call(DeviceCallRequest {
                method: ThunderPlugin::RDKShell.method("getSystemMemory"),
                params: None,
            })
            .await;
        info!("{}", response.message);
        if response.message.get("success").is_some()
            && response.message["success"].as_bool().unwrap() == true
        {
            if let Some(v) = response.message["freeRam"].as_u64() {
                return Self::respond(state.get_client(), req, ExtnResponse::Value(json!(v)))
                    .await
                    .is_ok();
            }
        }
        error!("{}", response.message);
        Self::handle_error(state.get_client(), req, RippleError::ProcessorError).await
    }

<<<<<<< HEAD
    async fn on_active_input_changed(state: ThunderState, req: ExtnMessage) -> bool {
        //TODO: thunder event handler
        todo!();
    }

    async fn on_resolution_changed(state: ThunderState, req: ExtnMessage) -> bool {
        //TODO: thunder event handler
        todo!();
    }

    async fn on_network_changed(state: ThunderState, req: ExtnMessage) -> bool {
        //TODO: thunder event handler
        todo!();
    }
}

pub fn get_dimension_from_resolution(resolution: &str) -> Vec<i32> {
    match resolution {
        val if val.starts_with("480") => Resolution::Resolution480.dimension(),
        val if val.starts_with("576") => Resolution::Resolution576.dimension(),
        val if val.starts_with("540") => Resolution::Resolution540.dimension(),
        val if val.starts_with("720") => Resolution::Resolution720.dimension(),
        val if val.starts_with("1080") => Resolution::Resolution1080.dimension(),
        val if val.starts_with("2160") => Resolution::Resolution2160.dimension(),
        val if val.starts_with("4K") || val.starts_with("4k") => {
            Resolution::Resolution4k.dimension()
        }
        _ => Resolution::ResolutionDefault.dimension(),
=======
    async fn set_timezone(state: ThunderState, timezone: String, request: ExtnMessage) -> bool {
        let params = Some(DeviceChannelParams::Json(
            json!({
                "timeZone": timezone,
            })
            .to_string(),
        ));

        let response = state
            .get_thunder_client()
            .call(DeviceCallRequest {
                method: ThunderPlugin::System.method("setTimeZoneDST"),
                params: params,
            })
            .await;
        info!("{}", response.message);

        if response.message.get("success").is_none()
            || response.message["success"].as_bool().unwrap() == true
        {
            return Self::respond(state.get_client(), request, ExtnResponse::None(()))
                .await
                .is_ok();
        }
        Self::handle_error(state.get_client(), request, RippleError::ProcessorError).await
    }

    async fn get_timezone(state: ThunderState, req: ExtnMessage) -> bool {
        let response = state
            .get_thunder_client()
            .call(DeviceCallRequest {
                method: ThunderPlugin::System.method("getTimeZoneDST"),
                params: None,
            })
            .await;

        info!("{}", response.message);
        if response.message.get("success").is_none()
            || response.message["success"].as_bool().unwrap() == true
        {
            if let Ok(v) = serde_json::from_value::<ThunderTimezoneResponse>(response.message) {
                return Self::respond(
                    state.get_client(),
                    req,
                    ExtnResponse::String(v.time_zone.to_owned()),
                )
                .await
                .is_ok();
            }
        }
        Self::handle_error(state.get_client(), req, RippleError::ProcessorError).await
    }

    async fn get_available_timezones(state: ThunderState, req: ExtnMessage) -> bool {
        let response = state
            .get_thunder_client()
            .call(DeviceCallRequest {
                method: ThunderPlugin::System.method("getTimeZones"),
                params: None,
            })
            .await;
        info!("{}", response.message);
        if response.message.get("success").is_none()
            || response.message["success"].as_bool().unwrap() == false
        {
            return Self::handle_error(state.get_client(), req, RippleError::ProcessorError).await;
        }
        let timezones =
            serde_json::from_value::<ThunderAvailableTimezonesResponse>(response.message).unwrap();
        return Self::respond(
            state.get_client(),
            req,
            ExtnResponse::AvailableTimezones(timezones.as_array()),
        )
        .await
        .is_ok();
>>>>>>> 572408e8
    }
}

impl ExtnStreamProcessor for ThunderDeviceInfoRequestProcessor {
    type STATE = ThunderState;
    type VALUE = DeviceInfoRequest;

    fn get_state(&self) -> Self::STATE {
        self.state.clone()
    }

    fn receiver(&mut self) -> mpsc::Receiver<ExtnMessage> {
        self.streamer.receiver()
    }

    fn sender(&self) -> mpsc::Sender<ExtnMessage> {
        self.streamer.sender()
    }
}

#[async_trait]
impl ExtnRequestProcessor for ThunderDeviceInfoRequestProcessor {
    fn get_client(&self) -> ExtnClient {
        self.state.get_client()
    }

    async fn process_request(
        state: Self::STATE,
        msg: ExtnMessage,
        extracted_message: Self::VALUE,
    ) -> bool {
        match extracted_message {
            DeviceInfoRequest::MacAddress => Self::mac_address(state.clone(), msg).await,
            DeviceInfoRequest::Model => Self::model(state.clone(), msg).await,
            DeviceInfoRequest::Audio => Self::audio(state.clone(), msg).await,
            DeviceInfoRequest::HdcpSupport => Self::hdcp_support(state.clone(), msg).await,
            DeviceInfoRequest::HdcpStatus => Self::hdcp_status(state.clone(), msg).await,
            DeviceInfoRequest::Hdr => Self::hdr(state.clone(), msg).await,
            DeviceInfoRequest::ScreenResolution => {
                Self::screen_resolution(state.clone(), msg).await
            }
            DeviceInfoRequest::VideoResolution => Self::video_resolution(state.clone(), msg).await,
            DeviceInfoRequest::Network => Self::network(state.clone(), msg).await,
            DeviceInfoRequest::Make => Self::make(state.clone(), msg).await,
            DeviceInfoRequest::Version => Self::version(state.clone(), msg).await,
            DeviceInfoRequest::AvailableMemory => Self::available_memory(state.clone(), msg).await,
<<<<<<< HEAD
            DeviceInfoRequest::OnInternetConnected(time_out) => {
                Self::on_internet_connected(state.clone(), msg, time_out.timeout).await
            }
            DeviceInfoRequest::Sku => todo!(),
=======
            DeviceInfoRequest::GetTimezone => Self::get_timezone(state.clone(), msg).await,
            DeviceInfoRequest::GetAvailableTimezones => {
                Self::get_available_timezones(state.clone(), msg).await
            }
            DeviceInfoRequest::SetTimezone(timezone_params) => {
                Self::set_timezone(state.clone(), timezone_params, msg).await
            }
>>>>>>> 572408e8
            _ => false,
        }
    }
}<|MERGE_RESOLUTION|>--- conflicted
+++ resolved
@@ -15,7 +15,6 @@
 // See the License for the specific language governing permissions and
 // limitations under the License.
 
-<<<<<<< HEAD
 use std::{
     collections::HashMap,
     thread,
@@ -23,20 +22,15 @@
 };
 
 use crate::processors::thunder_device_info::ThunderPlugin::LocationSync;
-=======
-use std::collections::HashMap;
->>>>>>> 572408e8
 
 use serde::{Deserialize, Serialize};
 use serde_json::json;
 use thunder_ripple_sdk::ripple_sdk::{
-<<<<<<< HEAD
-    self,
     api::{
         device::{
             device_info_request::{DeviceInfoRequest, DeviceResponse},
             device_operator::{
-                DeviceCallRequest, DeviceChannelParams, DeviceChannelRequest, DeviceOperator,
+                DeviceCallRequest, DeviceChannelParams, DeviceOperator,
                 DeviceResponseMessage, DeviceSubscribeRequest, DeviceUnsubscribeRequest,
             },
             device_request::{
@@ -45,11 +39,6 @@
             },
         },
         firebolt::fb_openrpc::FireboltSemanticVersion,
-=======
-    api::device::{
-        device_info_request::DeviceInfoRequest,
-        device_operator::{DeviceCallRequest, DeviceChannelParams, DeviceOperator},
->>>>>>> 572408e8
     },
     async_trait::async_trait,
     extn::{
@@ -59,11 +48,7 @@
         extn_client_message::{ExtnMessage, ExtnPayload, ExtnPayloadProvider, ExtnResponse},
     },
     log::{error, info},
-<<<<<<< HEAD
     serde_json, tokio,
-=======
-    serde_json::{self},
->>>>>>> 572408e8
     utils::error::RippleError,
 };
 use thunder_ripple_sdk::{
@@ -73,7 +58,6 @@
 };
 
 #[derive(Debug, Serialize, Deserialize, Clone)]
-<<<<<<< HEAD
 pub struct ThunderHDCPStatus {
     #[serde(rename = "HDCPStatus")]
     pub hdcp_status: HDCPStatus,
@@ -180,11 +164,11 @@
         };
         return false;
     }
-=======
+}
+#[derive(Debug, Serialize, Deserialize, Clone)]
 pub struct ThunderTimezoneResponse {
     #[serde(rename = "timeZone")]
     pub time_zone: String,
->>>>>>> 572408e8
 }
 
 #[derive(Debug)]
@@ -710,7 +694,6 @@
         Self::handle_error(state.get_client(), req, RippleError::ProcessorError).await
     }
 
-<<<<<<< HEAD
     async fn on_active_input_changed(state: ThunderState, req: ExtnMessage) -> bool {
         //TODO: thunder event handler
         todo!();
@@ -724,47 +707,6 @@
     async fn on_network_changed(state: ThunderState, req: ExtnMessage) -> bool {
         //TODO: thunder event handler
         todo!();
-    }
-}
-
-pub fn get_dimension_from_resolution(resolution: &str) -> Vec<i32> {
-    match resolution {
-        val if val.starts_with("480") => Resolution::Resolution480.dimension(),
-        val if val.starts_with("576") => Resolution::Resolution576.dimension(),
-        val if val.starts_with("540") => Resolution::Resolution540.dimension(),
-        val if val.starts_with("720") => Resolution::Resolution720.dimension(),
-        val if val.starts_with("1080") => Resolution::Resolution1080.dimension(),
-        val if val.starts_with("2160") => Resolution::Resolution2160.dimension(),
-        val if val.starts_with("4K") || val.starts_with("4k") => {
-            Resolution::Resolution4k.dimension()
-        }
-        _ => Resolution::ResolutionDefault.dimension(),
-=======
-    async fn set_timezone(state: ThunderState, timezone: String, request: ExtnMessage) -> bool {
-        let params = Some(DeviceChannelParams::Json(
-            json!({
-                "timeZone": timezone,
-            })
-            .to_string(),
-        ));
-
-        let response = state
-            .get_thunder_client()
-            .call(DeviceCallRequest {
-                method: ThunderPlugin::System.method("setTimeZoneDST"),
-                params: params,
-            })
-            .await;
-        info!("{}", response.message);
-
-        if response.message.get("success").is_none()
-            || response.message["success"].as_bool().unwrap() == true
-        {
-            return Self::respond(state.get_client(), request, ExtnResponse::None(()))
-                .await
-                .is_ok();
-        }
-        Self::handle_error(state.get_client(), request, RippleError::ProcessorError).await
     }
 
     async fn get_timezone(state: ThunderState, req: ExtnMessage) -> bool {
@@ -816,9 +758,52 @@
         )
         .await
         .is_ok();
->>>>>>> 572408e8
-    }
-}
+    }
+
+    async fn set_timezone(state: ThunderState, timezone: String, request: ExtnMessage) -> bool {
+        let params = Some(DeviceChannelParams::Json(
+            json!({
+                "timeZone": timezone,
+            })
+            .to_string(),
+        ));
+
+        let response = state
+            .get_thunder_client()
+            .call(DeviceCallRequest {
+                method: ThunderPlugin::System.method("setTimeZoneDST"),
+                params: params,
+            })
+            .await;
+        info!("{}", response.message);
+
+        if response.message.get("success").is_none()
+            || response.message["success"].as_bool().unwrap() == true
+        {
+            return Self::respond(state.get_client(), request, ExtnResponse::None(()))
+                .await
+                .is_ok();
+        }
+        Self::handle_error(state.get_client(), request, RippleError::ProcessorError).await
+    }
+}
+
+pub fn get_dimension_from_resolution(resolution: &str) -> Vec<i32> {
+    match resolution {
+        val if val.starts_with("480") => Resolution::Resolution480.dimension(),
+        val if val.starts_with("576") => Resolution::Resolution576.dimension(),
+        val if val.starts_with("540") => Resolution::Resolution540.dimension(),
+        val if val.starts_with("720") => Resolution::Resolution720.dimension(),
+        val if val.starts_with("1080") => Resolution::Resolution1080.dimension(),
+        val if val.starts_with("2160") => Resolution::Resolution2160.dimension(),
+        val if val.starts_with("4K") || val.starts_with("4k") => Resolution::Resolution4k.dimension(),
+        _ => Resolution::ResolutionDefault.dimension(),
+    }
+}
+
+    
+
+    
 
 impl ExtnStreamProcessor for ThunderDeviceInfoRequestProcessor {
     type STATE = ThunderState;
@@ -863,12 +848,10 @@
             DeviceInfoRequest::Make => Self::make(state.clone(), msg).await,
             DeviceInfoRequest::Version => Self::version(state.clone(), msg).await,
             DeviceInfoRequest::AvailableMemory => Self::available_memory(state.clone(), msg).await,
-<<<<<<< HEAD
             DeviceInfoRequest::OnInternetConnected(time_out) => {
                 Self::on_internet_connected(state.clone(), msg, time_out.timeout).await
             }
             DeviceInfoRequest::Sku => todo!(),
-=======
             DeviceInfoRequest::GetTimezone => Self::get_timezone(state.clone(), msg).await,
             DeviceInfoRequest::GetAvailableTimezones => {
                 Self::get_available_timezones(state.clone(), msg).await
@@ -876,7 +859,6 @@
             DeviceInfoRequest::SetTimezone(timezone_params) => {
                 Self::set_timezone(state.clone(), timezone_params, msg).await
             }
->>>>>>> 572408e8
             _ => false,
         }
     }
