// If not stated otherwise in this file or this component's license file the
// following copyright and licenses apply:
//
// Copyright 2023 RDK Management
//
// Licensed under the Apache License, Version 2.0 (the "License");
// you may not use this file except in compliance with the License.
// You may obtain a copy of the License at
//
// http://www.apache.org/licenses/LICENSE-2.0
//
// Unless required by applicable law or agreed to in writing, software
// distributed under the License is distributed on an "AS IS" BASIS,
// WITHOUT WARRANTIES OR CONDITIONS OF ANY KIND, either express or implied.
// See the License for the specific language governing permissions and
// limitations under the License.

pub mod thunder_ffi;

pub mod bootstrap {
    pub mod boot_thunder_channel;
    pub mod setup_thunder_processors;
}

pub mod processors {
    pub mod thunder_browser;
    pub mod thunder_device_info;
<<<<<<< HEAD
    pub mod thunder_persistent_store;
=======
    pub mod thunder_remote;
    pub mod thunder_wifi;
>>>>>>> bec3ecdc
    pub mod thunder_window_manager;
}<|MERGE_RESOLUTION|>--- conflicted
+++ resolved
@@ -25,11 +25,8 @@
 pub mod processors {
     pub mod thunder_browser;
     pub mod thunder_device_info;
-<<<<<<< HEAD
     pub mod thunder_persistent_store;
-=======
     pub mod thunder_remote;
     pub mod thunder_wifi;
->>>>>>> bec3ecdc
     pub mod thunder_window_manager;
 }