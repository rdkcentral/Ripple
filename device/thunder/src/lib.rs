--- conflicted
+++ resolved
@@ -25,10 +25,7 @@
 pub mod processors {
     pub mod thunder_browser;
     pub mod thunder_device_info;
-<<<<<<< HEAD
+    pub mod thunder_remote;
     pub mod thunder_wifi;
-=======
-    pub mod thunder_remote;
->>>>>>> 06d43a62
     pub mod thunder_window_manager;
 }