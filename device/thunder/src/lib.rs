// If not stated otherwise in this file or this component's license file the
// following copyright and licenses apply:
//
// Copyright 2023 RDK Management
//
// Licensed under the Apache License, Version 2.0 (the "License");
// you may not use this file except in compliance with the License.
// You may obtain a copy of the License at
//
// http://www.apache.org/licenses/LICENSE-2.0
//
// Unless required by applicable law or agreed to in writing, software
// distributed under the License is distributed on an "AS IS" BASIS,
// WITHOUT WARRANTIES OR CONDITIONS OF ANY KIND, either express or implied.
// See the License for the specific language governing permissions and
// limitations under the License.

pub mod thunder_ffi;

pub mod bootstrap {
    pub mod boot_thunder_channel;
    pub mod setup_thunder_processors;
}

pub mod processors {
    pub mod thunder_browser;
    pub mod thunder_device_info;
    pub mod thunder_window_manager;
<<<<<<< HEAD
    pub mod thunder_wifi;
}

pub mod thunder_state;
=======
}
>>>>>>> 7ba73de0
<|MERGE_RESOLUTION|>--- conflicted
+++ resolved
@@ -26,11 +26,5 @@
     pub mod thunder_browser;
     pub mod thunder_device_info;
     pub mod thunder_window_manager;
-<<<<<<< HEAD
     pub mod thunder_wifi;
-}
-
-pub mod thunder_state;
-=======
-}
->>>>>>> 7ba73de0
+}