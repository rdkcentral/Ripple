--- conflicted
+++ resolved
@@ -21,10 +21,6 @@
     "core/main",
     "core/launcher",
     "device/thunder",
-<<<<<<< HEAD
-    "examples/rpc_extn",
-    "examples/thunder_extn"
-=======
-    "device/thunder_ripple_sdk"
->>>>>>> 7ba73de0
+    "device/thunder_ripple_sdk",
+    "examples/rpc_extn"
 ]