--- conflicted
+++ resolved
@@ -25,10 +25,7 @@
     "device/thunder",
     "distributor/general",
     "examples/rpc_extn",
-<<<<<<< HEAD
-=======
-    "examples/tm_extn"
->>>>>>> d929f5a1
+    "examples/tm_extn",
 ]
 
 [workspace.package]
