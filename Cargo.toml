# If not stated otherwise in this file or this component's license file the
# following copyright and licenses apply:
#
# Copyright 2023 RDK Management
#
# Licensed under the Apache License, Version 2.0 (the "License");
# you may not use this file except in compliance with the License.
# You may obtain a copy of the License at
#
# http://www.apache.org/licenses/LICENSE-2.0
#
# Unless required by applicable law or agreed to in writing, software
# distributed under the License is distributed on an "AS IS" BASIS,
# WITHOUT WARRANTIES OR CONDITIONS OF ANY KIND, either express or implied.
# See the License for the specific language governing permissions and
# limitations under the License.
[workspace]

members = [
    "core/sdk",
    "core/main",
    "core/launcher",
    "device/thunder",
<<<<<<< HEAD
    "device/thunder_ripple_sdk",
    "examples/rpc_extn"
=======
    "distributor/general",
    "device/thunder_ripple_sdk"
>>>>>>> 5cceedea
]<|MERGE_RESOLUTION|>--- conflicted
+++ resolved
@@ -18,14 +18,10 @@
 
 members = [
     "core/sdk",
+    "device/thunder_ripple_sdk",
     "core/main",
     "core/launcher",
     "device/thunder",
-<<<<<<< HEAD
-    "device/thunder_ripple_sdk",
+    "distributor/general",
     "examples/rpc_extn"
-=======
-    "distributor/general",
-    "device/thunder_ripple_sdk"
->>>>>>> 5cceedea
 ]