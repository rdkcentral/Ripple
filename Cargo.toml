# If not stated otherwise in this file or this component's license file the
# following copyright and licenses apply:
#
# Copyright 2023 RDK Management
#
# Licensed under the Apache License, Version 2.0 (the "License");
# you may not use this file except in compliance with the License.
# You may obtain a copy of the License at
#
# http://www.apache.org/licenses/LICENSE-2.0
#
# Unless required by applicable law or agreed to in writing, software
# distributed under the License is distributed on an "AS IS" BASIS,
# WITHOUT WARRANTIES OR CONDITIONS OF ANY KIND, either express or implied.
# See the License for the specific language governing permissions and
# limitations under the License.
[workspace]

members = [
    "core/sdk",
    "core/main",
    "core/launcher",
    "device/thunder",
<<<<<<< HEAD
    "distributor/general"
=======
    "device/thunder_ripple_sdk"
>>>>>>> 7ba73de0
]<|MERGE_RESOLUTION|>--- conflicted
+++ resolved
@@ -21,9 +21,6 @@
     "core/main",
     "core/launcher",
     "device/thunder",
-<<<<<<< HEAD
-    "distributor/general"
-=======
+    "distributor/general",
     "device/thunder_ripple_sdk"
->>>>>>> 7ba73de0
 ]