--- conflicted
+++ resolved
@@ -19,12 +19,7 @@
 
 use async_channel::Sender as CSender;
 use chrono::Utc;
-<<<<<<< HEAD
-use crossbeam::channel::Sender as CSender;
 use log::{debug, error, trace};
-=======
-use log::{error, trace};
->>>>>>> c25c7085
 
 use crate::{
     extn::{
