// If not stated otherwise in this file or this component's license file the
// following copyright and licenses apply:
//
// Copyright 2023 RDK Management
//
// Licensed under the Apache License, Version 2.0 (the "License");
// you may not use this file except in compliance with the License.
// You may obtain a copy of the License at
//
// http://www.apache.org/licenses/LICENSE-2.0
//
// Unless required by applicable law or agreed to in writing, software
// distributed under the License is distributed on an "AS IS" BASIS,
// WITHOUT WARRANTIES OR CONDITIONS OF ANY KIND, either express or implied.
// See the License for the specific language governing permissions and
// limitations under the License.
use crossbeam::channel::Sender as CSender;
use log::{debug, error, trace};

use crate::{
    extn::{
        extn_client_message::ExtnPayloadProvider, extn_id::ExtnId, ffi::ffi_message::CExtnMessage,
    },
    framework::RippleResponse,
    utils::error::RippleError,
};

/// ExtensionRequestSender will contain a struct with Sender Implementation for the FFI friendly
/// Message channel.
/// Internal Implementation of the managers within an accessor will be exposed with methods
/// that obfuscate the FFI implementation and take in more generic Rust objects
/// Uses FFI converters to convert the data from the Rust Structure to a C Friendly Api
/// Each program boundary will get one callsign which denotes the extension or gateway
/// This callsign is a capability which will be implemented for the Permissions Logic
/// Sender also creates unique uuid to mark each requests
///

#[repr(C)]
#[derive(Clone, Debug)]
pub struct ExtnSender {
    tx: CSender<CExtnMessage>,
<<<<<<< HEAD
    cap: ExtnCapability,
    permissions: Vec<String>,
=======
    id: ExtnId,
    permitted: Vec<String>,
>>>>>>> 7ba73de0
}

impl ExtnSender {
    pub fn get_cap(&self) -> ExtnId {
        self.id.clone()
    }

<<<<<<< HEAD
    pub fn new(tx: CSender<CExtnMessage>, cap: ExtnCapability, permissions: Vec<String>) -> Self {
        ExtnSender {
            tx,
            cap,
            permissions,
        }
    }

    fn check_permissions(&self, capabilty: ExtnCapability) -> bool {
        if self.cap.is_main() {
            true
        } else {
            self.permissions.contains(&capabilty.to_string())
=======
    pub fn new(tx: CSender<CExtnMessage>, id: ExtnId, context: Vec<String>) -> Self {
        ExtnSender {
            tx,
            id,
            permitted: context,
>>>>>>> 7ba73de0
        }
    }

    pub fn send_request(
        &self,
        id: String,
        payload: impl ExtnPayloadProvider,
        other_sender: Option<CSender<CExtnMessage>>,
        callback: Option<CSender<CExtnMessage>>,
    ) -> Result<(), RippleError> {
        // Extns can only send request to which it has permissions through Extn manifest
        if !self.check_permissions(payload.get_capability()) {
            return Err(RippleError::InvalidAccess);
        }
        let p = payload.get_extn_payload();
        let c_request = p.into();
        let msg = CExtnMessage {
            requestor: self.id.to_string(),
            callback,
            payload: c_request,
            id,
            target: payload.get_contract().into(),
        };
        self.send(msg, other_sender)
    }

    pub async fn send_event(
        &self,
        payload: impl ExtnPayloadProvider,
        other_sender: Option<CSender<CExtnMessage>>,
    ) -> Result<(), RippleError> {
        let id = uuid::Uuid::new_v4().to_string();
        let p = payload.get_extn_payload();
        let c_event = p.into();
        let msg = CExtnMessage {
            requestor: self.id.to_string(),
            callback: None,
            payload: c_event,
            id,
            target: payload.get_contract().into(),
        };
        self.respond(msg, other_sender)
    }

    pub fn send(
        &self,
        msg: CExtnMessage,
        other_sender: Option<CSender<CExtnMessage>>,
    ) -> Result<(), RippleError> {
        if other_sender.is_some() {
            debug!("Sending message on the other sender");
            if let Err(e) = other_sender.unwrap().send(msg) {
                error!("send error for message {:?}", e);
                return Err(RippleError::SendFailure);
            }
            return Ok(());
        } else {
            let tx = self.tx.clone();
            //tokio::spawn(async move {
            trace!("sending to main channel");
            if let Err(e) = tx.send(msg) {
                error!("send error for message {:?}", e);
                return Err(RippleError::SendFailure);
            }
            return Ok(());
        }
    }

    pub fn respond(
        &self,
        msg: CExtnMessage,
        other_sender: Option<CSender<CExtnMessage>>,
    ) -> RippleResponse {
        if msg.callback.is_some() {
            debug!("Sending message on the callback sender");
            if let Err(e) = msg.clone().callback.unwrap().send(msg) {
                error!("send error for message {:?}", e);
                return Err(RippleError::SendFailure);
            }
            return Ok(());
        } else {
            return self.send(msg, other_sender);
        }
    }
}<|MERGE_RESOLUTION|>--- conflicted
+++ resolved
@@ -21,7 +21,7 @@
     extn::{
         extn_client_message::ExtnPayloadProvider, extn_id::ExtnId, ffi::ffi_message::CExtnMessage,
     },
-    framework::RippleResponse,
+    framework::{ripple_contract::RippleContract, RippleResponse},
     utils::error::RippleError,
 };
 
@@ -39,13 +39,8 @@
 #[derive(Clone, Debug)]
 pub struct ExtnSender {
     tx: CSender<CExtnMessage>,
-<<<<<<< HEAD
-    cap: ExtnCapability,
-    permissions: Vec<String>,
-=======
     id: ExtnId,
     permitted: Vec<String>,
->>>>>>> 7ba73de0
 }
 
 impl ExtnSender {
@@ -53,27 +48,18 @@
         self.id.clone()
     }
 
-<<<<<<< HEAD
-    pub fn new(tx: CSender<CExtnMessage>, cap: ExtnCapability, permissions: Vec<String>) -> Self {
-        ExtnSender {
-            tx,
-            cap,
-            permissions,
-        }
-    }
-
-    fn check_permissions(&self, capabilty: ExtnCapability) -> bool {
-        if self.cap.is_main() {
-            true
-        } else {
-            self.permissions.contains(&capabilty.to_string())
-=======
     pub fn new(tx: CSender<CExtnMessage>, id: ExtnId, context: Vec<String>) -> Self {
         ExtnSender {
             tx,
             id,
             permitted: context,
->>>>>>> 7ba73de0
+        }
+    }
+    fn check_contract_permission(&self, contract: RippleContract) -> bool {
+        if self.id.is_main() {
+            true
+        } else {
+            self.permitted.contains(&contract.into())
         }
     }
 
@@ -85,7 +71,7 @@
         callback: Option<CSender<CExtnMessage>>,
     ) -> Result<(), RippleError> {
         // Extns can only send request to which it has permissions through Extn manifest
-        if !self.check_permissions(payload.get_capability()) {
+        if !self.check_contract_permission(payload.get_contract()) {
             return Err(RippleError::InvalidAccess);
         }
         let p = payload.get_extn_payload();
