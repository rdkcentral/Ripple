// Copyright 2023 Comcast Cable Communications Management, LLC
//
// Licensed under the Apache License, Version 2.0 (the "License");
// you may not use this file except in compliance with the License.
// You may obtain a copy of the License at
//
// http://www.apache.org/licenses/LICENSE-2.0
//
// Unless required by applicable law or agreed to in writing, software
// distributed under the License is distributed on an "AS IS" BASIS,
// WITHOUT WARRANTIES OR CONDITIONS OF ANY KIND, either express or implied.
// See the License for the specific language governing permissions and
// limitations under the License.
//
// SPDX-License-Identifier: Apache-2.0
//

use std::{
    collections::HashMap,
    sync::{Arc, RwLock},
    time::Duration,
};

use chrono::Utc;
use crossbeam::channel::{bounded, Receiver as CReceiver, Sender as CSender, TryRecvError};
use log::{debug, error, info, trace};
use tokio::sync::{
    mpsc::Sender as MSender,
    oneshot::{self, Sender as OSender},
};

use crate::{
    api::manifest::extn_manifest::ExtnSymbol,
    extn::{
        extn_client_message::{ExtnMessage, ExtnPayloadProvider, ExtnResponse},
        extn_id::ExtnId,
        ffi::ffi_message::CExtnMessage,
    },
    framework::{ripple_contract::RippleContract, RippleResponse},
    utils::error::RippleError,
};

use super::{
    extn_processor::{ExtnEventProcessor, ExtnRequestProcessor},
    extn_sender::ExtnSender,
};

/// Defines the SDK Client implementation of the Inter Extension communication.
/// # Overview
/// Core objective for the Extn client is to provide a reliable and robust communication channel between the  `Main` and its extensions. There are challenges when using Dynamic Linked libraries which needs to be carefully handled for memory, security and reliability. `Client` is built into the `core/sdk` for a better Software Delivery and Operational(SDO) performance.
/// Each client within an extension contains the below fields
/// 1. `reciever` - Crossbeam Receiver which is connected to the processors for handling incoming messages
/// 2. `sender` - Crossbeam Sender to send the request back to `Main` application
/// 3. `extn_sender_map` - Contains a list of senders based on a short [ExtnCapability] string which can be used to send  the request to other extensions.
/// 4. `response_processors` - Map of response processors which are used for Response processor handling
/// 5. `request_processors` - Map of request processors used for Request process handling
/// 6. `event_processors` - Map of event processors used for Event Process handling
///

#[repr(C)]
#[derive(Clone, Debug)]
pub struct ExtnClient {
    receiver: CReceiver<CExtnMessage>,
    sender: ExtnSender,
    extn_sender_map: Arc<RwLock<HashMap<String, CSender<CExtnMessage>>>>,
    contract_map: Arc<RwLock<HashMap<String, String>>>,
    response_processors: Arc<RwLock<HashMap<String, OSender<ExtnMessage>>>>,
    request_processors: Arc<RwLock<HashMap<String, MSender<ExtnMessage>>>>,
    event_processors: Arc<RwLock<HashMap<String, Vec<MSender<ExtnMessage>>>>>,
}

fn add_stream_processor<P>(id: String, context: P, map: Arc<RwLock<HashMap<String, P>>>) {
    let mut processor_state = map.write().unwrap();
    processor_state.insert(id, context);
}

fn add_vec_stream_processor<P>(id: String, context: P, map: Arc<RwLock<HashMap<String, Vec<P>>>>) {
    let mut processor_state = map.write().unwrap();
    if let std::collections::hash_map::Entry::Vacant(e) = processor_state.entry(id.clone()) {
        e.insert(vec![context]);
    } else {
        processor_state.get_mut(&id).unwrap().push(context)
    }
}

fn add_single_processor<P>(id: String, processor: Option<P>, map: Arc<RwLock<HashMap<String, P>>>) {
    if let Some(processor) = processor {
        let mut processor_state = map.write().unwrap();
        processor_state.insert(id, processor);
    }
}

pub fn remove_processor<P>(id: String, map: Arc<RwLock<HashMap<String, P>>>) {
    let mut processor_state = map.write().unwrap();
    let sender = processor_state.remove(&id);
    drop(sender);
}

impl ExtnClient {
    /// Creates a new ExtnClient to be used by Extensions during initialization.
    ///
    /// # Arguments
    /// `receiver` - Crossbeam Receiver provided by the `Main` Application for IEC
    ///
    /// `sender` - [ExtnSender] object provided by `Main` Application with a unique [ExtnCapability]
    pub fn new(receiver: CReceiver<CExtnMessage>, sender: ExtnSender) -> ExtnClient {
        ExtnClient {
            receiver,
            sender,
            extn_sender_map: Arc::new(RwLock::new(HashMap::new())),
            contract_map: Arc::new(RwLock::new(HashMap::new())),
            response_processors: Arc::new(RwLock::new(HashMap::new())),
            request_processors: Arc::new(RwLock::new(HashMap::new())),
            event_processors: Arc::new(RwLock::new(HashMap::new())),
        }
    }

    /// Adds a new request processor reference to the internal map of processors
    ///
    /// Uses the capability provided by the Processor for registration
    ///
    /// Also starts the thread in the processor to accept incoming requests.
    pub fn add_request_processor(&mut self, mut processor: impl ExtnRequestProcessor) {
        let contracts = if let Some(multiple_contracts) = processor.fulfills_mutiple() {
            multiple_contracts
        } else {
            vec![processor.contract()]
        };
        let contracts_supported: Vec<RippleContract> = contracts
            .into_iter()
            .filter(|contract| self.sender.check_contract_fulfillment(contract.clone()))
            .collect();

        contracts_supported.iter().for_each(|contract| {
            let processor_string: String = contract.as_clear_string();
            info!("adding request processor {}", processor_string);
            add_stream_processor(
                processor_string,
                processor.sender(),
                self.request_processors.clone(),
            );
        });
        // Dont add and start a request processor if there is no contract fulfillment
        if !contracts_supported.is_empty() {
            tokio::spawn(async move {
                trace!(
                    "starting request processor green tokio thread for {:?}",
                    contracts_supported
                );
                processor.run().await
            });
        }
    }

    /// Removes a request processor reference on the internal map of processors
    pub fn remove_request_processor(&mut self, capability: ExtnId) {
        remove_processor(capability.to_string(), self.request_processors.clone());
    }

    /// Adds a new event processor reference to the internal map of processors
    ///
    /// Uses the capability provided by the Processor for registration
    ///
    /// Also starts the thread in the processor to accept incoming events.
    pub fn add_event_processor(&mut self, mut processor: impl ExtnEventProcessor) {
        add_vec_stream_processor(
            processor.contract().as_clear_string(),
            processor.sender(),
            self.event_processors.clone(),
        );
        tokio::spawn(async move { processor.run().await });
    }

    /// Removes an event processor reference on the internal map of processors
    pub fn cleanup_event_stream(&mut self, capability: ExtnId) {
        Self::cleanup_vec_stream(capability.to_string(), None, self.event_processors.clone());
    }

    /// Used mainly by `Main` application to add senders of the extensions for IEC
    pub fn add_sender(&mut self, id: ExtnId, symbol: ExtnSymbol, sender: CSender<CExtnMessage>) {
        let id = id.to_string();
        {
            let mut sender_map = self.extn_sender_map.write().unwrap();
            sender_map.insert(id.clone(), sender);
        }
        {
            let mut map = HashMap::new();
            for contract in symbol.fulfills {
                match RippleContract::from_manifest(&contract) {
                    Some(v) => {
                        let ripple_contract_string = v.as_clear_string();
                        info!("{} will fulfill {}", id, ripple_contract_string);
                        let _ = map.insert(ripple_contract_string, id.clone());
                    }
                    None => error!("Unknown contract {}", contract),
                }
            }
            let mut contract_map = self.contract_map.write().unwrap();
            contract_map.extend(map);
        }
    }

    /// Called once per client initialization this is a blocking method. Use a spawned thread to call this method
    pub async fn initialize(&self) {
        debug!("Starting initialize");
        let receiver = self.receiver.clone();
        let mut index: u32 = 0;
        loop {
            index += 1;
            match receiver.try_recv() {
                Ok(c_message) => {
                    let latency = Utc::now().timestamp_millis() - c_message.ts;
                    debug!(
                        "** receiving message latency={} msg={:?}",
                        latency, c_message
                    );
                    if latency > 1000 {
                        error!("IEC Latency {:?}", c_message);
                    }
                    let message_result: Result<ExtnMessage, RippleError> =
                        c_message.clone().try_into();
                    if message_result.is_err() {
                        error!("invalid message {:?}", c_message);
                        continue;
                    }
                    let message = message_result.unwrap();
                    if message.payload.is_response() {
                        Self::handle_single(message, self.response_processors.clone());
                    } else if message.payload.is_event() {
                        Self::handle_vec_stream(message, self.event_processors.clone());
                    } else {
                        let current_cap = self.sender.get_cap();
                        let target_contract = message.clone().target;
                        if current_cap.is_main() {
                            // Forward the message to an extn sender
                            if let Some(sender) =
                                self.get_extn_sender_with_contract(target_contract)
                            {
                                let mut new_message = message.clone();
                                if new_message.callback.is_none() {
                                    // before forwarding check if the requestor needs to be added as callback
                                    let req_sender = self.get_extn_sender_with_extn_id(
                                        &message.requestor.to_string(),
                                    );

<<<<<<< HEAD
                                    if let Some(s) = req_sender {
                                        let _ = new_message.callback.insert(s);
=======
                                    if let Some(sender) = req_sender {
                                        let _ = new_message.callback.insert(sender);
>>>>>>> 21f167aa
                                    }
                                }

                                tokio::spawn(async move {
                                    if let Err(e) = sender.send(new_message.into()) {
                                        error!("Error forwarding request {:?}", e)
                                    }
                                });
                            } else {
                                // could be main contract
                                if !Self::handle_stream(
                                    message.clone(),
                                    self.request_processors.clone(),
                                ) {
                                    self.handle_no_processor_error(message);
                                }
                            }
                        } else if !Self::handle_stream(
                            message.clone(),
                            self.request_processors.clone(),
                        ) {
                            self.handle_no_processor_error(message);
                        }
                    }
                }
                Err(e) => {
                    if let TryRecvError::Disconnected = e {
                        break;
                    }
                }
            }
            if index % 100000 == 0 {
                index = 0;
                debug!("Receiver still running");
            }
            tokio::time::sleep(tokio::time::Duration::from_millis(5)).await;
        }

        debug!("Initialize Ended Abruptly");
    }

    fn handle_no_processor_error(&self, message: ExtnMessage) {
        let req_sender = self.get_extn_sender_with_extn_id(&message.requestor.to_string());

        if let Ok(resp) = message.get_response(ExtnResponse::Error(RippleError::ProcessorError)) {
            if self.sender.respond(resp.into(), req_sender).is_err() {
                error!("Couldnt send no processor response");
            }
        }
    }

    fn handle_single(
        msg: ExtnMessage,
        processor: Arc<RwLock<HashMap<String, OSender<ExtnMessage>>>>,
    ) {
        let id_c = msg.id.clone();
        let processor_result = {
            let mut processors = processor.write().unwrap();
            processors.remove(&id_c)
        };

        if let Some(processor_result) = processor_result {
            tokio::spawn(async move {
                if let Err(e) = processor_result.send(msg) {
                    error!("Error sending the response back {:?}", e);
                }
            });
        } else {
            error!("No response processor for {:?}", msg);
        }
    }

    fn handle_stream(
        msg: ExtnMessage,
        processor: Arc<RwLock<HashMap<String, MSender<ExtnMessage>>>>,
    ) -> bool {
        let id_c: String = msg.target.as_clear_string();

        let v = {
            let processors = processor.read().unwrap();
            processors.get(&id_c).cloned()
        };
        if let Some(sender) = v {
            tokio::spawn(async move {
                if let Err(e) = sender.send(msg.clone()).await {
                    error!("Error sending the response back {:?}", e);
                }
            });
            true
        } else {
            error!("No Request Processor for {} {:?}", id_c, msg);
            false
        }
    }

    fn handle_vec_stream(
        msg: ExtnMessage,
        processor: Arc<RwLock<HashMap<String, Vec<MSender<ExtnMessage>>>>>,
    ) {
        let id_c = msg.target.as_clear_string();
        let mut gc_sender_indexes: Vec<usize> = Vec::new();
        let mut sender: Option<MSender<ExtnMessage>> = None;
        let read_processor = processor.clone();
        {
            let processors = read_processor.read().unwrap();
            let v = processors.get(&id_c).cloned();
            if let Some(v) = v {
                for (index, s) in v.iter().enumerate() {
                    if !s.is_closed() {
                        let _ = sender.insert(s.clone());
                        break;
                    } else {
                        gc_sender_indexes.push(index);
                    }
                }
            }
        };
        if let Some(sender) = sender {
            tokio::spawn(async move {
                if let Err(e) = sender.clone().try_send(msg) {
                    error!("Error sending the response back {:?}", e);
                }
            });
        } else {
            error!("No Event Processor for {:?}", msg);
        }

        Self::cleanup_vec_stream(id_c, None, processor);
    }

    fn cleanup_vec_stream(
        id_c: String,
        gc_sender_indexes: Option<Vec<usize>>,
        processor: Arc<RwLock<HashMap<String, Vec<MSender<ExtnMessage>>>>>,
    ) {
        let indices = match gc_sender_indexes {
            Some(i) => Some(i),
            None => processor.read().unwrap().get(&id_c).map(|v| {
                v.iter()
                    .filter(|x| x.is_closed())
                    .enumerate()
                    .map(|(i, _)| i)
                    .collect()
            }),
        };
        if let Some(indices) = indices {
            if !indices.is_empty() {
                let mut gc_cleanup = processor.write().unwrap();
                if let Some(sender_list) = gc_cleanup.get_mut(&id_c) {
                    for index in indices {
                        let r = sender_list.remove(index);
                        drop(r);
                    }
                }
            }
        }
    }

    fn get_extn_sender_with_contract(
        &self,
        contract: RippleContract,
    ) -> Option<CSender<CExtnMessage>> {
        let contract_str: String = contract.as_clear_string();
        let id = {
            self.contract_map
                .read()
                .unwrap()
                .get(&contract_str)
                .cloned()
        };
        if let Some(extn_id) = id {
            return self.get_extn_sender_with_extn_id(&extn_id);
        }

        None
    }

    fn get_extn_sender_with_extn_id(&self, id: &str) -> Option<CSender<CExtnMessage>> {
        return self.extn_sender_map.read().unwrap().get(id).cloned();
    }

    /// Critical method used by request processors to send response message back to the requestor
    /// # Arguments
    /// `req` - [ExtnMessage] request object
    /// `response` - [ExtnResponse] object
    pub async fn respond(
        &mut self,
        req: ExtnMessage,
        response: ExtnResponse,
    ) -> Result<(), RippleError> {
        if !req.payload.is_request() {
            Err(RippleError::InvalidInput)
        } else {
            let msg = req.get_response(response).unwrap();
            self.send_message(msg).await
        }
    }

    /// Method used for sending a fully build [ExtnMessage]
    /// # Arguments
    /// `msg` - [ExtnMessage]
    pub async fn send_message(&mut self, msg: ExtnMessage) -> RippleResponse {
        self.sender.respond(
            msg.clone().into(),
            self.get_extn_sender_with_extn_id(&msg.requestor.to_string()),
        )
    }

    /// Critical method used by event processors to emit event back to the requestor
    /// # Arguments
    /// `msg` - [ExtnMessage] event object
    pub fn event(&mut self, event: impl ExtnPayloadProvider) -> Result<(), RippleError> {
        let other_sender = self.get_extn_sender_with_contract(event.get_contract());
        self.sender.send_event(event, other_sender)
    }

    /// Request method which accepts a impl [ExtnPayloadProvider] and uses the capability provided by the trait to send the request.
    /// As part of the send process it adds a callback to asynchronously respond back to the caller when the response does get
    /// received.
    ///
    /// # Arguments
    /// `payload` - impl [ExtnPayloadProvider]
    pub async fn request(
        &mut self,
        payload: impl ExtnPayloadProvider,
    ) -> Result<ExtnMessage, RippleError> {
        let id = uuid::Uuid::new_v4().to_string();
        let (tx, rx) = oneshot::channel();
        add_single_processor(id.clone(), Some(tx), self.response_processors.clone());
        let other_sender = self.get_extn_sender_with_contract(payload.get_contract());
        self.sender.send_request(id, payload, other_sender, None)?;
        if let Ok(r) = rx.await {
            return Ok(r);
        }

        Err(RippleError::ExtnError)
    }

    /// Request method which accepts a impl [ExtnPayloadProvider] and uses the capability provided by the trait to send the request.
    /// As part of the send process it adds a callback to asynchronously respond back to the caller when the response does get
    /// received. This method can be called synchrnously with a timeout
    ///
    /// # Arguments
    /// `payload` - impl [ExtnPayloadProvider]
    pub async fn standalone_request<T: ExtnPayloadProvider>(
        &mut self,
        payload: impl ExtnPayloadProvider,
        timeout_in_msecs: u64,
    ) -> Result<T, RippleError> {
        let id = uuid::Uuid::new_v4().to_string();
        let (tx, tr) = bounded(2);
        let other_sender = self.get_extn_sender_with_contract(payload.get_contract());
        let timeout_increments = 50;
        self.sender
            .send_request(id, payload, other_sender, Some(tx))?;
        let mut current_timeout: u64 = 0;
        loop {
            match tr.try_recv() {
                Ok(cmessage) => {
                    debug!("** receiving message msg={:?}", cmessage);
                    let message: ExtnMessage = cmessage.try_into().unwrap();
                    if let Some(v) = message.payload.extract() {
                        return Ok(v);
                    } else {
                        return Err(RippleError::ParseError);
                    }
                }
                Err(e) => {
                    if let TryRecvError::Disconnected = e {
                        error!("Channel disconnected");
                        break;
                    }
                }
            }
            current_timeout += timeout_increments;
            if current_timeout > timeout_in_msecs {
                break;
            } else {
                tokio::time::sleep(Duration::from_millis(timeout_increments)).await
            }
        }
        Err(RippleError::InvalidOutput)
    }

    /// Request method which accepts a impl [ExtnPayloadProvider] and uses the capability provided by the trait to send the request.
    /// As part of the send process it adds a callback to asynchronously respond back to the caller when the response does get
    /// received. This method can be called synchrnously with a timeout
    ///
    /// # Arguments
    /// `payload` - impl [ExtnPayloadProvider]
    pub fn request_sync<T: ExtnPayloadProvider>(
        &mut self,
        payload: impl ExtnPayloadProvider,
        timeout_in_msecs: u64,
    ) -> Result<T, RippleError> {
        let id = uuid::Uuid::new_v4().to_string();
        let (tx, tr) = bounded(2);
        let other_sender = self.get_extn_sender_with_contract(payload.get_contract());
        let timeout_increments = 5;
        self.sender
            .send_request(id, payload.clone(), other_sender, Some(tx))?;
        let mut current_timeout: u64 = 0;
        loop {
            match tr.try_recv() {
                Ok(cmessage) => {
                    let latency = Utc::now().timestamp_millis() - cmessage.ts;
                    debug!(
                        "** receiving message latency={} msg={:?}",
                        latency, cmessage
                    );
                    let message: ExtnMessage = cmessage.try_into().unwrap();
                    if let Some(v) = message.payload.extract() {
                        return Ok(v);
                    } else {
                        error!("Bad response for {:?}", payload.get_extn_payload());
                        return Err(RippleError::ParseError);
                    }
                }
                Err(e) => {
                    if let TryRecvError::Disconnected = e {
                        error!("Channel disconnected");
                        break;
                    }
                }
            }
            current_timeout += timeout_increments;
            if current_timeout > timeout_in_msecs {
                error!(
                    "Timeout on request message {:?}",
                    payload.get_extn_payload()
                );
                break;
            } else {
                std::thread::sleep(Duration::from_millis(timeout_increments))
            }
        }
        Err(RippleError::InvalidOutput)
    }

    /// Request method which accepts a impl [ExtnPayloadProvider] and uses the capability provided by the trait to send the request.
    /// This method doesnt provide a response it just provides a result after a successful send. Useful for transient requests from
    /// protocols which do not need a single point of request and response.
    ///
    /// # Arguments
    /// `payload` - impl [ExtnPayloadProvider]
    pub fn request_transient(&mut self, payload: impl ExtnPayloadProvider) -> RippleResponse {
        let id = uuid::Uuid::new_v4().to_string();
        let other_sender = self.get_extn_sender_with_contract(payload.get_contract());
        self.sender.send_request(id, payload, other_sender, None)
    }

    /// Method to get configurations on the manifest per extension
    pub fn get_config(&self, key: &str) -> Option<String> {
        self.sender.get_config(key)
    }

    /// Method to get configurations on the manifest per extension
    pub fn get_bool_config(&self, key: &str) -> bool {
        if let Some(s) = self.sender.get_config(key) {
            if let Ok(v) = s.parse() {
                return v;
            }
        }
        false
    }

    /// Method to send event to an extension based on its Id
    pub fn send_event_with_id(&self, id: &str, event: impl ExtnPayloadProvider) -> RippleResponse {
        if let Some(sender) = self.get_extn_sender_with_extn_id(id) {
            self.sender.send_event(event, Some(sender))
        } else {
            Err(RippleError::SendFailure)
        }
    }

    /// Method to get configurations on the manifest per extension
    pub fn check_contract_fulfillment(&self, contract: RippleContract) -> bool {
        self.sender.check_contract_fulfillment(contract)
    }

    // Method to check if contract is permitted
    pub fn check_contract_permitted(&self, contract: RippleContract) -> bool {
        self.sender.check_contract_permission(contract)
    }
}<|MERGE_RESOLUTION|>--- conflicted
+++ resolved
@@ -243,13 +243,8 @@
                                         &message.requestor.to_string(),
                                     );
 
-<<<<<<< HEAD
-                                    if let Some(s) = req_sender {
-                                        let _ = new_message.callback.insert(s);
-=======
                                     if let Some(sender) = req_sender {
                                         let _ = new_message.callback.insert(sender);
->>>>>>> 21f167aa
                                     }
                                 }
 
