--- conflicted
+++ resolved
@@ -31,7 +31,6 @@
 
 use crate::{
     api::{
-<<<<<<< HEAD
         context::{
             ActivationStatus, RippleContext, RippleContextUpdateRequest, RippleContextUpdateType,
         },
@@ -39,11 +38,7 @@
             device_info_request::DeviceInfoRequest,
             device_request::{InternetConnectionStatus, TimeZone},
         },
-=======
-        context::{ActivationStatus, RippleContext, RippleContextUpdateRequest},
-        device::device_request::{InternetConnectionStatus, TimeZone},
         firebolt::fb_metrics::MetricsContext,
->>>>>>> 1752167c
         manifest::extn_manifest::ExtnSymbol,
     },
     extn::{
