--- conflicted
+++ resolved
@@ -390,7 +390,6 @@
                     trace!("Send to other client result: {:?}", send_res);
                 }
             }
-<<<<<<< HEAD
             //check for active listeners
             if self.has_event_listener(&message.target.as_clear_string()) {
                 Self::handle_vec_stream(message, self.event_processors.clone());
@@ -403,12 +402,6 @@
     fn has_event_listener(&self, input: &str) -> bool {
         let processors = self.event_processors.read().unwrap();
         processors.contains_key(input)
-=======
-            Self::handle_vec_stream(message, self.event_processors.clone());
-        } else {
-            trace!("Context information is already updated. Hence not propagating");
-        }
->>>>>>> 03bd06ac
     }
 
     fn handle_no_processor_error(&self, message: ExtnMessage) {
