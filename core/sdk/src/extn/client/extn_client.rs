--- conflicted
+++ resolved
@@ -1783,19 +1783,8 @@
 
     #[tokio::test] // TODO: fix the dummy test
     async fn test_standalone_request() {
-<<<<<<< HEAD
         let (mock_sender, mock_rx) = ExtnSender::mock();
         let mut extn_client = ExtnClient::new(mock_rx.clone(), mock_sender.clone());
-=======
-        let (mock_sender, receiver) = ExtnSender::mock_with_params(
-            ExtnId::get_main_target("main".into()),
-            vec!["context".to_string()],
-            vec!["fulfills".to_string()],
-            Some(HashMap::new()),
-        );
-
-        let extn_client = ExtnClient::new(receiver.clone(), mock_sender.clone());
->>>>>>> 1752167c
 
         // TODO - this is a dummy test, need to add a real test
         if let Ok(ExtnResponse::Value(_v)) = extn_client
@@ -1810,20 +1799,9 @@
 
     #[tokio::test]
     async fn test_request_transient() {
-<<<<<<< HEAD
         let (mock_sender, mock_rx) = ExtnSender::mock();
         let mut extn_client = ExtnClient::new(mock_rx, mock_sender.clone());
-=======
-        let (mock_sender, receiver) = ExtnSender::mock_with_params(
-            ExtnId::get_main_target("main".into()),
-            vec!["config".to_string()],
-            vec!["permissions".to_string()],
-            Some(HashMap::new()),
-        );
-
-        let extn_client = ExtnClient::new(receiver, mock_sender);
-        let (s, _receiver) = unbounded();
->>>>>>> 1752167c
+
         extn_client.clone().add_sender(
             ExtnId::get_main_target("main".into()),
             ExtnSymbol {
