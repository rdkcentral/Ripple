--- conflicted
+++ resolved
@@ -657,7 +657,6 @@
         let ripple_context = self.ripple_context.read().unwrap();
         Some(ripple_context.time_zone.clone())
     }
-<<<<<<< HEAD
 
     pub fn get_features(&self) -> Vec<String> {
         let ripple_context = self.ripple_context.read().unwrap();
@@ -667,7 +666,7 @@
     pub fn get_metrics_context(&self) -> MetricsContext {
         let ripple_context = self.ripple_context.read().unwrap();
         ripple_context.metrics_context.clone()
-=======
+    }
 }
 
 #[cfg(test)]
@@ -1865,6 +1864,5 @@
         extn_client.ripple_context.write().unwrap().time_zone = test_timezone.clone();
         let result = extn_client.get_timezone();
         assert_eq!(result, Some(test_timezone));
->>>>>>> 36014a4f
     }
 }