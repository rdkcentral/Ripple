--- conflicted
+++ resolved
@@ -523,7 +523,7 @@
     /// # Arguments
     /// `payload` - impl [ExtnPayloadProvider]
     pub async fn standalone_request<T: ExtnPayloadProvider>(
-        &mut self,
+        &self,
         payload: impl ExtnPayloadProvider,
         timeout_in_msecs: u64,
     ) -> Result<T, RippleError> {
@@ -537,37 +537,7 @@
                 debug!("** receiving message msg={:?}", cmessage);
                 let message: Result<ExtnMessage, RippleError> = cmessage.try_into();
 
-<<<<<<< HEAD
-    /// Request method which accepts a impl [ExtnPayloadProvider] and uses the capability provided by the trait to send the request.
-    /// As part of the send process it adds a callback to asynchronously respond back to the caller when the response does get
-    /// received. This method can be called synchrnously with a timeout
-    ///
-    /// # Arguments
-    /// `payload` - impl [ExtnPayloadProvider]
-    pub fn request_sync<T: ExtnPayloadProvider>(
-        &self,
-        payload: impl ExtnPayloadProvider,
-        timeout_in_msecs: u64,
-    ) -> Result<T, RippleError> {
-        let id = uuid::Uuid::new_v4().to_string();
-        let (tx, tr) = bounded(2);
-        let other_sender = self.get_extn_sender_with_contract(payload.get_contract());
-        let timeout_increments = 5;
-        self.sender
-            .send_request(id, payload.clone(), other_sender, Some(tx))?;
-        let mut current_timeout: u64 = 0;
-        loop {
-            match tr.try_recv() {
-                Ok(cmessage) => {
-                    let latency = Utc::now().timestamp_millis() - cmessage.ts;
-                    debug!(
-                        "** receiving message latency={} msg={:?}",
-                        latency, cmessage
-                    );
-                    let message: ExtnMessage = cmessage.try_into().unwrap();
-=======
                 if let Ok(message) = message {
->>>>>>> fe99090a
                     if let Some(v) = message.payload.extract() {
                         return Ok(v);
                     } else {
