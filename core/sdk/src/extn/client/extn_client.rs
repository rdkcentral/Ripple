--- conflicted
+++ resolved
@@ -311,18 +311,6 @@
                 Self::handle_single(message, self.response_processors.clone());
             } else if message.payload.is_event() {
                 let is_main = self.sender.get_cap().is_main();
-<<<<<<< HEAD
-                if !is_main {
-                    if let Some(context) = RippleContext::is_ripple_context(&message.payload) {
-                        println!(
-                            "**** Received ripple context in {} message: {:?}",
-                            self.sender.get_cap().to_string(),
-                            message
-                        );
-                        {
-                            let mut ripple_context = self.ripple_context.write().unwrap();
-                            ripple_context.deep_copy(context);
-=======
                 if is_main // This part of code is for the main ExntClient to handle
                             && message.target_id.is_some() // The sender knew the target
                             && !message.target_id.as_ref().unwrap().is_main()
@@ -349,7 +337,6 @@
                                 let mut ripple_context = self.ripple_context.write().unwrap();
                                 ripple_context.deep_copy(context);
                             }
->>>>>>> c3e23fd9
                         }
                     }
                     Self::handle_vec_stream(message, self.event_processors.clone());
@@ -1380,6 +1367,7 @@
             id: uuid::Uuid::new_v4().to_string(),
             requestor: ExtnId::get_main_target("main".into()),
             target: RippleContract::Internal,
+            target_id: None,
             payload: ExtnPayload::Request(ExtnRequest::Extn(
                 serde_json::to_value(MockRequest {
                     context: MockContext {
