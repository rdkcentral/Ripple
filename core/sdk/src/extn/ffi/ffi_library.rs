--- conflicted
+++ resolved
@@ -15,19 +15,9 @@
 // See the License for the specific language governing permissions and
 // limitations under the License.
 use std::str::FromStr;
-
 use crate::{
-<<<<<<< HEAD
-    extn::extn_capability::ExtnCapability,
-    extn::{client::extn_sender::ExtnSender, ffi::ffi_message::CExtnMessage},
-    utils::error::RippleError,
-};
-use crossbeam::channel::Receiver as CReceiver;
-use jsonrpsee::core::server::rpc_module::Methods;
-=======
     extn::extn_id::ExtnId, framework::ripple_contract::RippleContract, utils::error::RippleError,
 };
->>>>>>> 7ba73de0
 use libloading::{Library, Symbol};
 use log::{debug, error, info};
 use semver::Version;
@@ -194,36 +184,3 @@
     None
 }
 
-#[macro_export]
-macro_rules! export_jsonrpc_extn_builder {
-    ($plugin_type:ty, $constructor:path) => {
-        #[no_mangle]
-        pub extern "C" fn jsonrpsee_extn_builder_create() -> *mut JsonRpseeExtnBuilder {
-            let constructor: fn() -> $plugin_type = $constructor;
-            let object = constructor();
-            let boxed = Box::new(object);
-            Box::into_raw(boxed)
-        }
-    };
-}
-
-#[repr(C)]
-#[derive(Debug)]
-pub struct JsonRpseeExtnBuilder {
-    pub build: fn(client: ExtnSender, receiver: CReceiver<CExtnMessage>) -> Methods,
-    pub service: String,
-}
-
-pub unsafe fn load_jsonrpsee_methods(lib: &Library) -> Option<Box<JsonRpseeExtnBuilder>> {
-    type LibraryFfi = unsafe fn() -> *mut JsonRpseeExtnBuilder;
-    let r = lib.get(b"jsonrpsee_extn_builder_create");
-    match r {
-        Ok(r) => {
-            debug!("Thunder Extn Builder Symbol extracted from library");
-            let constructor: Symbol<LibraryFfi> = r;
-            return Some(Box::from_raw(constructor()));
-        }
-        Err(e) => error!("Thunder Extn Builder symbol loading failed {:?}", e),
-    }
-    None
-}