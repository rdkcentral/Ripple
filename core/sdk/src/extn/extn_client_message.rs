// Copyright 2023 Comcast Cable Communications Management, LLC
//
// Licensed under the Apache License, Version 2.0 (the "License");
// you may not use this file except in compliance with the License.
// You may obtain a copy of the License at
//
// http://www.apache.org/licenses/LICENSE-2.0
//
// Unless required by applicable law or agreed to in writing, software
// distributed under the License is distributed on an "AS IS" BASIS,
// WITHOUT WARRANTIES OR CONDITIONS OF ANY KIND, either express or implied.
// See the License for the specific language governing permissions and
// limitations under the License.
//
// SPDX-License-Identifier: Apache-2.0
//

use std::collections::HashMap;

use crossbeam::channel::Sender as CSender;
use log::error;
use serde::{Deserialize, Serialize};
use serde_json::Value;

use crate::{
    api::{
        account_link::AccountLinkRequest,
        apps::AppEventRequest,
        caps::CapsRequest,
        config::{Config, ConfigResponse},
        device::{
            device_events::DeviceEventRequest,
            device_peristence::StorageData,
            device_request::{
                DeviceRequest, NetworkResponse, SystemPowerState, VoiceGuidanceState,
            },
        },
        distributor::{
            distributor_permissions::{PermissionRequest, PermissionResponse},
            distributor_platform::PlatformTokenRequest,
            distributor_privacy::{PrivacyCloudRequest, PrivacySettingsStoreRequest},
            distributor_request::DistributorRequest,
            distributor_sync::SyncAndMonitorRequest,
            distributor_usergrants::UserGrantsCloudStoreRequest,
        },
        firebolt::{
            fb_advertising::{AdvertisingRequest, AdvertisingResponse},
            fb_authentication::TokenResult,
            fb_keyboard::{KeyboardSessionRequest, KeyboardSessionResponse},
            fb_lifecycle_management::LifecycleManagementRequest,
            fb_metrics::{BehavioralMetricRequest, MetricsRequest},
            fb_pin::{PinChallengeRequestWithContext, PinChallengeResponse},
            fb_secure_storage::{SecureStorageRequest, SecureStorageResponse},
            fb_telemetry::{OperationalMetricRequest, TelemetryPayload},
        },
        gateway::rpc_gateway_api::RpcRequest,
        manifest::device_manifest::AppLibraryEntry,
        mock_websocket_server::{MockWebsocketServerRequest, MockWebsocketServerResponse},
        protocol::BridgeProtocolRequest,
        pubsub::{PubSubRequest, PubSubResponse},
        session::{AccountSession, AccountSessionRequest, SessionTokenRequest},
        settings::{SettingValue, SettingsRequest},
        status_update::ExtnStatus,
        storage_property::StorageManagerRequest,
        usergrant_entry::UserGrantsStoreRequest,
    },
    framework::ripple_contract::RippleContract,
    utils::error::RippleError,
};

use super::{extn_id::ExtnId, ffi::ffi_message::CExtnMessage};

/// Default Message enum for the Communication Channel
/// Message would be either a request or response or event
///
/// Below fields constitute an [ExtnMessage]
///
/// `id` | String | Usually an UUID to identify a specific message |
///
/// `requestor` | [ExtnCapability]| Used by Clients to identify the requestor for the message. Looks something like `ripple:main:internal:rpc` when converted to String for a request coming from `Main`.  |
///
/// `target` | [ExtnCapability]| Used by Clients to identify the target for the message. Something like `ripple:channel:device:info` for the device channel info request|
///
/// `payload` | [ExtnPayload]| Type of payload could be [ExtnRequest], [ExtnResponse] or [ExtnEvent]
///
/// `callback` |Crossbeam [crossbeam::channel::Sender<CExtnMessage>] | Usually added by `Main` to the `target` to respond back to the `requestor`|

#[derive(Debug, Clone)]
pub struct ExtnMessage {
    pub id: String,
    pub requestor: ExtnId,
    pub target: RippleContract,
    pub payload: ExtnPayload,
    pub callback: Option<CSender<CExtnMessage>>,
    pub ts: Option<i64>,
}

impl ExtnMessage {
    /// This method can be used to create [ExtnResponse] payload message from a given [ExtnRequest]
    /// payload.
    ///
    /// Note: If used in a processor this method can be safely unwrapped
    pub fn get_response(&self, response: ExtnResponse) -> Result<ExtnMessage, RippleError> {
        match self.clone().payload {
            ExtnPayload::Request(_) => Ok(ExtnMessage {
                callback: self.callback.clone(),
                id: self.id.clone(),
                payload: ExtnPayload::Response(response),
                requestor: self.requestor.clone(),
                target: self.target.clone(),
                ts: None,
            }),
            _ => {
                error!("can only respond for a request message");
                Err(RippleError::InvalidInput)
            }
        }
    }

    pub fn ack(&self) -> ExtnMessage {
        ExtnMessage {
            id: self.id.clone(),
            requestor: self.requestor.clone(),
            target: self.target.clone(),
            payload: ExtnPayload::Response(ExtnResponse::None(())),
            callback: self.callback.clone(),
            ts: None,
        }
    }
}

impl TryFrom<String> for ExtnPayload {
    type Error = RippleError;
    fn try_from(value: String) -> Result<Self, Self::Error> {
        if let Ok(r) = serde_json::from_str(&value) {
            return Ok(r);
        }
        Err(RippleError::ParseError)
    }
}

impl From<ExtnPayload> for String {
    fn from(val: ExtnPayload) -> Self {
        serde_json::to_string(&val).unwrap()
    }
}

#[derive(Debug, Clone, Serialize, Deserialize)]
pub enum ExtnPayload {
    Request(ExtnRequest),
    Response(ExtnResponse),
    Event(ExtnEvent),
}

impl ExtnPayload {
    pub fn extract<T: ExtnPayloadProvider>(&self) -> Option<T> {
        T::get_from_payload(self.clone())
    }

    pub fn is_request(&self) -> bool {
        matches!(self, ExtnPayload::Request(_))
    }

    pub fn is_response(&self) -> bool {
        matches!(self, ExtnPayload::Response(_))
    }

    pub fn is_event(&self) -> bool {
        matches!(self, ExtnPayload::Event(_))
    }

    pub fn as_response(&self) -> Option<ExtnResponse> {
        if let ExtnPayload::Response(r) = self.clone() {
            Some(r)
        } else {
            None
        }
    }
}

/// Most critical trait used in Inter Extension Communication(IEC). Any message has to conform to this trait specification
/// in order to be used inside the channel.
///
/// Common structs required for general opensource Firebolt Operations will be implemented for this trait in the `sdk`
/// Developers can also extend this trait for their own Extensions and use it with the [crate::extn::client::extn_client::ExtnClient]
/// Defines the type of payload for the owner. The owner has to implement this method for the client to create a
/// payload for the [ExtnMessage]. [ExtnPayload] is an enumeration with types of [ExtnRequest], [ExtnResponse] and [ExtnEvent]
/// # Example
///
/// ```
/// use serde::{Deserialize, Serialize};
/// use ripple_sdk::extn::extn_id::ExtnId;
/// use ripple_sdk::extn::extn_client_message::ExtnPayload;
/// use ripple_sdk::extn::extn_client_message::ExtnRequest;
/// use ripple_sdk::extn::extn_client_message::ExtnPayloadProvider;
/// use ripple_sdk::extn::extn_id::ExtnClassId;
/// use ripple_sdk::framework::ripple_contract::{RippleContract};
/// #[derive(Debug, Clone, Serialize, Deserialize)]
/// pub enum MyCustomEnumRequestPayload {
///     String(String),
///     Bool(bool)
/// }
///
/// impl ExtnPayloadProvider for MyCustomEnumRequestPayload {
///     fn get_extn_payload(&self) -> ExtnPayload {
///     ExtnPayload::Request(ExtnRequest::Extn(serde_json::to_value(self.clone()).unwrap()))
/// }

/// fn get_from_payload(payload: ExtnPayload) -> Option<MyCustomEnumRequestPayload> {
///     match payload {
///         ExtnPayload::Request(request) => match request {
///             ExtnRequest::Extn(value) => {
///                 match serde_json::from_value(value) {
///                     Ok(r) => return Some(r),
///                     Err(e) => return None
///                 }
///             },
///             _ => {}
///         },
///         _ => {}
///     }
///     None
/// }
///
/// fn contract() -> RippleContract {
///     RippleContract::DeviceInfo
/// }
/// }
/// ```
pub trait ExtnPayloadProvider: Clone + Send + Sync
where
    Self: Sized,
{
    fn get_extn_payload(&self) -> ExtnPayload;
    fn get_from_payload(payload: ExtnPayload) -> Option<Self>;
    fn get_contract(&self) -> RippleContract {
        Self::contract()
    }
    fn contract() -> RippleContract;
}

#[derive(Debug, Clone, Serialize, Deserialize)]
pub enum ExtnRequest {
    Config(Config),
    Rpc(RpcRequest),
    Device(DeviceRequest),
    DeviceEvent(DeviceEventRequest),
    Extn(Value),
    LifecycleManagement(LifecycleManagementRequest),
    PinChallenge(PinChallengeRequestWithContext),
    Keyboard(KeyboardSessionRequest),
    Permission(PermissionRequest),
    Distributor(DistributorRequest),
    AccountSession(AccountSessionRequest),
    BridgeProtocolRequest(BridgeProtocolRequest),
    SessionToken(SessionTokenRequest),
    SecureStorage(SecureStorageRequest),
    Advertising(AdvertisingRequest),
    PrivacySettings(PrivacyCloudRequest),
    BehavioralMetric(BehavioralMetricRequest),
    StorageManager(StorageManagerRequest),
    AccountLink(AccountLinkRequest),
    Settings(SettingsRequest),
    PubSub(PubSubRequest),
    CloudSync(SyncAndMonitorRequest),
    UserGrantsCloudStore(UserGrantsCloudStoreRequest),
    UserGrantsStore(UserGrantsStoreRequest),
    PrivacySettingsStore(PrivacySettingsStoreRequest),
    AuthorizedInfo(CapsRequest),
    Metrics(MetricsRequest),
    OperationalMetricsRequest(OperationalMetricRequest),
<<<<<<< HEAD
    MockWebsocketServer(MockWebsocketServerRequest),
=======
    PlatformToken(PlatformTokenRequest),
>>>>>>> 92b3ee85
}

#[derive(Debug, Clone, Serialize, Deserialize)]
pub enum ExtnResponse {
    None(()),
    String(String),
    Boolean(bool),
    Number(u32),
    Float(f32),
    Value(Value),
    StringMap(HashMap<String, String>),
    List(Vec<String>),
    Error(RippleError),
    Config(ConfigResponse),
    PinChallenge(PinChallengeResponse),
    Keyboard(KeyboardSessionResponse),
    AccountSession(AccountSession),
    Permission(PermissionResponse),
    StorageData(StorageData),
    NetworkResponse(NetworkResponse),
    AvailableTimezones(Vec<String>),
    TimezoneWithOffset(String, i64),
    Token(TokenResult),
    DefaultApp(AppLibraryEntry),
    Settings(HashMap<String, SettingValue>),
    PubSub(PubSubResponse),
    BoolMap(HashMap<String, bool>),
    Advertising(AdvertisingResponse),
    SecureStorage(SecureStorageResponse),
    MockWebsocketServer(MockWebsocketServerResponse),
}

impl ExtnPayloadProvider for ExtnResponse {
    fn get_extn_payload(&self) -> ExtnPayload {
        ExtnPayload::Response(self.clone())
    }

    fn get_from_payload(payload: ExtnPayload) -> Option<Self> {
        if let ExtnPayload::Response(r) = payload {
            return Some(r);
        }

        None
    }

    fn contract() -> RippleContract {
        RippleContract::Internal
    }
}

#[derive(Debug, Clone, Serialize, Deserialize)]
pub enum ExtnEvent {
    String(String),
    Value(Value),
    Status(ExtnStatus),
    AppEvent(AppEventRequest),
    PowerState(SystemPowerState),
    OperationalMetrics(TelemetryPayload),
    VoiceGuidanceState(VoiceGuidanceState),
}

impl ExtnPayloadProvider for ExtnEvent {
    fn get_extn_payload(&self) -> ExtnPayload {
        ExtnPayload::Event(self.clone())
    }

    fn get_from_payload(payload: ExtnPayload) -> Option<Self> {
        if let ExtnPayload::Event(r) = payload {
            return Some(r);
        }

        None
    }

    fn contract() -> RippleContract {
        RippleContract::Internal
    }
}<|MERGE_RESOLUTION|>--- conflicted
+++ resolved
@@ -269,11 +269,8 @@
     AuthorizedInfo(CapsRequest),
     Metrics(MetricsRequest),
     OperationalMetricsRequest(OperationalMetricRequest),
-<<<<<<< HEAD
     MockWebsocketServer(MockWebsocketServerRequest),
-=======
     PlatformToken(PlatformTokenRequest),
->>>>>>> 92b3ee85
 }
 
 #[derive(Debug, Clone, Serialize, Deserialize)]
