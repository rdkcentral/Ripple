--- conflicted
+++ resolved
@@ -32,13 +32,7 @@
         device::{
             device_events::DeviceEventRequest,
             device_peristence::StorageData,
-<<<<<<< HEAD
-            device_request::{DeviceRequest, NetworkResponse},
-=======
-            device_request::{
-                DeviceRequest, NetworkResponse, SystemPowerState, VoiceGuidanceState,
-            },
->>>>>>> 00fc2c80
+            device_request::{DeviceRequest, NetworkResponse, VoiceGuidanceState},
         },
         distributor::{
             distributor_permissions::{PermissionRequest, PermissionResponse},
@@ -331,11 +325,8 @@
     Status(ExtnStatus),
     AppEvent(AppEventRequest),
     OperationalMetrics(TelemetryPayload),
-<<<<<<< HEAD
     Context(RippleContext),
-=======
     VoiceGuidanceState(VoiceGuidanceState),
->>>>>>> 00fc2c80
 }
 
 impl ExtnPayloadProvider for ExtnEvent {
