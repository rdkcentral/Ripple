--- conflicted
+++ resolved
@@ -6,14 +6,10 @@
 use serde_json::Value;
 
 use crate::{
-<<<<<<< HEAD
-    api::{config::{Config, ConfigResponse}, gateway::rpc_gateway_api::RpcRequest},
-=======
     api::{
-        config::Config, device::device_request::DeviceRequest,
+        config::{Config, ConfigResponse}, device::device_request::DeviceRequest,
         gateway::rpc_gateway_api::RpcRequest, status_update::ExtnStatus,
     },
->>>>>>> 7f3fbaa0
     utils::error::RippleError,
 };
 
