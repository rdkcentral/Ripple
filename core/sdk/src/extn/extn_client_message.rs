// Copyright 2023 Comcast Cable Communications Management, LLC
//
// Licensed under the Apache License, Version 2.0 (the "License");
// you may not use this file except in compliance with the License.
// You may obtain a copy of the License at
//
// http://www.apache.org/licenses/LICENSE-2.0
//
// Unless required by applicable law or agreed to in writing, software
// distributed under the License is distributed on an "AS IS" BASIS,
// WITHOUT WARRANTIES OR CONDITIONS OF ANY KIND, either express or implied.
// See the License for the specific language governing permissions and
// limitations under the License.
//
// SPDX-License-Identifier: Apache-2.0
//

use std::collections::HashMap;

use crossbeam::channel::Sender as CSender;
use log::error;
use serde::{Deserialize, Serialize};
use serde_json::Value;

use crate::{
    api::{
        account_link::AccountLinkRequest,
        apps::AppEventRequest,
        caps::CapsRequest,
        config::{Config, ConfigResponse},
        context::{RippleContext, RippleContextUpdateRequest},
        device::{
            device_events::DeviceEventRequest,
            device_peristence::StorageData,
            device_request::{DeviceRequest, NetworkResponse, TimeZone, VoiceGuidanceState},
        },
        distributor::{
            distributor_permissions::{PermissionRequest, PermissionResponse},
            distributor_platform::PlatformTokenRequest,
            distributor_privacy::{PrivacyCloudRequest, PrivacySettingsStoreRequest},
            distributor_request::DistributorRequest,
            distributor_sync::SyncAndMonitorRequest,
            distributor_token::DistributorTokenRequest,
            distributor_usergrants::UserGrantsCloudStoreRequest,
        },
        firebolt::{
            fb_advertising::{AdvertisingRequest, AdvertisingResponse},
            fb_authentication::TokenResult,
            fb_keyboard::{KeyboardSessionRequest, KeyboardSessionResponse},
            fb_lifecycle_management::LifecycleManagementRequest,
            fb_metrics::{BehavioralMetricRequest, MetricsRequest},
            fb_pin::{PinChallengeRequestWithContext, PinChallengeResponse},
            fb_secure_storage::{SecureStorageRequest, SecureStorageResponse},
            fb_telemetry::{OperationalMetricRequest, TelemetryPayload},
        },
        gateway::rpc_gateway_api::RpcRequest,
        manifest::device_manifest::AppLibraryEntry,
        protocol::BridgeProtocolRequest,
        pubsub::{PubSubNotifyTopic, PubSubRequest, PubSubResponse},
        session::{AccountSessionRequest, AccountSessionResponse, SessionTokenRequest},
        settings::{SettingValue, SettingsRequest},
        status_update::ExtnStatus,
        storage_property::StorageManagerRequest,
        usergrant_entry::UserGrantsStoreRequest,
    },
    framework::ripple_contract::RippleContract,
    utils::error::RippleError,
};

use super::{extn_id::ExtnId, ffi::ffi_message::CExtnMessage};

/// Default Message enum for the Communication Channel
/// Message would be either a request or response or event
///
/// Below fields constitute an [ExtnMessage]
///
/// `id` | String | Usually an UUID to identify a specific message |
///
/// `requestor` | [ExtnCapability]| Used by Clients to identify the requestor for the message. Looks something like `ripple:main:internal:rpc` when converted to String for a request coming from `Main`.  |
///
/// `target` | [ExtnCapability]| Used by Clients to identify the target for the message. Something like `ripple:channel:device:info` for the device channel info request|
///
/// `payload` | [ExtnPayload]| Type of payload could be [ExtnRequest], [ExtnResponse] or [ExtnEvent]
///
/// `callback` |Crossbeam [crossbeam::channel::Sender<CExtnMessage>] | Usually added by `Main` to the `target` to respond back to the `requestor`|

#[derive(Debug, Clone)]
pub struct ExtnMessage {
    pub id: String,
    pub requestor: ExtnId,
    pub target: RippleContract,
    pub target_id: Option<ExtnId>,
    pub payload: ExtnPayload,
    pub callback: Option<CSender<CExtnMessage>>,
    pub ts: Option<i64>,
}

impl ExtnMessage {
    /// This method can be used to create [ExtnResponse] payload message from a given [ExtnRequest]
    /// payload.
    ///
    /// Note: If used in a processor this method can be safely unwrapped
    pub fn get_response(&self, response: ExtnResponse) -> Result<ExtnMessage, RippleError> {
        match self.clone().payload {
            ExtnPayload::Request(_) => Ok(ExtnMessage {
                callback: self.callback.clone(),
                id: self.id.clone(),
                payload: ExtnPayload::Response(response),
                requestor: self.requestor.clone(),
                target: self.target.clone(),
                target_id: self.target_id.clone(),
                ts: None,
            }),
            _ => {
                error!("can only respond for a request message");
                Err(RippleError::InvalidInput)
            }
        }
    }

    pub fn ack(&self) -> ExtnMessage {
        ExtnMessage {
            id: self.id.clone(),
            requestor: self.requestor.clone(),
            target: self.target.clone(),
            target_id: self.target_id.clone(),
            payload: ExtnPayload::Response(ExtnResponse::None(())),
            callback: self.callback.clone(),
            ts: None,
        }
    }
}

impl TryFrom<String> for ExtnPayload {
    type Error = RippleError;
    fn try_from(value: String) -> Result<Self, Self::Error> {
        if let Ok(r) = serde_json::from_str(&value) {
            return Ok(r);
        }
        Err(RippleError::ParseError)
    }
}

impl From<ExtnPayload> for String {
    fn from(val: ExtnPayload) -> Self {
        serde_json::to_string(&val).unwrap()
    }
}

#[derive(Debug, Clone, Serialize, Deserialize)]
pub enum ExtnPayload {
    Request(ExtnRequest),
    Response(ExtnResponse),
    Event(ExtnEvent),
}

impl ExtnPayload {
    pub fn extract<T: ExtnPayloadProvider>(&self) -> Option<T> {
        T::get_from_payload(self.clone())
    }

    pub fn is_request(&self) -> bool {
        matches!(self, ExtnPayload::Request(_))
    }

    pub fn is_response(&self) -> bool {
        matches!(self, ExtnPayload::Response(_))
    }

    pub fn is_event(&self) -> bool {
        matches!(self, ExtnPayload::Event(_))
    }

    pub fn as_response(&self) -> Option<ExtnResponse> {
        if let ExtnPayload::Response(r) = self.clone() {
            Some(r)
        } else {
            None
        }
    }
}

/// Most critical trait used in Inter Extension Communication(IEC). Any message has to conform to this trait specification
/// in order to be used inside the channel.
///
/// Common structs required for general opensource Firebolt Operations will be implemented for this trait in the `sdk`
/// Developers can also extend this trait for their own Extensions and use it with the [crate::extn::client::extn_client::ExtnClient]
/// Defines the type of payload for the owner. The owner has to implement this method for the client to create a
/// payload for the [ExtnMessage]. [ExtnPayload] is an enumeration with types of [ExtnRequest], [ExtnResponse] and [ExtnEvent]
/// # Example
///
/// ```
/// use serde::{Deserialize, Serialize};
/// use ripple_sdk::extn::extn_id::ExtnId;
/// use ripple_sdk::extn::extn_client_message::ExtnPayload;
/// use ripple_sdk::extn::extn_client_message::ExtnRequest;
/// use ripple_sdk::extn::extn_client_message::ExtnPayloadProvider;
/// use ripple_sdk::extn::extn_id::ExtnClassId;
/// use ripple_sdk::framework::ripple_contract::{RippleContract};
/// #[derive(Debug, Clone, Serialize, Deserialize)]
/// pub enum MyCustomEnumRequestPayload {
///     String(String),
///     Bool(bool)
/// }
///
/// impl ExtnPayloadProvider for MyCustomEnumRequestPayload {
///     fn get_extn_payload(&self) -> ExtnPayload {
///     ExtnPayload::Request(ExtnRequest::Extn(serde_json::to_value(self.clone()).unwrap()))
/// }

/// fn get_from_payload(payload: ExtnPayload) -> Option<MyCustomEnumRequestPayload> {
///     match payload {
///         ExtnPayload::Request(request) => match request {
///             ExtnRequest::Extn(value) => {
///                 match serde_json::from_value(value) {
///                     Ok(r) => return Some(r),
///                     Err(e) => return None
///                 }
///             },
///             _ => {}
///         },
///         _ => {}
///     }
///     None
/// }
///
/// fn contract() -> RippleContract {
///     RippleContract::DeviceInfo
/// }
/// }
/// ```
pub trait ExtnPayloadProvider: Clone + Send + Sync
where
    Self: Sized,
{
    fn get_extn_payload(&self) -> ExtnPayload;
    fn get_from_payload(payload: ExtnPayload) -> Option<Self>;
    fn get_contract(&self) -> RippleContract {
        Self::contract()
    }
    fn contract() -> RippleContract;
}

#[derive(Debug, Clone, Serialize, Deserialize)]
pub enum ExtnRequest {
    Config(Config),
    Rpc(RpcRequest),
    Device(DeviceRequest),
    DeviceEvent(DeviceEventRequest),
    Extn(Value),
    LifecycleManagement(LifecycleManagementRequest),
    PinChallenge(PinChallengeRequestWithContext),
    Keyboard(KeyboardSessionRequest),
    Permission(PermissionRequest),
    Distributor(DistributorRequest),
    AccountSession(AccountSessionRequest),
    BridgeProtocolRequest(BridgeProtocolRequest),
    SessionToken(SessionTokenRequest),
    SecureStorage(SecureStorageRequest),
    Advertising(AdvertisingRequest),
    PrivacySettings(PrivacyCloudRequest),
    BehavioralMetric(BehavioralMetricRequest),
    StorageManager(StorageManagerRequest),
    AccountLink(AccountLinkRequest),
    Settings(SettingsRequest),
    PubSub(PubSubRequest),
    CloudSync(SyncAndMonitorRequest),
    UserGrantsCloudStore(UserGrantsCloudStoreRequest),
    UserGrantsStore(UserGrantsStoreRequest),
    PrivacySettingsStore(PrivacySettingsStoreRequest),
    AuthorizedInfo(CapsRequest),
    Metrics(MetricsRequest),
    OperationalMetricsRequest(OperationalMetricRequest),
    PlatformToken(PlatformTokenRequest),
    DistributorToken(DistributorTokenRequest),
    Context(RippleContextUpdateRequest),
}

#[derive(Debug, Clone, Serialize, Deserialize)]
pub enum ExtnResponse {
    None(()),
    String(String),
    Boolean(bool),
    Number(u32),
    Float(f32),
    Value(Value),
    StringMap(HashMap<String, String>),
    List(Vec<String>),
    Error(RippleError),
    Config(ConfigResponse),
    PinChallenge(PinChallengeResponse),
    Keyboard(KeyboardSessionResponse),
    AccountSession(AccountSessionResponse),
    Permission(PermissionResponse),
    StorageData(StorageData),
    NetworkResponse(NetworkResponse),
    AvailableTimezones(Vec<String>),
    TimezoneWithOffset(String, i64),
    Token(TokenResult),
    DefaultApp(AppLibraryEntry),
    Settings(HashMap<String, SettingValue>),
    PubSub(PubSubResponse),
    BoolMap(HashMap<String, bool>),
    Advertising(AdvertisingResponse),
    SecureStorage(SecureStorageResponse),
}

impl ExtnPayloadProvider for ExtnResponse {
    fn get_extn_payload(&self) -> ExtnPayload {
        ExtnPayload::Response(self.clone())
    }

    fn get_from_payload(payload: ExtnPayload) -> Option<Self> {
        if let ExtnPayload::Response(r) = payload {
            return Some(r);
        }

        None
    }

    fn contract() -> RippleContract {
        RippleContract::Internal
    }
}

#[derive(Debug, Clone, Serialize, Deserialize)]
pub enum ExtnEvent {
    String(String),
    Value(Value),
    Status(ExtnStatus),
    AppEvent(AppEventRequest),
    OperationalMetrics(TelemetryPayload),
    Context(RippleContext),
    VoiceGuidanceState(VoiceGuidanceState),
<<<<<<< HEAD
    PubSubEvent(PubSubNotifyTopic),
=======
    TimeZone(TimeZone),
>>>>>>> 177fac84
}

impl ExtnPayloadProvider for ExtnEvent {
    fn get_extn_payload(&self) -> ExtnPayload {
        ExtnPayload::Event(self.clone())
    }

    fn get_from_payload(payload: ExtnPayload) -> Option<Self> {
        if let ExtnPayload::Event(r) = payload {
            return Some(r);
        }

        None
    }

    fn contract() -> RippleContract {
        RippleContract::Internal
    }
}<|MERGE_RESOLUTION|>--- conflicted
+++ resolved
@@ -332,11 +332,8 @@
     OperationalMetrics(TelemetryPayload),
     Context(RippleContext),
     VoiceGuidanceState(VoiceGuidanceState),
-<<<<<<< HEAD
     PubSubEvent(PubSubNotifyTopic),
-=======
     TimeZone(TimeZone),
->>>>>>> 177fac84
 }
 
 impl ExtnPayloadProvider for ExtnEvent {
