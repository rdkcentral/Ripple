// Copyright 2023 Comcast Cable Communications Management, LLC
//
// Licensed under the Apache License, Version 2.0 (the "License");
// you may not use this file except in compliance with the License.
// You may obtain a copy of the License at
//
// http://www.apache.org/licenses/LICENSE-2.0
//
// Unless required by applicable law or agreed to in writing, software
// distributed under the License is distributed on an "AS IS" BASIS,
// WITHOUT WARRANTIES OR CONDITIONS OF ANY KIND, either express or implied.
// See the License for the specific language governing permissions and
// limitations under the License.
//
// SPDX-License-Identifier: Apache-2.0
//

use std::collections::HashMap;

use async_channel::Sender as CSender;
#[cfg(not(test))]
use log::error;
use serde::{Deserialize, Serialize};
use serde_json::Value;
use std::fmt::Debug;

#[cfg(test)]
use println as error;

use crate::{
    api::{
<<<<<<< HEAD
        app_catalog::{AppCatalogRequest, AppMetadata, AppsUpdate},
=======
        account_link::AccountLinkRequest,
>>>>>>> fe6aafbc
        apps::AppEventRequest,
        caps::CapsRequest,
        config::{Config, ConfigResponse},
        context::{RippleContext, RippleContextUpdateRequest},
        device::{
            device_events::DeviceEventRequest,
            device_peristence::StorageData,
            device_request::{DeviceRequest, NetworkResponse, TimeZone, VoiceGuidanceState},
        },
        distributor::{
            distributor_permissions::{PermissionRequest, PermissionResponse},
            distributor_platform::PlatformTokenRequest,
            distributor_privacy::{PrivacyCloudRequest, PrivacySettingsStoreRequest},
            distributor_token::DistributorTokenRequest,
            distributor_usergrants::UserGrantsCloudStoreRequest,
        },
        firebolt::{
            fb_authentication::TokenResult,
            fb_keyboard::{KeyboardSessionRequest, KeyboardSessionResponse},
            fb_lifecycle_management::LifecycleManagementRequest,
            fb_pin::{PinChallengeRequestWithContext, PinChallengeResponse},
            fb_secure_storage::{SecureStorageRequest, SecureStorageResponse},
            fb_telemetry::{OperationalMetricRequest, TelemetryPayload},
        },
        gateway::rpc_gateway_api::RpcRequest,
        manifest::device_manifest::AppLibraryEntry,
        session::{AccountSessionRequest, AccountSessionResponse, SessionTokenRequest},
        settings::{SettingValue, SettingsRequest},
        status_update::ExtnStatus,
        storage_property::StorageManagerRequest,
        usergrant_entry::UserGrantsStoreRequest,
    },
    framework::ripple_contract::RippleContract,
    utils::error::RippleError,
};

use super::{extn_id::ExtnId, ffi::ffi_message::CExtnMessage};

/// Default Message enum for the Communication Channel
/// Message would be either a request or response or event
///
/// Below fields constitute an [ExtnMessage]
///
/// `id` | String | Usually an UUID to identify a specific message |
///
/// `requestor` | [ExtnCapability]| Used by Clients to identify the requestor for the message. Looks something like `ripple:main:internal:rpc` when converted to String for a request coming from `Main`.  |
///
/// `target` | [ExtnCapability]| Used by Clients to identify the target for the message. Something like `ripple:channel:device:info` for the device channel info request|
///
/// `payload` | [ExtnPayload]| Type of payload could be [ExtnRequest], [ExtnResponse] or [ExtnEvent]
///
/// `callback` |Async Channel [async_channel::Sender<CExtnMessage>] | Usually added by `Main` to the `target` to respond back to the `requestor`|

#[derive(Debug, Clone, Default)]
pub struct ExtnMessage {
    pub id: String,
    pub requestor: ExtnId,
    pub target: RippleContract,
    pub target_id: Option<ExtnId>,
    pub payload: ExtnPayload,
    pub callback: Option<CSender<CExtnMessage>>,
    pub ts: Option<i64>,
}

impl ExtnMessage {
    /// This method can be used to create [ExtnResponse] payload message from a given [ExtnRequest]
    /// payload.
    ///
    /// Note: If used in a processor this method can be safely unwrapped
    pub fn get_response(&self, response: ExtnResponse) -> Result<ExtnMessage, RippleError> {
        match self.payload {
            ExtnPayload::Request(_) => Ok(ExtnMessage {
                callback: self.callback.clone(),
                id: self.id.clone(),
                payload: ExtnPayload::Response(response),
                requestor: self.requestor.clone(),
                target: self.target.clone(),
                target_id: self.target_id.clone(),
                ts: None,
            }),
            _ => {
                error!("can only respond for a request message");
                Err(RippleError::InvalidInput)
            }
        }
    }

    /// This method can be used to create [ExtnEvent] payload message from a given [ExtnRequest]
    /// payload.
    ///
    /// Note: If used in a processor this method can be safely unwrapped
    pub fn get_event(&self, event: ExtnEvent) -> Result<ExtnMessage, RippleError> {
        match self.payload {
            ExtnPayload::Request(_) => Ok(ExtnMessage {
                callback: self.callback.clone(),
                id: self.id.clone(),
                payload: ExtnPayload::Event(event),
                requestor: self.requestor.clone(),
                target: self.target.clone(),
                target_id: self.target_id.clone(),
                ts: None,
            }),
            _ => {
                error!("can only event for a request message");
                Err(RippleError::InvalidInput)
            }
        }
    }

    pub fn ack(&self) -> ExtnMessage {
        ExtnMessage {
            id: self.id.clone(),
            requestor: self.requestor.clone(),
            target: self.target.clone(),
            target_id: self.target_id.clone(),
            payload: ExtnPayload::Response(ExtnResponse::None(())),
            callback: self.callback.clone(),
            ts: None,
        }
    }
    pub fn as_value(&self) -> Option<Value> {
        if let Some(ExtnResponse::Value(val)) = self.payload.extract::<ExtnResponse>() {
            return Some(val);
        }
        None
    }
}

impl TryFrom<String> for ExtnPayload {
    type Error = RippleError;
    fn try_from(value: String) -> Result<Self, Self::Error> {
        if let Ok(r) = serde_json::from_str(&value) {
            return Ok(r);
        }
        Err(RippleError::ParseError)
    }
}

impl From<ExtnPayload> for String {
    fn from(val: ExtnPayload) -> Self {
        serde_json::to_string(&val).unwrap()
    }
}

#[derive(Debug, Clone, Serialize, Deserialize)]
#[cfg_attr(test, derive(PartialEq))]
pub enum ExtnPayload {
    Request(ExtnRequest),
    Response(ExtnResponse),
    Event(ExtnEvent),
}
impl Default for ExtnPayload {
    fn default() -> Self {
        ExtnPayload::Request(ExtnRequest::Config(Config::DefaultName))
    }
}

impl ExtnPayload {
    pub fn extract<T: ExtnPayloadProvider>(&self) -> Option<T> {
        T::get_from_payload(self.clone())
    }

    pub fn is_request(&self) -> bool {
        matches!(self, ExtnPayload::Request(_))
    }

    pub fn is_response(&self) -> bool {
        matches!(self, ExtnPayload::Response(_))
    }

    pub fn is_event(&self) -> bool {
        matches!(self, ExtnPayload::Event(_))
    }

    pub fn as_response(&self) -> Option<ExtnResponse> {
        if let ExtnPayload::Response(r) = self.clone() {
            Some(r)
        } else {
            None
        }
    }

    pub fn as_request(&self) -> Option<ExtnRequest> {
        if let ExtnPayload::Request(r) = self.clone() {
            Some(r)
        } else {
            None
        }
    }
}

/// Most critical trait used in Inter Extension Communication(IEC). Any message has to conform to this trait specification
/// in order to be used inside the channel.
///
/// Common structs required for general opensource Firebolt Operations will be implemented for this trait in the `sdk`
/// Developers can also extend this trait for their own Extensions and use it with the [crate::extn::client::extn_client::ExtnClient]
/// Defines the type of payload for the owner. The owner has to implement this method for the client to create a
/// payload for the [ExtnMessage]. [ExtnPayload] is an enumeration with types of [ExtnRequest], [ExtnResponse] and [ExtnEvent]
/// # Example
///
/// ```
/// use serde::{Deserialize, Serialize};
/// use ripple_sdk::extn::extn_id::ExtnId;
/// use ripple_sdk::extn::extn_client_message::ExtnPayload;
/// use ripple_sdk::extn::extn_client_message::ExtnRequest;
/// use ripple_sdk::extn::extn_client_message::ExtnPayloadProvider;
/// use ripple_sdk::extn::extn_id::ExtnClassId;
/// use ripple_sdk::framework::ripple_contract::{RippleContract};
/// #[derive(Debug, Clone, Serialize, Deserialize)]
/// pub enum MyCustomEnumRequestPayload {
///     String(String),
///     Bool(bool)
/// }
///
/// impl ExtnPayloadProvider for MyCustomEnumRequestPayload {
///     fn get_extn_payload(&self) -> ExtnPayload {
///     ExtnPayload::Request(ExtnRequest::Extn(serde_json::to_value(self.clone()).unwrap()))
/// }

/// fn get_from_payload(payload: ExtnPayload) -> Option<MyCustomEnumRequestPayload> {
///     match payload {
///         ExtnPayload::Request(request) => match request {
///             ExtnRequest::Extn(value) => {
///                 match serde_json::from_value(value) {
///                     Ok(r) => return Some(r),
///                     Err(e) => return None
///                 }
///             },
///             _ => {}
///         },
///         _ => {}
///     }
///     None
/// }
///
/// fn contract() -> RippleContract {
///     RippleContract::DeviceInfo
/// }
/// }
/// ```
pub trait ExtnPayloadProvider: Clone + Send + Sync + Debug
where
    Self: Sized,
{
    fn get_extn_payload(&self) -> ExtnPayload;
    fn get_from_payload(payload: ExtnPayload) -> Option<Self>;
    fn get_contract(&self) -> RippleContract {
        Self::contract()
    }
    fn contract() -> RippleContract;
}

#[derive(Debug, Clone, Serialize, Deserialize)]
#[cfg_attr(test, derive(PartialEq))]
pub enum ExtnRequest {
    Config(Config),
    Rpc(RpcRequest),
    Device(DeviceRequest),
    DeviceEvent(DeviceEventRequest),
    Extn(Value),
    LifecycleManagement(LifecycleManagementRequest),
    PinChallenge(PinChallengeRequestWithContext),
    Keyboard(KeyboardSessionRequest),
    Permission(PermissionRequest),
    AccountSession(AccountSessionRequest),
    SessionToken(SessionTokenRequest),
    SecureStorage(SecureStorageRequest),
    PrivacySettings(PrivacyCloudRequest),
    StorageManager(StorageManagerRequest),
    Settings(SettingsRequest),
    UserGrantsCloudStore(UserGrantsCloudStoreRequest),
    UserGrantsStore(UserGrantsStoreRequest),
    PrivacySettingsStore(PrivacySettingsStoreRequest),
    AuthorizedInfo(CapsRequest),
    OperationalMetricsRequest(OperationalMetricRequest),
    PlatformToken(PlatformTokenRequest),
    DistributorToken(DistributorTokenRequest),
    Context(RippleContextUpdateRequest),
<<<<<<< HEAD
    AppCatalog(AppCatalogRequest),
=======
    Analytics(AnalyticsRequest),
>>>>>>> fe6aafbc
}

impl ExtnPayloadProvider for ExtnRequest {
    fn get_extn_payload(&self) -> ExtnPayload {
        ExtnPayload::Request(self.clone())
    }

    fn get_from_payload(payload: ExtnPayload) -> Option<Self> {
        if let ExtnPayload::Request(r) = payload {
            return Some(r);
        }

        None
    }

    fn contract() -> RippleContract {
        RippleContract::Internal
    }
}

#[derive(Debug, Clone, PartialEq, Serialize, Deserialize)]
pub enum ExtnResponse {
    None(()),
    String(String),
    Boolean(bool),
    Number(u32),
    Float(f32),
    Value(Value),
    StringMap(HashMap<String, String>),
    List(Vec<String>),
    Error(RippleError),
    Config(ConfigResponse),
    PinChallenge(PinChallengeResponse),
    Keyboard(KeyboardSessionResponse),
    AccountSession(AccountSessionResponse),
    Permission(PermissionResponse),
    StorageData(StorageData),
    NetworkResponse(NetworkResponse),
    TimezoneWithOffset(String, i64),
    Token(TokenResult),
    DefaultApp(AppLibraryEntry),
    Settings(HashMap<String, SettingValue>),
    BoolMap(HashMap<String, bool>),
    SecureStorage(SecureStorageResponse),
}

impl ExtnPayloadProvider for ExtnResponse {
    fn get_extn_payload(&self) -> ExtnPayload {
        ExtnPayload::Response(self.clone())
    }

    fn get_from_payload(payload: ExtnPayload) -> Option<Self> {
        if let ExtnPayload::Response(r) = payload {
            return Some(r);
        }

        None
    }

    fn contract() -> RippleContract {
        RippleContract::Internal
    }
}

#[derive(Debug, Clone, Serialize, Deserialize)]
#[cfg_attr(test, derive(PartialEq))]
pub enum ExtnEvent {
    String(String),
    Value(Value),
    Status(ExtnStatus),
    AppEvent(AppEventRequest),
    OperationalMetrics(TelemetryPayload),
    Context(RippleContext),
    VoiceGuidanceState(VoiceGuidanceState),
    TimeZone(TimeZone),
}

impl ExtnPayloadProvider for ExtnEvent {
    fn get_extn_payload(&self) -> ExtnPayload {
        ExtnPayload::Event(self.clone())
    }

    fn get_from_payload(payload: ExtnPayload) -> Option<Self> {
        if let ExtnPayload::Event(r) = payload {
            return Some(r);
        }

        None
    }

    fn contract() -> RippleContract {
        RippleContract::Internal
    }
}

#[cfg(test)]
mod tests {
    use super::*;
    use crate::extn::{
        extn_client_message::{ExtnEvent, ExtnId, ExtnRequest, ExtnResponse},
        extn_id::ExtnClassId,
    };
    use rstest::rstest;
    use serde_json::json;

    #[test]
    fn test_extract_response() {
        let response_payload = ExtnPayload::Response(ExtnResponse::String("Response".to_string()));
        let extracted_response: Option<ExtnResponse> = response_payload.extract();
        assert_eq!(
            extracted_response,
            Some(ExtnResponse::String("Response".to_string()))
        );
    }

    #[test]
    fn test_extract_event() {
        let event_payload = ExtnPayload::Event(ExtnEvent::String("Event".to_string()));
        let extracted_event: Option<ExtnEvent> = event_payload.extract();
        assert_eq!(
            extracted_event,
            Some(ExtnEvent::String("Event".to_string()))
        );
    }

    #[test]
    fn test_is_request() {
        let request_payload = ExtnPayload::Request(ExtnRequest::Config(Config::DefaultName));
        assert!(request_payload.is_request());
        assert!(!request_payload.is_response());
        assert!(!request_payload.is_event());
    }

    #[test]
    fn test_is_response() {
        let response_payload = ExtnPayload::Response(ExtnResponse::String("Response".to_string()));
        assert!(!response_payload.is_request());
        assert!(response_payload.is_response());
        assert!(!response_payload.is_event());
    }

    #[test]
    fn test_is_event() {
        let event_payload = ExtnPayload::Event(ExtnEvent::String("Event".to_string()));
        assert!(!event_payload.is_request());
        assert!(!event_payload.is_response());
        assert!(event_payload.is_event());
    }

    #[test]
    fn test_as_response() {
        let response_payload = ExtnPayload::Response(ExtnResponse::String("Response".to_string()));
        let extracted_response: Option<ExtnResponse> = response_payload.as_response();
        assert_eq!(
            extracted_response,
            Some(ExtnResponse::String("Response".to_string()))
        );
    }

    #[test]
    fn test_as_response_with_non_response_payload() {
        let request_payload = ExtnPayload::Request(ExtnRequest::Config(Config::DefaultName));
        let extracted_response: Option<ExtnResponse> = request_payload.as_response();
        assert_eq!(extracted_response, None);
    }

    #[test]
    fn test_extn_message_get_response() {
        let requestor = ExtnId::new_channel(ExtnClassId::Device, "info".into());
        let target = RippleContract::DeviceInfo;
        let payload = ExtnPayload::Request(ExtnRequest::Config(Config::DefaultName));
        let message = ExtnMessage {
            id: "123".to_string(),
            requestor,
            target,
            target_id: None,
            payload,
            callback: None,
            ts: None,
        };

        let response = ExtnResponse::String("Response".to_string());
        let response_message = message.get_response(response).unwrap();

        assert_eq!(
            response_message.payload,
            ExtnPayload::Response(ExtnResponse::String("Response".to_string()))
        );
    }

    #[rstest(
        json_string,
        expected_response,
        case(
            r#"{"Response":{"String":"Response"}}"#,
            Ok(ExtnPayload::Response(ExtnResponse::String("Response".to_string())))
        ),
        case(
            r#"{"Response":"Response"}"#,
            Err(RippleError::ParseError)
        )
    )]
    fn test_extn_payload_try_from(
        json_string: &str,
        expected_response: Result<ExtnPayload, RippleError>,
    ) {
        let payload_result = ExtnPayload::try_from(json_string.to_string());
        assert_eq!(payload_result, expected_response);
    }

    #[tokio::test]
    async fn test_ack() {
        // Create a sample ExtnMessage for testing
        let original_message = ExtnMessage {
            id: "test_id".to_string(),
            requestor: ExtnId::get_main_target("main".into()),
            target: RippleContract::Internal,
            target_id: Some(ExtnId::get_main_target("main".into())),
            payload: ExtnPayload::Request(ExtnRequest::Config(Config::DefaultName)),
            callback: None,
            ts: Some(1234567890),
        };

        // Clone the original message and call ack method
        let ack_message = original_message.ack();

        // Check if the generated ack_message has the expected properties
        assert_eq!(ack_message.id, "test_id");
        assert_eq!(
            ack_message.requestor,
            ExtnId::get_main_target("main".into())
        );
        assert_eq!(ack_message.target, RippleContract::Internal);
        assert_eq!(
            ack_message.target_id,
            Some(ExtnId::get_main_target("main".into()))
        );
        assert_eq!(
            ack_message.payload,
            ExtnPayload::Response(ExtnResponse::None(()))
        );
        assert!(ack_message.callback.is_none());
        assert!(ack_message.ts.is_none());
    }

    #[test]
    fn test_get_extn_payload() {
        let event_payload = ExtnEvent::String("Event".to_string());
        let extn_payload = event_payload.get_extn_payload();
        assert_eq!(extn_payload, ExtnPayload::Event(event_payload));
    }

    #[test]
    fn test_get_from_payload_with_valid_payload() {
        let event_payload = ExtnEvent::String("Event".to_string());
        let extn_payload = ExtnPayload::Event(event_payload.clone());
        let extracted_event: Option<ExtnEvent> = ExtnEvent::get_from_payload(extn_payload);
        assert_eq!(extracted_event, Some(event_payload));
    }

    #[test]
    fn test_get_from_payload_with_invalid_payload() {
        let response_payload = ExtnPayload::Response(ExtnResponse::String("Response".to_string()));
        let extracted_event: Option<ExtnEvent> = ExtnEvent::get_from_payload(response_payload);
        assert_eq!(extracted_event, None);
    }

    #[test]
    fn test_contract() {
        let expected_contract = RippleContract::Internal;
        assert_eq!(ExtnEvent::contract(), expected_contract);
    }

    #[test]
    fn test_get_event() {
        // Create a sample ExtnMessage for testing
        let original_message = ExtnMessage {
            id: "test_id".to_string(),
            requestor: ExtnId::get_main_target("main".into()),
            target: RippleContract::Internal,
            target_id: Some(ExtnId::get_main_target("main".into())),
            payload: ExtnPayload::Request(ExtnRequest::Config(Config::DefaultName)),
            callback: None,
            ts: Some(1234567890),
        };
        let event_payload = ExtnEvent::Value(json!(1));
        let value = original_message.get_event(event_payload.clone()).unwrap();
        let extn_event_payload = ExtnPayload::Event(event_payload);
        assert!(value.id.eq_ignore_ascii_case("test_id"));
        assert!(value.payload.eq(&extn_event_payload));
    }
}<|MERGE_RESOLUTION|>--- conflicted
+++ resolved
@@ -29,11 +29,6 @@
 
 use crate::{
     api::{
-<<<<<<< HEAD
-        app_catalog::{AppCatalogRequest, AppMetadata, AppsUpdate},
-=======
-        account_link::AccountLinkRequest,
->>>>>>> fe6aafbc
         apps::AppEventRequest,
         caps::CapsRequest,
         config::{Config, ConfigResponse},
@@ -312,11 +307,6 @@
     PlatformToken(PlatformTokenRequest),
     DistributorToken(DistributorTokenRequest),
     Context(RippleContextUpdateRequest),
-<<<<<<< HEAD
-    AppCatalog(AppCatalogRequest),
-=======
-    Analytics(AnalyticsRequest),
->>>>>>> fe6aafbc
 }
 
 impl ExtnPayloadProvider for ExtnRequest {
