// If not stated otherwise in this file or this component's license file the
// following copyright and licenses apply:
//
// Copyright 2023 RDK Management
//
// Licensed under the Apache License, Version 2.0 (the "License");
// you may not use this file except in compliance with the License.
// You may obtain a copy of the License at
//
// http://www.apache.org/licenses/LICENSE-2.0
//
// Unless required by applicable law or agreed to in writing, software
// distributed under the License is distributed on an "AS IS" BASIS,
// WITHOUT WARRANTIES OR CONDITIONS OF ANY KIND, either express or implied.
// See the License for the specific language governing permissions and
// limitations under the License.
use std::collections::HashMap;

use crossbeam::channel::Sender as CSender;
use log::error;
use serde::{Deserialize, Serialize};
use serde_json::Value;

use crate::{
    api::{
        apps::AppEvent,
        config::{Config, ConfigResponse},
        device::{
            device_events::DeviceEventRequest,
            device_request::{DeviceRequest, NetworkResponse, SystemPowerState},
            device_storage::StorageData,
        },
        distributor::{
            distributor_permissions::{PermissionRequest, PermissionResponse},
            distributor_request::DistributorRequest,
        },
        firebolt::{
            fb_advertising::AdvertisingRequest,
            fb_authentication::TokenResult,
            fb_keyboard::{KeyboardSessionRequest, KeyboardSessionResponse},
            fb_lifecycle_management::LifecycleManagementRequest,
            fb_pin::{PinChallengeRequest, PinChallengeResponse},
            fb_secure_storage::SecureStorageRequest,
        },
        gateway::rpc_gateway_api::RpcRequest,
        protocol::BridgeProtocolRequest,
        session::{AccountSession, AccountSessionRequest, SessionTokenRequest},
        status_update::ExtnStatus,
    },
    framework::ripple_contract::RippleContract,
    utils::error::RippleError,
};

use super::{extn_id::ExtnId, ffi::ffi_message::CExtnMessage};

/// Default Message enum for the Communication Channel
/// Message would be either a request or response or event
///
/// Below fields constitute an [ExtnMessage]
///
/// `id` | String | Usually an UUID to identify a specific message |
///
/// `requestor` | [ExtnCapability]| Used by Clients to identify the requestor for the message. Looks something like `ripple:main:internal:rpc` when converted to String for a request coming from `Main`.  |
///
/// `target` | [ExtnCapability]| Used by Clients to identify the target for the message. Something like `ripple:channel:device:info` for the device channel info request|
///
/// `payload` | [ExtnPayload]| Type of payload could be [ExtnRequest], [ExtnResponse] or [ExtnEvent]
///
/// `callback` |Crossbeam [crossbeam::channel::Sender<CExtnMessage>] | Usually added by `Main` to the `target` to respond back to the `requestor`|

#[derive(Debug, Clone)]
pub struct ExtnMessage {
    pub id: String,
    pub requestor: ExtnId,
    pub target: RippleContract,
    pub payload: ExtnPayload,
    pub callback: Option<CSender<CExtnMessage>>,
}

impl ExtnMessage {
    /// This method can be used to create [ExtnResponse] payload message from a given [ExtnRequest]
    /// payload.
    ///
    /// Note: If used in a processor this method can be safely unwrapped
    pub fn get_response(&self, response: ExtnResponse) -> Result<ExtnMessage, RippleError> {
        match self.clone().payload {
            ExtnPayload::Request(_) => Ok(ExtnMessage {
                callback: self.callback.clone(),
                id: self.id.clone(),
                payload: ExtnPayload::Response(response),
                requestor: self.requestor.clone(),
                target: self.target.clone(),
            }),
            _ => {
                error!("can only respond for a request message");
                Err(RippleError::InvalidInput)
            }
        }
    }

    pub fn ack(&self) -> ExtnMessage {
        ExtnMessage {
            id: self.id.clone(),
            requestor: self.requestor.clone(),
            target: self.target.clone(),
            payload: ExtnPayload::Response(ExtnResponse::None(())),
            callback: self.callback.clone(),
        }
    }
}

impl TryFrom<String> for ExtnPayload {
    type Error = RippleError;
    fn try_from(value: String) -> Result<Self, Self::Error> {
        if let Ok(r) = serde_json::from_str(&value) {
            return Ok(r);
        }
        Err(RippleError::ParseError)
    }
}

impl Into<String> for ExtnPayload {
    fn into(self) -> String {
        serde_json::to_string(&self).unwrap()
    }
}

#[derive(Debug, Clone, Serialize, Deserialize)]
pub enum ExtnPayload {
    Request(ExtnRequest),
    Response(ExtnResponse),
    Event(ExtnEvent),
}

impl ExtnPayload {
    pub fn extract<T: ExtnPayloadProvider>(&self) -> Option<T> {
        T::get_from_payload(self.clone())
    }

    pub fn is_request(&self) -> bool {
        match self {
            ExtnPayload::Request(_) => true,
            _ => false,
        }
    }

    pub fn is_response(&self) -> bool {
        match self {
            ExtnPayload::Response(_) => true,
            _ => false,
        }
    }

    pub fn is_event(&self) -> bool {
        match self {
            ExtnPayload::Event(_) => true,
            _ => false,
        }
    }
}

/// Most critical trait used in Inter Extension Communication(IEC). Any message has to conform to this trait specification
/// in order to be used inside the channel.
///
/// Common structs required for general opensource Firebolt Operations will be implemented for this trait in the `sdk`
/// Developers can also extend this trait for their own Extensions and use it with the [crate::extn::client::extn_client::ExtnClient]
/// Defines the type of payload for the owner. The owner has to implement this method for the client to create a
/// payload for the [ExtnMessage]. [ExtnPayload] is an enumeration with types of [ExtnRequest], [ExtnResponse] and [ExtnEvent]
/// # Example
///
/// ```
/// use serde::{Deserialize, Serialize};
/// use ripple_sdk::extn::extn_id::ExtnId;
/// use ripple_sdk::extn::extn_client_message::ExtnPayload;
/// use ripple_sdk::extn::extn_client_message::ExtnRequest;
/// use ripple_sdk::extn::extn_client_message::ExtnPayloadProvider;
/// use ripple_sdk::extn::extn_id::ExtnClassId;
/// use ripple_sdk::framework::ripple_contract::{RippleContract};
/// #[derive(Debug, Clone, Serialize, Deserialize)]
/// pub enum MyCustomEnumRequestPayload {
///     String(String),
///     Bool(bool)
/// }
///
/// impl ExtnPayloadProvider for MyCustomEnumRequestPayload {
///     fn get_extn_payload(&self) -> ExtnPayload {
///     ExtnPayload::Request(ExtnRequest::Extn(serde_json::to_value(self.clone()).unwrap()))
/// }

/// fn get_from_payload(payload: ExtnPayload) -> Option<MyCustomEnumRequestPayload> {
///     match payload {
///         ExtnPayload::Request(request) => match request {
///             ExtnRequest::Extn(value) => {
///                 match serde_json::from_value(value) {
///                     Ok(r) => return Some(r),
///                     Err(e) => return None
///                 }
///             },
///             _ => {}
///         },
///         _ => {}
///     }
///     None
/// }
///
/// fn contract() -> RippleContract {
///     RippleContract::DeviceInfo
/// }
/// }
/// ```
pub trait ExtnPayloadProvider: Clone + Send + Sync
where
    Self: Sized,
{
    fn get_extn_payload(&self) -> ExtnPayload;
    fn get_from_payload(payload: ExtnPayload) -> Option<Self>;
    fn get_contract(&self) -> RippleContract {
        Self::contract()
    }
    fn contract() -> RippleContract;
}

#[derive(Debug, Clone, Serialize, Deserialize)]
pub enum ExtnRequest {
    Config(Config),
    Rpc(RpcRequest),
    Device(DeviceRequest),
    DeviceEvent(DeviceEventRequest),
    Extn(Value),
    LifecycleManagement(LifecycleManagementRequest),
    PinChallenge(PinChallengeRequest),
    Keyboard(KeyboardSessionRequest),
    Permission(PermissionRequest),
    Distributor(DistributorRequest),
    AccountSession(AccountSessionRequest),
    BridgeProtocolRequest(BridgeProtocolRequest),
    SessionToken(SessionTokenRequest),
<<<<<<< HEAD
    SecureStorage(SecureStorageRequest),
=======
    Advertising(AdvertisingRequest),
>>>>>>> a4476657
}

#[derive(Debug, Clone, Serialize, Deserialize)]
pub enum ExtnResponse {
    None(()),
    String(String),
    Boolean(bool),
    Number(u32),
    Float(f32),
    Value(Value),
    StringMap(HashMap<String, String>),
    List(Vec<String>),
    Error(RippleError),
    Config(ConfigResponse),
    PinChallenge(PinChallengeResponse),
    Keyboard(KeyboardSessionResponse),
    AccountSession(AccountSession),
    Permission(PermissionResponse),
    StorageData(StorageData),
    NetworkResponse(NetworkResponse),
    AvailableTimezones(Vec<String>),
    Token(TokenResult),
}

impl ExtnPayloadProvider for ExtnResponse {
    fn get_extn_payload(&self) -> ExtnPayload {
        ExtnPayload::Response(self.clone())
    }

    fn get_from_payload(payload: ExtnPayload) -> Option<Self> {
        match payload {
            ExtnPayload::Response(r) => return Some(r),
            _ => {}
        }
        None
    }

    fn contract() -> RippleContract {
        RippleContract::Internal
    }
}

#[derive(Debug, Clone, Serialize, Deserialize)]
pub enum ExtnEvent {
    String(String),
    Value(Value),
    Status(ExtnStatus),
    AppEvent(AppEvent),
    PowerState(SystemPowerState),
}

impl ExtnPayloadProvider for ExtnEvent {
    fn get_extn_payload(&self) -> ExtnPayload {
        ExtnPayload::Event(self.clone())
    }

    fn get_from_payload(payload: ExtnPayload) -> Option<Self> {
        match payload {
            ExtnPayload::Event(r) => return Some(r),
            _ => {}
        }
        None
    }

    fn contract() -> RippleContract {
        RippleContract::Internal
    }
}<|MERGE_RESOLUTION|>--- conflicted
+++ resolved
@@ -235,11 +235,8 @@
     AccountSession(AccountSessionRequest),
     BridgeProtocolRequest(BridgeProtocolRequest),
     SessionToken(SessionTokenRequest),
-<<<<<<< HEAD
     SecureStorage(SecureStorageRequest),
-=======
     Advertising(AdvertisingRequest),
->>>>>>> a4476657
 }
 
 #[derive(Debug, Clone, Serialize, Deserialize)]
