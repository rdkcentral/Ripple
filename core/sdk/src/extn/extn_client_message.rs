--- conflicted
+++ resolved
@@ -248,11 +248,8 @@
     SecureStorage(SecureStorageRequest),
     Advertising(AdvertisingRequest),
     PrivacySettings(PrivacyRequest),
-<<<<<<< HEAD
     Auth(AuthRequest),
-=======
     BehavioralMetric(BehavioralMetricRequest),
->>>>>>> 38fedbc0
 }
 
 #[derive(Debug, Clone, Serialize, Deserialize)]
