--- conflicted
+++ resolved
@@ -25,15 +25,11 @@
     api::{
         config::{Config, ConfigResponse},
         device::device_request::DeviceRequest,
-<<<<<<< HEAD
         firebolt::{fb_lifecycle_management::LifecycleManagementRequest, fb_pin::{PinChallengeRequest, PinChallengeResponse}},
-=======
         distributor::{
             distributor_permissions::{PermissionRequest, PermissionResponse},
             distributor_request::DistributorRequest,
         },
-        firebolt::fb_lifecycle_management::LifecycleManagementRequest,
->>>>>>> 5cceedea
         gateway::rpc_gateway_api::RpcRequest,
         session::{AccountSession, AccountSessionRequest},
         status_update::ExtnStatus,
@@ -208,13 +204,10 @@
     Device(DeviceRequest),
     Extn(Value),
     LifecycleManagement(LifecycleManagementRequest),
-<<<<<<< HEAD
     PinChallenge(PinChallengeRequest)
-=======
     Permission(PermissionRequest),
     Distributor(DistributorRequest),
     AccountSession(AccountSessionRequest),
->>>>>>> 5cceedea
 }
 
 #[derive(Debug, Clone, Serialize, Deserialize)]
@@ -228,12 +221,9 @@
     List(Vec<String>),
     Error(RippleError),
     Config(ConfigResponse),
-<<<<<<< HEAD
-    PinChallenge(PinChallengeResponse)
-=======
+    PinChallenge(PinChallengeResponse),
     AccountSession(AccountSession),
     Permission(PermissionResponse),
->>>>>>> 5cceedea
 }
 
 impl ExtnPayloadProvider for ExtnResponse {
