// If not stated otherwise in this file or this component's license file the
// following copyright and licenses apply:
//
// Copyright 2023 RDK Management
//
// Licensed under the Apache License, Version 2.0 (the "License");
// you may not use this file except in compliance with the License.
// You may obtain a copy of the License at
//
// http://www.apache.org/licenses/LICENSE-2.0
//
// Unless required by applicable law or agreed to in writing, software
// distributed under the License is distributed on an "AS IS" BASIS,
// WITHOUT WARRANTIES OR CONDITIONS OF ANY KIND, either express or implied.
// See the License for the specific language governing permissions and
// limitations under the License.
use crate::utils::error::RippleError;

pub mod bootstrap;
<<<<<<< HEAD
pub mod file_store;
=======
pub mod ripple_contract;

>>>>>>> 7ba73de0
pub type RippleResponse = Result<(), RippleError>;<|MERGE_RESOLUTION|>--- conflicted
+++ resolved
@@ -17,10 +17,7 @@
 use crate::utils::error::RippleError;
 
 pub mod bootstrap;
-<<<<<<< HEAD
 pub mod file_store;
-=======
 pub mod ripple_contract;
 
->>>>>>> 7ba73de0
 pub type RippleResponse = Result<(), RippleError>;