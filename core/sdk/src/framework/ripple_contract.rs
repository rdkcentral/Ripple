--- conflicted
+++ resolved
@@ -27,26 +27,7 @@
     Governance,
     Discovery,
     Launcher,
-<<<<<<< HEAD
     JsonRpsee,
-}
-
-impl RippleContract {
-    pub fn get_short(&self) -> Option<String> {
-        match self {
-            Self::Device(_) => Some("device".into()),
-            Self::Main(_) => Some("main".into()),
-            _ => None,
-        }
-    }
-
-    pub fn is_main(&self) -> bool {
-        match self {
-            Self::Main(_) | Self::Internal => true,
-            _ => false,
-        }
-    }
-=======
     Config,
     LifecycleManagement,
     Rpc,
@@ -55,7 +36,6 @@
     WindowManager,
     Browser,
     Permissions,
->>>>>>> 5cceedea
 }
 
 impl TryFrom<String> for RippleContract {
@@ -64,15 +44,7 @@
         if let Ok(v) = serde_json::from_str(&value) {
             Ok(v)
         } else {
-<<<<<<< HEAD
-            match value.as_str() {
-                "launcher" => Ok(Self::Launcher),
-                "jsonrpsee" => Ok(Self::JsonRpsee),
-                _ => Err(RippleError::ParseError),
-            }
-=======
             Err(RippleError::ParseError)
->>>>>>> 5cceedea
         }
     }
 }
