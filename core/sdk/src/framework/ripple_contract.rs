// If not stated otherwise in this file or this component's license file the
// following copyright and licenses apply:
//
// Copyright 2023 RDK Management
//
// Licensed under the Apache License, Version 2.0 (the "License");
// you may not use this file except in compliance with the License.
// You may obtain a copy of the License at
//
// http://www.apache.org/licenses/LICENSE-2.0
//
// Unless required by applicable law or agreed to in writing, software
// distributed under the License is distributed on an "AS IS" BASIS,
// WITHOUT WARRANTIES OR CONDITIONS OF ANY KIND, either express or implied.
// See the License for the specific language governing permissions and
// limitations under the License.

use crate::utils::error::RippleError;
use serde::{Deserialize, Serialize};
use serde_json::Value;

#[derive(Clone, Debug, Serialize, Deserialize)]
#[serde(rename_all = "snake_case")]
pub enum RippleContract {
    Internal,
    AccountSession,
    Governance,
    Discovery,
    Launcher,
    PinChallenge,
    JsonRpsee,
    Config,
    LifecycleManagement,
    Rpc,
    ExtnStatus,
    DeviceInfo,
    Wifi,
    WindowManager,
    Browser,
    Permissions,
<<<<<<< HEAD
    Storage,
=======
    RemoteAccessory,
>>>>>>> bec3ecdc
}

impl TryFrom<String> for RippleContract {
    type Error = RippleError;
    fn try_from(value: String) -> Result<Self, Self::Error> {
        if let Ok(v) = serde_json::from_str(&value) {
            Ok(v)
        } else {
            Err(RippleError::ParseError)
        }
    }
}

impl Into<String> for RippleContract {
    /// Mainly used for [ExtnMessage] passing between Extensions
    /// Use `as_clear_string` method for plain string for references
    fn into(self) -> String {
        serde_json::to_string(&self).unwrap()
    }
}

impl RippleContract {
    /// This method gets the clear string of the contract without the quotes added
    /// by serde deserializer.
    pub fn as_clear_string(self) -> String {
        let s: String = self.into();
        s[1..s.len() - 1].into()
    }
}

#[derive(Debug, Clone)]
pub struct ContractFulfiller {
    contracts: Vec<RippleContract>,
}

impl ContractFulfiller {
    pub fn new(contracts: Vec<RippleContract>) -> ContractFulfiller {
        ContractFulfiller { contracts }
    }
}

impl TryFrom<String> for ContractFulfiller {
    type Error = RippleError;
    fn try_from(value: String) -> Result<Self, Self::Error> {
        let r = serde_json::from_str(&value);
        let contracts_string: Vec<String>;
        if r.is_err() {
            Err(RippleError::ParseError)
        } else {
            contracts_string = r.unwrap();
            let mut contracts = Vec::new();
            for contract_string in contracts_string {
                if let Ok(contract) = RippleContract::try_from(contract_string) {
                    contracts.push(contract)
                }
            }
            Ok(ContractFulfiller { contracts })
        }
    }
}

impl Into<String> for ContractFulfiller {
    fn into(self) -> String {
        let mut contracts: Vec<Value> = Vec::new();
        for contract in self.contracts {
            contracts.push(Value::String(contract.into()));
        }
        Value::Array(contracts).to_string()
    }
}

#[cfg(test)]
mod tests {
    use crate::framework::ripple_contract::RippleContract;

    #[test]
    fn test_into() {
        let value: String = RippleContract::DeviceInfo.into();
        assert!(value.eq("\"device_info\""));
        let result = RippleContract::try_from(value);
        assert!(result.is_ok());
        assert!(if let Ok(RippleContract::DeviceInfo) = result {
            true
        } else {
            false
        });
    }
}<|MERGE_RESOLUTION|>--- conflicted
+++ resolved
@@ -38,11 +38,8 @@
     WindowManager,
     Browser,
     Permissions,
-<<<<<<< HEAD
     Storage,
-=======
     RemoteAccessory,
->>>>>>> bec3ecdc
 }
 
 impl TryFrom<String> for RippleContract {
