--- conflicted
+++ resolved
@@ -27,26 +27,7 @@
     Governance,
     Discovery,
     Launcher,
-<<<<<<< HEAD
-    PinChallenge
-}
-
-impl RippleContract {
-    pub fn get_short(&self) -> Option<String> {
-        match self {
-            Self::Device(_) => Some("device".into()),
-            Self::Main(_) => Some("main".into()),
-            _ => None,
-        }
-    }
-
-    pub fn is_main(&self) -> bool {
-        match self {
-            Self::Main(_) | Self::Internal => true,
-            _ => false,
-        }
-    }
-=======
+    PinChallenge,
     Config,
     LifecycleManagement,
     Rpc,
@@ -55,7 +36,6 @@
     WindowManager,
     Browser,
     Permissions,
->>>>>>> 5cceedea
 }
 
 impl TryFrom<String> for RippleContract {
