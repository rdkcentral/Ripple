--- conflicted
+++ resolved
@@ -120,14 +120,10 @@
     /// the Session information based on their policies. Used by [crate::api::session::AccountSession]
     Session(SessionAdjective),
     RippleContext,
-<<<<<<< HEAD
     AppCatalog,
     Apps,
-=======
-
     // Runtime ability for a given distributor to turn off a certian feature
     RemoteFeatureControl,
->>>>>>> fe99090a
 }
 
 pub trait ContractAdjective: serde::ser::Serialize {
