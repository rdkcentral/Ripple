// Copyright 2023 Comcast Cable Communications Management, LLC
//
// Licensed under the Apache License, Version 2.0 (the "License");
// you may not use this file except in compliance with the License.
// You may obtain a copy of the License at
//
// http://www.apache.org/licenses/LICENSE-2.0
//
// Unless required by applicable law or agreed to in writing, software
// distributed under the License is distributed on an "AS IS" BASIS,
// WITHOUT WARRANTIES OR CONDITIONS OF ANY KIND, either express or implied.
// See the License for the specific language governing permissions and
// limitations under the License.
//
// SPDX-License-Identifier: Apache-2.0
//

use crate::utils::error::RippleError;
use serde::{Deserialize, Serialize};
use serde_json::Value;

/// Ripple Contract is the building block of Ripple Extension ecosystem.
/// A concrete unit of work expected to be available through extensions.
/// These contracts are not bound to a particular ExtnClass or ExtnType. Depending on a distributor implementation this contract can be fulfilled from
/// a. Device Extn
/// b. Distributor Extn/Channel
/// c. Combination of a Device + Distributor Extensions

#[derive(Clone, Debug, Serialize, Deserialize)]
#[serde(rename_all = "snake_case")]
pub enum RippleContract {
    /// Used by Main application to provide internal contracts for Extensions
    Internal,
    /// Provided by the distributor could be a device extension or a cloud extension.
    /// Distributor gets the ability to configure and customize the generation of
    /// the Session information based on their policies. Used by [crate::api::session::AccountSession]
    AccountSession,
    /// Provided by the distributor useful for adding Governance implementation for handling
    /// privacy information and other sensitive data.
    Governance,
    /// Provided by the distributor to discover content, apps, history and recommendations.
    /// Used by [crate::api::distributor::distributor_discovery::DiscoveryRequest]
    Discovery,
    /// Provided by the platform to handle launching and managing applications.
    /// Used by [crate::api::firebolt::fb_lifecycle_management::LifecycleManagementEventRequest]
    Launcher,
    /// Provided by the platform to support Pin challenge request from extensions. Used by [crate::api::firebolt::fb_pin::PinChallengeRequest]
    PinChallenge,
    /// Provided by the distributor for any additional RPC extensions doesnt use a request object.
    /// It is loaded by Extension manager during startup
    JsonRpsee,
    /// Provided by the platform as part of the Main application.
    /// Used by [crate::api::config::Config]
    Config,
    /// Provided by the Main application to help launcher application to get session and state.
    /// Used by [crate::api::firebolt::fb_lifecycle_management::LifecycleManagementRequest]
    LifecycleManagement,
    /// Not Used right now reserved for non JsonRPsee methods
    Rpc,
    /// Provided by the platform to maintain status of the loaded extension.
    /// Used as a Event contract doesnt map to a request.
    ExtnStatus,
    /// Provided by the device channel extensino for information specific to the device.
    /// Used by [crate::api::device::device_info_request::DeviceInfoRequest]
    DeviceInfo,
    Wifi,
    WindowManager,
    Browser,
    Permissions,
    BridgeProtocol,
    DevicePersistence,
    RemoteAccessory,
    Keyboard,
    SessionToken,
    AppEvents,
    DeviceEvents,
    PowerStateEvent,
    VoiceGuidance,
    SecureStorage,
    Advertising,
<<<<<<< HEAD
    PrivacyCloudStore,
    UserGrantsCloudStore,
    Metrics,
=======
    PrivacyCloudSync,
    BehaviorMetrics,
>>>>>>> 1a36f123
    MediaEvents,
    PrivacySettings,
    StorageManager,
    AccountLink,
    Settings,
    PubSub,
    CloudSync,
    UserGrantsLocalStore,
    PrivacySettingsLocalStore,
    Caps,
    Encoder,
}

impl TryFrom<String> for RippleContract {
    type Error = RippleError;
    fn try_from(value: String) -> Result<Self, Self::Error> {
        if let Ok(v) = serde_json::from_str(&value) {
            Ok(v)
        } else {
            Err(RippleError::ParseError)
        }
    }
}

impl Into<String> for RippleContract {
    /// Mainly used for [ExtnMessage] passing between Extensions
    /// Use `as_clear_string` method for plain string for references
    fn into(self) -> String {
        serde_json::to_string(&self).unwrap()
    }
}

impl RippleContract {
    /// This method gets the clear string of the contract without the quotes added
    /// by serde deserializer.
    pub fn as_clear_string(self) -> String {
        let s: String = self.into();
        s[1..s.len() - 1].into()
    }
}

#[derive(Debug, Clone)]
pub struct ContractFulfiller {
    contracts: Vec<RippleContract>,
}

impl ContractFulfiller {
    pub fn new(contracts: Vec<RippleContract>) -> ContractFulfiller {
        ContractFulfiller { contracts }
    }
}

impl TryFrom<String> for ContractFulfiller {
    type Error = RippleError;
    fn try_from(value: String) -> Result<Self, Self::Error> {
        let r = serde_json::from_str(&value);
        let contracts_string: Vec<String>;
        if r.is_err() {
            Err(RippleError::ParseError)
        } else {
            contracts_string = r.unwrap();
            let mut contracts = Vec::new();
            for contract_string in contracts_string {
                if let Ok(contract) = RippleContract::try_from(contract_string) {
                    contracts.push(contract)
                }
            }
            Ok(ContractFulfiller { contracts })
        }
    }
}

impl Into<String> for ContractFulfiller {
    fn into(self) -> String {
        let mut contracts: Vec<Value> = Vec::new();
        for contract in self.contracts {
            contracts.push(Value::String(contract.into()));
        }
        Value::Array(contracts).to_string()
    }
}

#[cfg(test)]
mod tests {
    use crate::framework::ripple_contract::RippleContract;

    #[test]
    fn test_into() {
        let value: String = RippleContract::DeviceInfo.into();
        assert!(value.eq("\"device_info\""));
        let result = RippleContract::try_from(value);
        assert!(result.is_ok());
        assert!(if let Ok(RippleContract::DeviceInfo) = result {
            true
        } else {
            false
        });
    }
}<|MERGE_RESOLUTION|>--- conflicted
+++ resolved
@@ -78,14 +78,9 @@
     VoiceGuidance,
     SecureStorage,
     Advertising,
-<<<<<<< HEAD
     PrivacyCloudStore,
     UserGrantsCloudStore,
-    Metrics,
-=======
-    PrivacyCloudSync,
     BehaviorMetrics,
->>>>>>> 1a36f123
     MediaEvents,
     PrivacySettings,
     StorageManager,
