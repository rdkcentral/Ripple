// Copyright 2023 Comcast Cable Communications Management, LLC
//
// Licensed under the Apache License, Version 2.0 (the "License");
// you may not use this file except in compliance with the License.
// You may obtain a copy of the License at
//
// http://www.apache.org/licenses/LICENSE-2.0
//
// Unless required by applicable law or agreed to in writing, software
// distributed under the License is distributed on an "AS IS" BASIS,
// WITHOUT WARRANTIES OR CONDITIONS OF ANY KIND, either express or implied.
// See the License for the specific language governing permissions and
// limitations under the License.
//
// SPDX-License-Identifier: Apache-2.0
//

use crate::{
    api::{
<<<<<<< HEAD
        session::{PubSubAdjective, SessionAdjective},
=======
        session::{EventAdjective, SessionAdjective},
>>>>>>> 05d27ee4
        storage_property::StorageAdjective,
    },
    utils::{error::RippleError, serde_utils::SerdeClearString},
};
use log::error;
use serde::{Deserialize, Serialize};
use serde_json::Value;

/// Ripple Contract is the building block of Ripple Extension ecosystem.
/// A concrete unit of work expected to be available through extensions.
/// These contracts are not bound to a particular ExtnClass or ExtnType. Depending on a distributor implementation this contract can be fulfilled from
/// a. Device Extn
/// b. Distributor Extn/Channel
/// c. Combination of a Device + Distributor Extensions

#[derive(Clone, Debug, Serialize, Deserialize, PartialEq)]
#[serde(rename_all = "snake_case")]
pub enum RippleContract {
    /// Used by Main application to provide internal contracts for Extensions
    Internal,
    /// Provided by the distributor useful for adding Governance implementation for handling
    /// privacy information and other sensitive data.
    Governance,
    /// Provided by the distributor to discover content, apps, history and recommendations.
    /// Used by [crate::api::distributor::distributor_discovery::DiscoveryRequest]
    Discovery,
    /// Provided by the platform to handle launching and managing applications.
    /// Used by [crate::api::firebolt::fb_lifecycle_management::LifecycleManagementEventRequest]
    Launcher,
    /// Provided by the platform to support Pin challenge request from extensions. Used by [crate::api::firebolt::fb_pin::PinChallengeRequest]
    PinChallenge,
    /// Provided by the distributor for any additional RPC extensions doesnt use a request object.
    /// It is loaded by Extension manager during startup
    JsonRpsee,
    /// Provided by the platform as part of the Main application.
    /// Used by [crate::api::config::Config]
    Config,
    /// Provided by the Main application to help launcher application to get session and state.
    /// Used by [crate::api::firebolt::fb_lifecycle_management::LifecycleManagementRequest]
    LifecycleManagement,
    /// Not Used right now reserved for non JsonRPsee methods
    Rpc,
    /// Provided by the platform to maintain status of the loaded extension.
    /// Used as a Event contract doesnt map to a request.
    ExtnStatus,
    /// Provided by the device channel extensino for information specific to the device.
    /// Used by [crate::api::device::device_info_request::DeviceInfoRequest]
    DeviceInfo,
    /// Contract for supporting Wifi operations usually needed for settings
    Wifi,
    /// Denotes launch and manage browsers capabilities, used by launcher extension would become an adjective in
    /// the near future
    WindowManager,
    /// Provides options for handling Browser in terms of forwarding events and setting properties.
    Browser,
    /// Provides list of permitted capabilities for a given application.
    Permissions,
    /// Alternate protocol mechanism to connect to Ripple.
    BridgeProtocol,
    /// Allows pairing and configuring hand-held remotes. Would soon become an Adjective for accessory.
    RemoteAccessory,
    /// Provides options for triggering the Keyboard provider UI.
    Keyboard,
    /// Forwarder for extensions to pass on Events back to the registered Applications through Main
    AppEvents,
    /// Device channel specific events which get cascaded across Main and Extensions like Power, HDCP
    DeviceEvents(EventAdjective),
    /// Contract for controlling Voice guidance typically offered by the Device Channel or the browser.
    VoiceGuidance,
    /// Distributor Contract for handling Advertising requirements.
    Advertising,
    /// Contract focussed on Aggregating the App Behavior metrics before sending to the Distributor ingestors.
    BehaviorMetrics,
    /// Contract focussed on getting more real time media playback events like Pause, Play, Seek useful for
    /// features like Continue Watching
    MediaEvents,
    /// Contract which controls User Privacy Settings will become an Adjective in near future
    PrivacySettings,
    /// Contract used for tracking Sign in / Sign Out across apps so Distributor can provide better discovery
    /// of the signed in Application.
    AccountLink,
    /// Contract to allow Extensions to  get and set Settings.
    Settings,
    /// Bi directional channel between the device and external service can be implemented by Distributors.
    /// Distributors can send unique topics on messages to control Privacy, Usergrants and Automation
    PubSub(PubSubAdjective),
    /// Used for synchronization enforcement between cloud and local data
    CloudSync,
    /// Extensions can use this contract to get more information on the firebolt capabilities  
    Caps,
    /// Distributors can add their encoding algorithms to account and device id for security.
    Encoder,
    /// Contract for Main to forward behavior and operational metrics to processors
    Metrics,
    /// Contract for Extensions to recieve Telemetry events from Main
    OperationalMetricListener,
    Storage(StorageAdjective),
    /// Provided by the distributor could be a device extension or a cloud extension.
    /// Distributor gets the ability to configure and customize the generation of
    /// the Session information based on their policies. Used by [crate::api::session::AccountSession]
    Session(SessionAdjective),

    RippleContext,
}

pub trait ContractAdjective: serde::ser::Serialize {
    fn as_string(&self) -> String {
        let adjective = SerdeClearString::as_clear_string(self);
        if let Some(contract) = self.get_contract().get_adjective_contract() {
            return format!("{}.{}", adjective, contract);
        }
        adjective
    }
    fn get_contract(&self) -> RippleContract;
}

impl TryFrom<String> for RippleContract {
    type Error = RippleError;
    fn try_from(value: String) -> Result<Self, Self::Error> {
        let is_adjective = Self::is_adjective(&value);
        if is_adjective {
            let mut split = value.split('.');
            let adjective = split.next().unwrap();
            let common_contract = split.next().unwrap();
            if let Some(c) = RippleContract::from_adjective_string(common_contract, adjective) {
                return Ok(c);
            }
        }
        if let Ok(v) = serde_json::from_str(&value) {
            Ok(v)
        } else {
            Err(RippleError::ParseError)
        }
    }
}

impl From<RippleContract> for String {
    /// Mainly used for [ExtnMessage] passing between Extensions
    /// Use `as_clear_string` method for plain string for references
    fn from(val: RippleContract) -> Self {
        serde_json::to_string(&val).unwrap()
    }
}

impl RippleContract {
    /// This method gets the clear string of the contract without the quotes added
    /// by serde deserializer.
    pub fn as_clear_string(&self) -> String {
        let contract = SerdeClearString::as_clear_string(self);
        if let Some(adjective) = self.get_adjective() {
            adjective
        } else {
            contract
        }
    }

    pub fn get_adjective(&self) -> Option<String> {
        match self {
            Self::Storage(adj) => Some(adj.as_string()),
            Self::Session(adj) => Some(adj.as_string()),
<<<<<<< HEAD
            Self::PubSub(adj) => Some(adj.as_string()),
=======
            Self::DeviceEvents(adj) => Some(adj.as_string()),
>>>>>>> 05d27ee4
            _ => None,
        }
    }

    pub fn from_adjective_string(contract: &str, adjective: &str) -> Option<Self> {
        let adjective = format!("\"{}\"", adjective);
        match contract {
            "storage" => match serde_json::from_str::<StorageAdjective>(&adjective) {
                Ok(v) => return Some(v.get_contract()),
                Err(e) => error!("contract parser_error={:?}", e),
            },
            "session" => match serde_json::from_str::<SessionAdjective>(&adjective) {
                Ok(v) => return Some(v.get_contract()),
                Err(e) => error!("contract parser_error={:?}", e),
            },
<<<<<<< HEAD
            "pubsub" => match serde_json::from_str::<PubSubAdjective>(&adjective) {
=======
            "device_events" => match serde_json::from_str::<EventAdjective>(&adjective) {
>>>>>>> 05d27ee4
                Ok(v) => return Some(v.get_contract()),
                Err(e) => error!("contract parser_error={:?}", e),
            },
            _ => {}
        }
        None
    }

    pub fn get_adjective_contract(&self) -> Option<String> {
        match self {
            Self::Storage(_) => Some("storage".to_owned()),
            Self::Session(_) => Some("session".to_owned()),
<<<<<<< HEAD
            Self::PubSub(_) => Some("pubsub".to_owned()),
=======
            Self::DeviceEvents(_) => Some("device_events".to_owned()),
>>>>>>> 05d27ee4
            _ => None,
        }
    }

    pub fn is_adjective(contract: &str) -> bool {
        contract.split('.').count() == 2
    }

    pub fn from_manifest(contract: &str) -> Option<Self> {
        // first check if its adjective
        if Self::is_adjective(contract) {
            if let Ok(v) = Self::try_from(contract.to_owned()) {
                return Some(v);
            }
        } else if let Ok(v) = Self::try_from(SerdeClearString::prep_clear_string(contract)) {
            return Some(v);
        }
        None
    }
}

#[derive(Debug, Clone)]
pub struct ContractFulfiller {
    contracts: Vec<RippleContract>,
}

impl ContractFulfiller {
    pub fn new(contracts: Vec<RippleContract>) -> ContractFulfiller {
        ContractFulfiller { contracts }
    }
}

impl TryFrom<String> for ContractFulfiller {
    type Error = RippleError;
    fn try_from(value: String) -> Result<Self, Self::Error> {
        let r = serde_json::from_str(&value);
        let contracts_string: Vec<String>;
        if let Ok(r) = r {
            contracts_string = r;
            let mut contracts = Vec::new();
            for contract_string in contracts_string {
                if let Ok(contract) = RippleContract::try_from(contract_string) {
                    contracts.push(contract)
                }
            }
            Ok(ContractFulfiller { contracts })
        } else {
            Err(RippleError::ParseError)
        }
    }
}

impl From<ContractFulfiller> for String {
    fn from(val: ContractFulfiller) -> Self {
        let mut contracts: Vec<Value> = Vec::new();
        for contract in val.contracts {
            contracts.push(Value::String(contract.into()));
        }
        Value::Array(contracts).to_string()
    }
}

#[cfg(test)]
mod tests {
    use crate::{
        api::storage_property::StorageAdjective, framework::ripple_contract::RippleContract,
    };

    #[test]
    fn test_into() {
        let value: String = RippleContract::DeviceInfo.into();
        assert!(value.eq("\"device_info\""));
        let result = RippleContract::try_from(value);
        assert!(result.is_ok());
        assert!(matches!(result, Ok(RippleContract::DeviceInfo)));
    }

    #[test]
    fn test_adjectives_try_from_serialized() {
        let value: String = RippleContract::Storage(StorageAdjective::Local).into();
        assert!(value.eq("{\"storage\":\"local\"}"));
        let result = RippleContract::try_from(value);
        assert!(result.is_ok());
        assert!(matches!(
            result,
            Ok(RippleContract::Storage(StorageAdjective::Local))
        ));
    }

    #[test]
    fn test_adjectives_try_from_manifested() {
        // other way around
        let manifest_entry = String::from("local.storage");
        let result = RippleContract::try_from(manifest_entry);
        assert!(result.is_ok());
        assert!(matches!(
            result,
            Ok(RippleContract::Storage(StorageAdjective::Local))
        ));
    }

    #[test]
    fn test_as_clear_string() {
        assert_eq!(
            RippleContract::AccountLink.as_clear_string(),
            "account_link".to_owned()
        );
        assert_eq!(
            RippleContract::Session(crate::api::session::SessionAdjective::Account)
                .as_clear_string(),
            "account.session".to_owned()
        )
    }

    #[test]
    fn test_from_manifest() {
        assert!(RippleContract::from_manifest("account_link").is_some());
        assert!(RippleContract::from_manifest("account.session").is_some());
    }
}<|MERGE_RESOLUTION|>--- conflicted
+++ resolved
@@ -17,11 +17,7 @@
 
 use crate::{
     api::{
-<<<<<<< HEAD
-        session::{PubSubAdjective, SessionAdjective},
-=======
-        session::{EventAdjective, SessionAdjective},
->>>>>>> 05d27ee4
+        session::{PubSubAdjective, EventAdjective, SessionAdjective},
         storage_property::StorageAdjective,
     },
     utils::{error::RippleError, serde_utils::SerdeClearString},
@@ -182,11 +178,8 @@
         match self {
             Self::Storage(adj) => Some(adj.as_string()),
             Self::Session(adj) => Some(adj.as_string()),
-<<<<<<< HEAD
             Self::PubSub(adj) => Some(adj.as_string()),
-=======
             Self::DeviceEvents(adj) => Some(adj.as_string()),
->>>>>>> 05d27ee4
             _ => None,
         }
     }
@@ -202,11 +195,8 @@
                 Ok(v) => return Some(v.get_contract()),
                 Err(e) => error!("contract parser_error={:?}", e),
             },
-<<<<<<< HEAD
             "pubsub" => match serde_json::from_str::<PubSubAdjective>(&adjective) {
-=======
             "device_events" => match serde_json::from_str::<EventAdjective>(&adjective) {
->>>>>>> 05d27ee4
                 Ok(v) => return Some(v.get_contract()),
                 Err(e) => error!("contract parser_error={:?}", e),
             },
@@ -219,11 +209,8 @@
         match self {
             Self::Storage(_) => Some("storage".to_owned()),
             Self::Session(_) => Some("session".to_owned()),
-<<<<<<< HEAD
             Self::PubSub(_) => Some("pubsub".to_owned()),
-=======
             Self::DeviceEvents(_) => Some("device_events".to_owned()),
->>>>>>> 05d27ee4
             _ => None,
         }
     }
