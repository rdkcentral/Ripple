--- conflicted
+++ resolved
@@ -122,15 +122,11 @@
     /// the Session information based on their policies. Used by [crate::api::session::AccountSession]
     Session(SessionAdjective),
     RippleContext,
-<<<<<<< HEAD
-
     ExtnProvider(ExtnProviderAdjective),
-=======
     AppCatalog,
     Apps,
     // Runtime ability for a given distributor to turn off a certian feature
     RemoteFeatureControl,
->>>>>>> d243c6dc
 }
 
 pub trait ContractAdjective: serde::ser::Serialize + DeserializeOwned {
