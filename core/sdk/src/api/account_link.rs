// Copyright 2023 Comcast Cable Communications Management, LLC
//
// Licensed under the Apache License, Version 2.0 (the "License");
// you may not use this file except in compliance with the License.
// You may obtain a copy of the License at
//
// http://www.apache.org/licenses/LICENSE-2.0
//
// Unless required by applicable law or agreed to in writing, software
// distributed under the License is distributed on an "AS IS" BASIS,
// WITHOUT WARRANTIES OR CONDITIONS OF ANY KIND, either express or implied.
// See the License for the specific language governing permissions and
// limitations under the License.
//
// SPDX-License-Identifier: Apache-2.0
//
use serde::{Deserialize, Serialize};

use crate::{
    extn::extn_client_message::{ExtnPayload, ExtnPayloadProvider, ExtnRequest},
    framework::ripple_contract::RippleContract,
};

use super::{
    firebolt::fb_discovery::{ContentAccessRequest, ProgressUnit, WatchedInfo},
    gateway::rpc_gateway_api::CallContext,
};

#[derive(Debug, Serialize, Deserialize, Clone)]
#[serde(rename_all = "camelCase")]
pub enum AccountLinkRequest {
    SignIn(CallContext),
    SignOut(CallContext),
    ContentAccess(CallContext, ContentAccessRequest),
    ClearContentAccess(CallContext),
<<<<<<< HEAD
    Watched(CallContext, WatchedInfo),
    WatchedNext(CallContext, WatchNextInfo),
=======
    Watched(WatchedRequest),
}

#[derive(Debug, Serialize, Deserialize, Clone)]
#[serde(rename_all = "camelCase")]
pub struct WatchedRequest {
    pub context: CallContext,
    pub info: WatchedInfo,
    pub unit: ProgressUnit,
>>>>>>> 687cc82b
}

impl ExtnPayloadProvider for AccountLinkRequest {
    fn get_extn_payload(&self) -> ExtnPayload {
        ExtnPayload::Request(ExtnRequest::AccountLink(self.clone()))
    }

    fn get_from_payload(payload: ExtnPayload) -> Option<Self> {
        if let ExtnPayload::Request(ExtnRequest::AccountLink(value)) = payload {
            return Some(value);
        }

        None
    }

    fn contract() -> RippleContract {
        RippleContract::AccountLink
    }
}<|MERGE_RESOLUTION|>--- conflicted
+++ resolved
@@ -33,10 +33,6 @@
     SignOut(CallContext),
     ContentAccess(CallContext, ContentAccessRequest),
     ClearContentAccess(CallContext),
-<<<<<<< HEAD
-    Watched(CallContext, WatchedInfo),
-    WatchedNext(CallContext, WatchNextInfo),
-=======
     Watched(WatchedRequest),
 }
 
@@ -46,7 +42,6 @@
     pub context: CallContext,
     pub info: WatchedInfo,
     pub unit: ProgressUnit,
->>>>>>> 687cc82b
 }
 
 impl ExtnPayloadProvider for AccountLinkRequest {
