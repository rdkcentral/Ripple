use crate::{
    api::firebolt::{
        fb_metrics::{
            get_metrics_tags, InteractionType, Tag, Timer, TimerType,
            SERVICE_METRICS_SEND_REQUEST_TIMEOUT_MS,
        },
        fb_telemetry::OperationalMetricRequest,
    },
    extn::{client::extn_client::ExtnClient, extn_client_message::ExtnResponse},
    utils::error::RippleError,
};

<<<<<<< HEAD
pub fn start_service_metrics_timer(
    extn_client: &ExtnClient,
    name: String,
    app_id: Option<String>,
    app_version: Option<String>,
) -> Option<Timer> {
    let metrics_tags =
        get_metrics_tags(extn_client, InteractionType::Service, app_id, app_version)?;
=======
#[cfg(not(test))]
use log::{debug, error};

#[cfg(test)]
use {println as debug, println as error};

pub fn start_service_metrics_timer(extn_client: &ExtnClient, name: String) -> Option<Timer> {
    let metrics_tags = get_metrics_tags(extn_client, InteractionType::Service, None)?;
>>>>>>> e03d46ff

    debug!("start_service_metrics_timer: {}: {:?}", name, metrics_tags);

    Some(Timer::start(
        name,
        Some(metrics_tags),
        Some(TimerType::Remote),
    ))
}

pub async fn stop_and_send_service_metrics_timer(
    client: ExtnClient,
    timer: Option<Timer>,
    status: String,
) {
    if let Some(mut timer) = timer {
        timer.stop();
        timer.insert_tag(Tag::Status.key(), status);

        debug!("stop_and_send_service_metrics_timer: {:?}", timer);

        let req = OperationalMetricRequest::Timer(timer);

        let resp: Result<ExtnResponse, RippleError> = client
            .standalone_request(req, SERVICE_METRICS_SEND_REQUEST_TIMEOUT_MS)
            .await;

        if let Err(e) = resp {
            error!(
                "stop_and_send_service_metrics_timer: Failed to send metrics request: e={:?}",
                e
            );
        }
    }
}

#[cfg(test)]
mod tests {
    use super::*;
    use crate::api::{context::RippleContextUpdateRequest, firebolt::fb_metrics::MetricsContext};
    use crate::extn::client::extn_client::tests::Mockable;
    use rstest::rstest;

    fn get_mock_metrics_context() -> MetricsContext {
        MetricsContext {
            enabled: true,
            device_language: "test_lang".to_string(),
            device_model: "test_model".to_string(),
            device_id: "test_id".to_string(),
            account_id: "test_acc_id".to_string(),
            device_timezone: "America/New_York".to_string(),
            device_timezone_offset: "-5:00".to_string(),
            device_name: "test_device_name".to_string(),
            platform: "test_platform".to_string(),
            os_ver: "test_os_ver".to_string(),
            distribution_tenant_id: "test_dist_id".to_string(),
            device_session_id: "test_session_id".to_string(),
            mac_address: "test_mac".to_string(),
            serial_number: "test_serial".to_string(),
            firmware: "test_firmware".to_string(),
            ripple_version: "test_ripple_version".to_string(),
            os_name: "test_os_name".to_string(),
        }
    }

    #[rstest]
    fn test_start_service_metrics_timer() {
        let extn_client = ExtnClient::mock();
        let request = RippleContextUpdateRequest::MetricsContext(get_mock_metrics_context());
        extn_client.context_update(request);
        let timer = start_service_metrics_timer(&extn_client, "package_manager_get_list".into());
        assert!(timer.is_some(), "Timer should not be None");

        let timer = timer.unwrap();
        assert_eq!(
            timer.name,
            "package_manager_get_list".to_string(),
            "Timer name does not match"
        );
        assert_eq!(timer.timer_type, TimerType::Remote);

        let expected_tags = get_metrics_tags(&extn_client, InteractionType::Service, None);
        assert_eq!(
            timer.tags, expected_tags,
            "Timer tags do not match expected tags"
        );
    }
}<|MERGE_RESOLUTION|>--- conflicted
+++ resolved
@@ -1,3 +1,5 @@
+use log::{debug, error};
+
 use crate::{
     api::firebolt::{
         fb_metrics::{
@@ -9,8 +11,11 @@
     extn::{client::extn_client::ExtnClient, extn_client_message::ExtnResponse},
     utils::error::RippleError,
 };
+#[cfg(not(test))]
+use log::{debug, error};
 
-<<<<<<< HEAD
+#[cfg(test)]
+use {println as debug, println as error};
 pub fn start_service_metrics_timer(
     extn_client: &ExtnClient,
     name: String,
@@ -19,16 +24,6 @@
 ) -> Option<Timer> {
     let metrics_tags =
         get_metrics_tags(extn_client, InteractionType::Service, app_id, app_version)?;
-=======
-#[cfg(not(test))]
-use log::{debug, error};
-
-#[cfg(test)]
-use {println as debug, println as error};
-
-pub fn start_service_metrics_timer(extn_client: &ExtnClient, name: String) -> Option<Timer> {
-    let metrics_tags = get_metrics_tags(extn_client, InteractionType::Service, None)?;
->>>>>>> e03d46ff
 
     debug!("start_service_metrics_timer: {}: {:?}", name, metrics_tags);
 
