--- conflicted
+++ resolved
@@ -24,53 +24,30 @@
     framework::ripple_contract::RippleContract,
 };
 
-#[derive(Debug, PartialEq, Clone, Serialize, Deserialize)]
+#[derive(Debug, Clone, Serialize, Deserialize)]
 pub enum AdvertisingRequest {
     GetAdIdObject(AdIdRequestParams),
     ResetAdIdentifier(AccountSession),
     GetAdConfig(AdConfigRequestParams),
 }
 
-<<<<<<< HEAD
-#[derive(Debug, PartialEq, Serialize, Deserialize, Clone)]
-pub struct AdInitObjectRequestParams {
-=======
 #[derive(Debug, Serialize, Deserialize, Clone)]
 pub struct AdIdRequestParams {
->>>>>>> d243c6dc
     pub privacy_data: HashMap<String, String>,
     pub app_id: String,
     pub dist_session: AccountSession,
     pub scope: HashMap<String, String>,
 }
 
-<<<<<<< HEAD
-#[derive(Debug, PartialEq, Serialize, Deserialize, Clone)]
-pub struct AdInitObjectResponse {
-    pub ad_server_url: String,
-    pub ad_server_url_template: String,
-    pub ad_network_id: String,
-    pub ad_profile_id: String,
-    pub ad_site_section_id: String,
-    pub ad_opt_out: bool,
-    pub privacy_data: String,
-    pub ifa_value: String,
-=======
 #[derive(Debug, Serialize, Deserialize, Clone)]
 pub struct AdIdResponse {
->>>>>>> d243c6dc
     pub ifa: String,
     pub ifa_type: String,
     pub lmt: String,
 }
 
-<<<<<<< HEAD
-#[derive(Debug, PartialEq, Serialize, Deserialize, Clone)]
-pub struct AdIdRequestParams {
-=======
 #[derive(Debug, Serialize, Deserialize, Clone)]
 pub struct AdConfigRequestParams {
->>>>>>> d243c6dc
     pub privacy_data: HashMap<String, String>,
     pub durable_app_id: String,
     pub dist_session: AccountSession,
@@ -78,10 +55,6 @@
     pub scope: HashMap<String, String>,
 }
 
-<<<<<<< HEAD
-#[derive(Debug, PartialEq, Serialize, Deserialize, Clone)]
-pub struct AdIdResponse {
-=======
 #[derive(Debug, Serialize, Deserialize, Clone, Default)]
 pub struct AdConfigResponse {
     pub ad_server_url: String,
@@ -90,7 +63,6 @@
     pub ad_profile_id: String,
     pub ad_site_section_id: String,
     pub app_bundle_id: String,
->>>>>>> d243c6dc
     pub ifa: String,
     pub ifa_value: String,
 }
@@ -113,7 +85,7 @@
     }
 }
 
-#[derive(Serialize, Deserialize, Debug, PartialEq, Clone)]
+#[derive(Serialize, Deserialize, Debug, Clone)]
 pub enum AdvertisingResponse {
     None,
     AdIdObject(AdIdResponse),
@@ -201,63 +173,4 @@
             },
         }
     }
-}
-
-#[cfg(test)]
-mod tests {
-    use super::*;
-    use crate::utils::test_utils::test_extn_payload_provider;
-
-    #[test]
-    fn test_extn_request_advertising() {
-        let ad_init_request_params = AdInitObjectRequestParams {
-            privacy_data: HashMap::new(),
-            environment: "test_environment".to_string(),
-            durable_app_id: "test_durable_app_id".to_string(),
-            app_version: "test_app_version".to_string(),
-            distributor_app_id: "test_distributor_app_id".to_string(),
-            device_ad_attributes: HashMap::new(),
-            coppa: true,
-            authentication_entity: "test_authentication_entity".to_string(),
-            dist_session: AccountSession {
-                id: "test_session_id".to_string(),
-                token: "test_token".to_string(),
-                account_id: "test_account_id".to_string(),
-                device_id: "test_device_id".to_string(),
-            },
-            scope: HashMap::new(),
-        };
-
-        let advertising_request = AdvertisingRequest::GetAdInitObject(ad_init_request_params);
-        let contract_type: RippleContract = RippleContract::Advertising;
-
-        test_extn_payload_provider(advertising_request, contract_type);
-    }
-
-    #[test]
-    fn test_extn_response_advertising() {
-        let ad_init_object_response = AdInitObjectResponse {
-            ad_server_url: "https://example.com/ad_server".to_string(),
-            ad_server_url_template: "https://example.com/ad_template".to_string(),
-            ad_network_id: "network_id".to_string(),
-            ad_profile_id: "profile_id".to_string(),
-            ad_site_section_id: "section_id".to_string(),
-            ad_opt_out: false,
-            privacy_data: "privacy_data".to_string(),
-            ifa_value: "ifa_value".to_string(),
-            ifa: "ifa".to_string(),
-            app_name: "MyApp".to_string(),
-            app_bundle_id: "com.example.myapp".to_string(),
-            app_version: "1.0.0".to_string(),
-            distributor_app_id: "distributor_id".to_string(),
-            device_ad_attributes: "device_attributes".to_string(),
-            coppa: "coppa_value".to_string(),
-            authentication_entity: "auth_entity".to_string(),
-        };
-
-        let advertising_response = AdvertisingResponse::AdInitObject(ad_init_object_response);
-        let contract_type: RippleContract = RippleContract::Advertising;
-
-        test_extn_payload_provider(advertising_response, contract_type);
-    }
 }