--- conflicted
+++ resolved
@@ -23,11 +23,9 @@
     framework::ripple_contract::RippleContract,
 };
 
-<<<<<<< HEAD
-use super::fb_metrics::{ErrorParams, ErrorType, FlatMapValue, Param, SystemErrorParams};
-=======
-use super::fb_metrics::{Counter, ErrorParams, ErrorType, Param, SystemErrorParams, Timer};
->>>>>>> 1752167c
+use super::fb_metrics::{
+    Counter, ErrorParams, ErrorType, FlatMapValue, Param, SystemErrorParams, Timer,
+};
 
 #[derive(Debug, PartialEq, Serialize, Deserialize, Clone)]
 pub struct AppLoadStart {
