// Copyright 2023 Comcast Cable Communications Management, LLC
//
// Licensed under the Apache License, Version 2.0 (the "License");
// you may not use this file except in compliance with the License.
// You may obtain a copy of the License at
//
// http://www.apache.org/licenses/LICENSE-2.0
//
// Unless required by applicable law or agreed to in writing, software
// distributed under the License is distributed on an "AS IS" BASIS,
// WITHOUT WARRANTIES OR CONDITIONS OF ANY KIND, either express or implied.
// See the License for the specific language governing permissions and
// limitations under the License.
//
// SPDX-License-Identifier: Apache-2.0
//

<<<<<<< HEAD
use std::collections::{HashMap, HashSet};

use serde::{Deserialize, Serialize};

use crate::api::firebolt::fb_general::AgePolicyIdentifierAlias;
=======
>>>>>>> 3e392e3f
use crate::utils::error::RippleError;
use crate::{
    api::{
        device::entertainment_data::{ContentIdentifiers, NavigationIntent},
        session::AccountSession,
    },
    utils::serde_utils::{optional_date_time_str_serde, progress_value_deserialize},
};
use async_trait::async_trait;
use serde::Serializer;
use serde::{Deserialize, Deserializer, Serialize};
use std::collections::{HashMap, HashSet};

pub const DISCOVERY_EVENT_ON_NAVIGATE_TO: &str = "discovery.onNavigateTo";

#[derive(Serialize, Deserialize, Clone, Debug, PartialEq, Eq)]
pub struct DiscoveryContext {
    pub source: String,
    #[serde(skip_serializing_if = "Option::is_none")]
    #[serde(rename = "agePolicy")]
    pub age_policy: Option<Vec<String>>,
}

impl DiscoveryContext {
    pub fn new(source: &str, age_policy: Option<Vec<String>>) -> DiscoveryContext {
        DiscoveryContext {
            source: source.to_string(),
            age_policy,
        }
    }
}
#[derive(Clone, Debug, PartialEq, Eq)]
pub enum AgePolicy {
    Child,
    Teen,
    Adult,
}

impl<'de> Deserialize<'de> for AgePolicy {
    fn deserialize<D>(deserializer: D) -> Result<AgePolicy, <D as serde::Deserializer<'de>>::Error>
    where
        D: Deserializer<'de>,
    {
        let policy = String::deserialize(deserializer)?;
        match policy.as_str() {
            "app:child" => Ok(AgePolicy::Child),
            "app:teen" => Ok(AgePolicy::Teen),
            "app:adult" => Ok(AgePolicy::Adult),
            _ => Err(serde::de::Error::custom(format!(
                "Unknown age policy: {}",
                policy
            ))),
        }
    }
}
impl AgePolicy {
    pub fn as_string(&self) -> &'static str {
        match self {
            AgePolicy::Child => "app:child",
            AgePolicy::Teen => "app:teen",
            AgePolicy::Adult => "app:adult",
        }
    }
}

impl Serialize for AgePolicy {
    fn serialize<S>(&self, serializer: S) -> Result<S::Ok, S::Error>
    where
        S: Serializer,
    {
        let policy = match self {
            AgePolicy::Child => "app:child",
            AgePolicy::Teen => "app:teen",
            AgePolicy::Adult => "app:adult",
        };
        serializer.serialize_str(policy)
    }
}

#[derive(Deserialize, PartialEq, Serialize, Clone, Debug)]
pub struct LaunchRequest {
    #[serde(rename = "appId")]
    pub app_id: String,
    #[serde(skip_serializing_if = "Option::is_none")]
    pub intent: Option<NavigationIntent>,
}

impl LaunchRequest {
    pub fn get_intent(&self) -> NavigationIntent {
        self.intent.clone().unwrap_or_default()
    }
}

//TODO: need to update 1.0 code

#[derive(Debug, PartialEq, Serialize, Deserialize, Clone, Default)]
#[serde(rename_all = "camelCase")]
pub struct EntitlementData {
    pub entitlement_id: String,
    #[serde(
        default,
        with = "optional_date_time_str_serde",
        skip_serializing_if = "Option::is_none"
    )]
    pub start_time: Option<String>,
    #[serde(
        default,
        with = "optional_date_time_str_serde",
        skip_serializing_if = "Option::is_none"
    )]
    pub end_time: Option<String>,
}

#[derive(Debug, Deserialize, Clone)]
pub struct EntitlementsInfo {
    pub entitlements: Vec<EntitlementData>,
}

impl From<EntitlementsInfo> for ContentAccessRequest {
    fn from(entitlements_info: EntitlementsInfo) -> Self {
        ContentAccessRequest {
            ids: entitlements_info.into(),
        }
    }
}

#[derive(Debug, Deserialize, Clone)]
pub struct SignInInfo {
    #[serde(skip_serializing_if = "Option::is_none")]
    pub entitlements: Option<Vec<EntitlementData>>,
}

//type LocalizedString = string | object
#[derive(Debug, PartialEq, Deserialize, Serialize, Clone)]
#[serde(untagged)]
pub enum LocalizedString {
    Simple(String),
    Locale(HashMap<String, String>),
}

#[derive(Debug, PartialEq, Deserialize, Serialize, Clone)]
#[serde(rename_all = "camelCase")]
pub struct WatchedInfo {
    pub entity_id: String,
    #[serde(default, deserialize_with = "progress_value_deserialize")]
    pub progress: f32,
    #[serde(skip_serializing_if = "Option::is_none")]
    pub completed: Option<bool>,
    #[serde(
        default,
        with = "optional_date_time_str_serde",
        skip_serializing_if = "Option::is_none"
    )]
    pub watched_on: Option<String>,
    pub age_policy: Option<AgePolicyIdentifierAlias>,
}

#[derive(Debug, Deserialize, Serialize, Clone)]
pub struct WatchNextInfo {
    #[serde(skip_serializing_if = "Option::is_none")]
    pub title: Option<LocalizedString>,
    #[serde(skip_serializing_if = "Option::is_none")]
    pub url: Option<String>,
    pub identifiers: ContentIdentifiers,
    #[serde(
        default,
        with = "optional_date_time_str_serde",
        skip_serializing_if = "Option::is_none"
    )]
    pub expires: Option<String>,
    #[serde(skip_serializing_if = "Option::is_none")]
    pub images: Option<HashMap<String, HashMap<String, String>>>,
}

#[derive(Deserialize, Clone, Debug)]
pub struct NavigateCompanyPageRequest {
    #[serde(rename = "companyId")]
    pub company_id: String,
}

#[derive(Debug, PartialEq, Serialize, Deserialize, Clone)]
pub struct ContentAccessRequest {
    pub ids: ContentAccessIdentifiers,
}

pub const ENTITY_INFO_EVENT: &str = "discovery.onPullEntityInfo";
pub const ENTITY_INFO_CAPABILITY: &str = "discovery:entity-info";
pub const PURCHASED_CONTENT_EVENT: &str = "discovery.onPullPurchasedContent";
pub const EVENT_ON_SIGN_IN: &str = "discovery.onSignIn";
pub const EVENT_ON_SIGN_OUT: &str = "discovery.onSignOut";
pub const PURCHASED_CONTENT_CAPABILITY: &str = "discovery:purchased-content";
pub const EVENT_DISCOVERY_POLICY_CHANGED: &str = "discovery.onPolicyChanged";

#[derive(Debug, PartialEq, Serialize, Deserialize, Clone)]
#[serde(rename_all = "kebab-case")]
pub enum ContentType {
    ChannelLineup,
    ProgramLineup,
}
impl ContentType {
    pub fn as_string(&self) -> &'static str {
        match self {
            ContentType::ChannelLineup => "channel-lineup",
            ContentType::ProgramLineup => "program-lineup",
        }
    }
}

#[derive(Debug, PartialEq, Serialize, Deserialize, Clone)]
#[serde(rename_all = "camelCase")]
pub struct Availability {
    #[serde(rename = "type")]
    pub _type: ContentType,
    pub id: String,
    #[serde(skip_serializing_if = "Option::is_none")]
    pub catalog_id: Option<String>,
    #[serde(
        default,
        with = "optional_date_time_str_serde",
        skip_serializing_if = "Option::is_none"
    )]
    pub start_time: Option<String>,
    #[serde(
        default,
        with = "optional_date_time_str_serde",
        skip_serializing_if = "Option::is_none"
    )]
    pub end_time: Option<String>,
}

#[derive(Debug, PartialEq, Serialize, Deserialize, Clone)]
#[serde(rename_all = "camelCase")]
pub struct ContentAccessIdentifiers {
    #[serde(skip_serializing_if = "Option::is_none")]
    pub availabilities: Option<Vec<Availability>>,
    #[serde(skip_serializing_if = "Option::is_none")]
    pub entitlements: Option<Vec<EntitlementData>>,
}

impl From<SignInInfo> for ContentAccessIdentifiers {
    fn from(sign_in_info: SignInInfo) -> Self {
        ContentAccessIdentifiers {
            availabilities: None,
            entitlements: sign_in_info.entitlements,
        }
    }
}

impl From<EntitlementsInfo> for ContentAccessIdentifiers {
    fn from(entitlements_info: EntitlementsInfo) -> Self {
        ContentAccessIdentifiers {
            availabilities: None,
            entitlements: Some(entitlements_info.entitlements),
        }
    }
}

impl From<SignInInfo> for ContentAccessRequest {
    fn from(sign_in_info: SignInInfo) -> Self {
        ContentAccessRequest {
            ids: sign_in_info.into(),
        }
    }
}

#[derive(Debug, Clone)]
pub enum DiscoveryRequest {
    SetContentAccess(ContentAccessListSetParams),
    ClearContent(ClearContentSetParams),
}

#[derive(Debug, PartialEq, Serialize, Deserialize, Clone)]
#[serde(rename_all = "camelCase")]
pub struct ContentAccessEntitlement {
    pub entitlement_id: String,
    #[serde(skip_serializing_if = "Option::is_none")]
    pub start_time: Option<String>,
    #[serde(skip_serializing_if = "Option::is_none")]
    pub end_time: Option<String>,
}

#[derive(Debug, PartialEq, Serialize, Deserialize, Clone)]
#[serde(rename_all = "camelCase")]
pub struct ContentAccessAvailability {
    #[serde(rename = "type")]
    pub _type: String,
    pub id: String,
    #[serde(skip_serializing_if = "Option::is_none")]
    pub catalog_id: Option<String>,
    #[serde(skip_serializing_if = "Option::is_none")]
    pub start_time: Option<String>,
    #[serde(skip_serializing_if = "Option::is_none")]
    pub end_time: Option<String>,
}
#[derive(Debug, PartialEq, Serialize, Deserialize, Clone)]
#[serde(rename_all = "camelCase")]
pub struct SessionParams {
    pub app_id: String, // eg: Netflix
    pub dist_session: AccountSession,
}
#[derive(Debug, PartialEq, Serialize, Deserialize, Clone)]
#[serde(rename_all = "camelCase")]
pub struct ContentAccessInfo {
    #[serde(skip_serializing_if = "Option::is_none")]
    pub availabilities: Option<Vec<ContentAccessAvailability>>,
    #[serde(skip_serializing_if = "Option::is_none")]
    pub entitlements: Option<Vec<ContentAccessEntitlement>>,
}

#[derive(Debug, PartialEq, Serialize, Deserialize, Clone)]
pub struct ClearContentSetParams {
    pub session_info: SessionParams,
}
#[derive(Debug, PartialEq, Serialize, Deserialize, Clone)]
pub struct ContentAccessListSetParams {
    pub session_info: SessionParams,
    pub content_access_info: ContentAccessInfo,
}
#[derive(Debug, Clone, Serialize, Deserialize)]
pub struct ContentAccessResponse {}

#[derive(Debug, PartialEq, Serialize, Deserialize, Clone)]
pub struct SignInRequestParams {
    pub session_info: SessionParams,
    pub is_signed_in: bool, /*true for signIn, false for signOut */
}

pub const PROGRESS_UNIT_SECONDS: &str = "Seconds";
pub const PROGRESS_UNIT_PERCENT: &str = "Percent";

pub const ACCOUNT_LINK_TYPE_ACCOUNT_LINK: &str = "AccountLink";
pub const ACCOUNT_LINK_TYPE_ENTITLEMENT_UPDATES: &str = "EntitlementUpdates";
pub const ACCOUNT_LINK_TYPE_LAUNCH_PAD: &str = "LaunchPad";

pub const ACCOUNT_LINK_ACTION_SIGN_IN: &str = "SignIn";
pub const ACCOUNT_LINK_ACTION_SIGN_OUT: &str = "SignOut";
pub const ACCOUNT_LINK_ACTION_APP_LAUNCH: &str = "AppLaunch";
pub const ACCOUNT_LINK_ACTION_CREATE: &str = "Create";
pub const ACCOUNT_LINK_ACTION_DELETE: &str = "Delete";

#[derive(Debug, Serialize, Deserialize, Clone)]
pub struct DiscoveryEntitlement {
    pub entitlement_id: String,
    pub start_time: i64,
    pub end_time: i64,
}

#[derive(Debug, PartialEq, Serialize, Deserialize, Clone)]
#[serde(rename_all = "camelCase")]
pub enum ProgressUnit {
    Seconds,
    Percent,
}

#[derive(Debug, PartialEq, Serialize, Deserialize, Clone)]
pub struct MediaEvent {
    pub content_id: String,
    pub completed: bool,
    pub progress: f32,
    pub progress_unit: Option<ProgressUnit>,
    pub watched_on: Option<String>,
    pub app_id: String,
}

#[derive(Debug, Serialize, Deserialize, Clone)]
pub struct AccountLaunchpad {
    pub expiration: i64,
    pub app_name: String,
    pub content_id: Option<String>,
    pub deeplink: Option<String>,
    pub content_url: Option<String>,
    pub app_id: String,
    pub title: HashMap<String, String>,
    pub images: HashMap<String, HashMap<String, String>>,
    pub account_link_type: String,
    pub account_link_action: String,
}

#[derive(Debug, Serialize, Deserialize, Clone)]
pub struct EntitlementsAccountLinkRequestParams {
    pub account_link_type: Option<String>,
    pub account_link_action: Option<String>,
    pub entitlements: Vec<DiscoveryEntitlement>,
    pub app_id: String,
    pub content_partner_id: String,
    pub dist_session: AccountSession,
}
#[derive(Debug, Serialize, Deserialize, Clone)]
pub struct EntitlementsAccountLinkResponse {}

#[derive(Deserialize, Serialize, Debug, Clone, Hash, PartialEq, Eq)]
pub struct DataTagInfo {
    pub tag_name: String,
    pub propagation_state: bool,
}

#[derive(Debug, PartialEq, Serialize, Deserialize, Clone)]
pub struct MediaEventsAccountLinkRequestParams {
    pub media_event: MediaEvent,
    pub content_partner_id: String,
    pub client_supports_opt_out: bool,
    pub dist_session: AccountSession,
    pub data_tags: HashSet<DataTagInfo>,
}
#[derive(Debug, Serialize, Deserialize, Clone)]
pub struct MediaEventsAccountLinkResponse {}

#[derive(Debug, Serialize, Deserialize, Clone)]
pub struct LaunchPadAccountLinkRequestParams {
    pub link_launchpad: AccountLaunchpad,
    pub content_partner_id: String,
    pub dist_session: AccountSession,
}
#[derive(Debug, Serialize, Deserialize, Clone)]
pub struct LaunchPadAccountLinkResponse {}

#[async_trait]
pub trait AccountLinkService {
    async fn entitlements_account_link(
        self: Box<Self>,
        params: EntitlementsAccountLinkRequestParams,
    ) -> Result<EntitlementsAccountLinkResponse, RippleError>;
    async fn media_events_account_link(
        self: Box<Self>,
        params: MediaEventsAccountLinkRequestParams,
    ) -> Result<MediaEventsAccountLinkResponse, RippleError>;
    async fn launch_pad_account_link(
        self: Box<Self>,
        params: LaunchPadAccountLinkRequestParams,
    ) -> Result<LaunchPadAccountLinkResponse, RippleError>;
    async fn sign_in(self: Box<Self>, params: SignInRequestParams) -> Result<(), RippleError>;
}

#[cfg(test)]
mod tests {
    use super::*;
    use crate::api::device::entertainment_data::{HomeIntent, NavigationIntentStrict};

    #[test]
    fn test_new_discovery_context() {
        let context = DiscoveryContext::new("test_source", None);
        assert_eq!(context.source, "test_source");
        assert_eq!(context.age_policy, None);
    }

    #[test]
    fn test_get_intent_home() {
        let home_intent = HomeIntent {
            context: DiscoveryContext {
                source: "test_source".to_string(),
                age_policy: None,
            },
        };

        let launch_request = LaunchRequest {
            app_id: "test_app".to_string(),
            intent: Some(NavigationIntent::NavigationIntentStrict(
                NavigationIntentStrict::Home(home_intent),
            )),
        };

        let intent = launch_request.get_intent();
        assert_eq!(
            intent,
            NavigationIntent::NavigationIntentStrict(NavigationIntentStrict::Home(HomeIntent {
                context: DiscoveryContext {
                    source: "test_source".to_string(),
                    age_policy: None
                }
            }))
        );
    }

    #[test]
    fn test_entitlements_to_content_access_request() {
        let ed = EntitlementData {
            entitlement_id: "test_entitlement_id".to_string(),
            start_time: Some("2024-01-26T12:00:00Z".to_string()),
            end_time: Some("2024-02-01T12:00:00Z".to_string()),
        };
        let entitlements_info = EntitlementsInfo {
            entitlements: vec![ed.clone()],
        };

        let content_access_request: ContentAccessRequest = entitlements_info.into();
        assert_eq!(content_access_request.ids.entitlements, Some(vec![ed]));
    }

    #[test]
    fn test_content_type_as_string() {
        let channel_lineup = ContentType::ChannelLineup;
        assert_eq!(channel_lineup.as_string(), "channel-lineup");

        let program_lineup = ContentType::ProgramLineup;
        assert_eq!(program_lineup.as_string(), "program-lineup");
    }

    fn get_mock_entitlement_data() -> Vec<EntitlementData> {
        vec![
            EntitlementData {
                entitlement_id: "entitlement_id1".to_string(),
                start_time: Some("2021-01-01T00:00:00.000Z".to_string()),
                end_time: Some("2021-01-01T00:00:00.000Z".to_string()),
            },
            EntitlementData {
                entitlement_id: "entitlement_id2".to_string(),
                start_time: Some("2021-01-02T00:00:00.000Z".to_string()),
                end_time: Some("2021-01-02T00:00:00.000Z".to_string()),
            },
        ]
    }

    #[test]
    fn test_watched_info_json_age_policy_child() {
        // Explicitly test age_policy string value "app:child"
        let json = r#"{
            "entityId": "movie-123",
            "progress": 0.5,
            "completed": true,
            "watchedOn": "2024-01-01T00:00:00.000Z",
            "agePolicy": "app:child"
        }"#;
        let watched: WatchedInfo = serde_json::from_str(json).unwrap();
        assert_eq!(watched.age_policy, Some(AgePolicyIdentifierAlias::AppChild));
    }

    #[test]
    fn test_watched_info_json_age_policy_adult() {
        // Explicitly test age_policy string value "app:adult"
        let json = r#"{
            "entityId": "movie-456",
            "progress": 1.0,
            "completed": false,
            "watchedOn": "2024-02-01T00:00:00.000Z",
            "agePolicy": "app:adult"
        }"#;
        let watched: WatchedInfo = serde_json::from_str(json).unwrap();
        assert_eq!(watched.age_policy, Some(AgePolicyIdentifierAlias::AppAdult));
    }

    #[test]
    fn test_watched_info_json_age_policy_teen() {
        // Explicitly test age_policy string value "app:teen"
        let json = r#"{
            "entityId": "movie-789",
            "progress": 0.25,
            "completed": true,
            "watchedOn": "2024-03-01T00:00:00.000Z",
            "agePolicy": "app:teen"
        }"#;
        let watched: WatchedInfo = serde_json::from_str(json).unwrap();
        assert_eq!(watched.age_policy, Some(AgePolicyIdentifierAlias::AppTeen));
    }

    #[test]
    fn test_from_entitlements_info_to_content_access_identifiers() {
        let entitlements_info = EntitlementsInfo {
            entitlements: get_mock_entitlement_data(),
        };

        let content_access_identifiers = ContentAccessIdentifiers::from(entitlements_info);
        assert_eq!(
            content_access_identifiers,
            ContentAccessIdentifiers {
                availabilities: None,
                entitlements: Some(get_mock_entitlement_data()),
            }
        );
    }

    #[test]
    fn test_from_sign_in_info_to_content_access_request() {
        let sign_in_info = SignInInfo {
            entitlements: Some(get_mock_entitlement_data()),
        };

        let content_access_request = ContentAccessRequest::from(sign_in_info);
        assert_eq!(
            content_access_request,
            ContentAccessRequest {
                ids: ContentAccessIdentifiers {
                    availabilities: None,
                    entitlements: Some(get_mock_entitlement_data()),
                },
            }
        );
    }

    #[test]
    fn test_entitlements_data() {
        let ed = "{\"entitlementId\":\"\"}";
        assert!(serde_json::from_str::<EntitlementData>(ed).is_ok());
        let ed = "{\"entitlementId\":\"value\"}";
        assert!(serde_json::from_str::<EntitlementData>(ed).is_ok());
        let ed = "{\"entitlementId\":\"value\",\"startTime\":\"01022023\"}";
        assert!(serde_json::from_str::<EntitlementData>(ed).is_err());
        let ed = "{\"entitlementId\":\"value\",\"startTime\":\"2021-01-01T00:00:00.000Z\"}";
        assert!(serde_json::from_str::<EntitlementData>(ed).is_ok());
        let ed = "{\"entitlementId\":\"value\",\"startTime\":\"2021-01-01T00:00:00.000Z\",\"endTime\":\"01022023\"}";
        assert!(serde_json::from_str::<EntitlementData>(ed).is_err());
        let ed = "{\"entitlementId\":\"value\",\"startTime\":\"2021-01-01T00:00:00.000Z\",\"endTime\":\"2021-01-01T00:00:00.000Z\"}";
        assert!(serde_json::from_str::<EntitlementData>(ed).is_ok());
    }

    #[test]
    fn test_watched_info() {
        let wi = "{\"entityId\":\"value\", \"progress\":0.0, \"watchedOn\": \"2021-01-01T00:00:00.000Z\"}";
        assert!(serde_json::from_str::<WatchedInfo>(wi).is_ok());

        let wi =
            "{\"entityId\":\"\", \"progress\":0.0, \"watchedOn\": \"2021-01-01T00:00:00.000Z\"}";
        assert!(serde_json::from_str::<WatchedInfo>(wi).is_ok());

        let wi = "{\"entityId\":\"value\", \"progress\":-1.0, \"watchedOn\": \"2021-01-01T00:00:00.000Z\"}";
        assert!(serde_json::from_str::<WatchedInfo>(wi).is_err());

        let wi = "{\"entityId\":\"value\", \"progress\":0.0, \"watchedOn\": \"01022023Z\"}";
        assert!(serde_json::from_str::<WatchedInfo>(wi).is_err());

        let wi = "{\"entityId\":\"value\", \"progress\":0.0, \"watchedOn\": \"2021-01-01T00:00:00.000Z\",\"completed\":true}";
        if let Ok(v) = serde_json::from_str::<WatchedInfo>(wi) {
            assert!(v.completed.unwrap())
        } else {
            panic!("invalid watched info")
        }
    }

    #[test]
    fn test_schema() {
        if let Ok(v) = serde_json::from_str::<LaunchRequest>("{\"appId\":\"test\",\"intent\":{\"action\":\"playback\",\"data\":{\"programType\":\"movie\",\"entityId\":\"example-movie-id\"},\"context\":{\"source\":\"voice\"}}}"){
            assert!(v.app_id.eq("test"))
        } else {
            panic!("Launch Schema Fail")
        }
    }

    // Comprehensive JSON serialization/deserialization tests for Firebolt OpenRPC compliance

    #[test]
    fn test_discovery_context_json_serialization() {
        // Test standard case
        let context = DiscoveryContext {
            source: "app".to_string(),
        };

        let json = serde_json::to_string(&context).unwrap();
        assert_eq!(json, r#"{"source":"app"}"#);

        let deserialized: DiscoveryContext = serde_json::from_str(&json).unwrap();
        assert_eq!(deserialized, context);
    }

    #[test]
    fn test_discovery_context_json_edge_cases() {
        // Empty source
        let context = DiscoveryContext {
            source: "".to_string(),
        };
        let json = serde_json::to_string(&context).unwrap();
        let deserialized: DiscoveryContext = serde_json::from_str(&json).unwrap();
        assert_eq!(deserialized.source, "");

        // Special characters
        let context = DiscoveryContext {
            source: "voice-control/system".to_string(),
        };
        let json = serde_json::to_string(&context).unwrap();
        let deserialized: DiscoveryContext = serde_json::from_str(&json).unwrap();
        assert_eq!(deserialized.source, "voice-control/system");
    }

    #[test]
    fn test_discovery_context_json_invalid() {
        // Missing required field
        assert!(serde_json::from_str::<DiscoveryContext>(r#"{}"#).is_err());

        // Wrong type
        assert!(serde_json::from_str::<DiscoveryContext>(r#"{"source":123}"#).is_err());
    }

    #[test]
    fn test_launch_request_json_serialization() {
        // Test with minimal data
        let request = LaunchRequest {
            app_id: "netflix".to_string(),
            intent: None,
        };

        let json = serde_json::to_string(&request).unwrap();
        assert!(json.contains(r#""appId":"netflix""#));

        let deserialized: LaunchRequest = serde_json::from_str(&json).unwrap();
        assert_eq!(deserialized.app_id, "netflix");
        assert!(deserialized.intent.is_none());
    }

    #[test]
    fn test_launch_request_json_edge_cases() {
        // Empty app_id
        let request = LaunchRequest {
            app_id: "".to_string(),
            intent: None,
        };
        let json = serde_json::to_string(&request).unwrap();
        let deserialized: LaunchRequest = serde_json::from_str(&json).unwrap();
        assert_eq!(deserialized.app_id, "");
    }

    #[test]
    fn test_launch_request_json_invalid() {
        // Missing required field
        assert!(serde_json::from_str::<LaunchRequest>(r#"{}"#).is_err());

        // Wrong type for appId
        assert!(serde_json::from_str::<LaunchRequest>(r#"{"appId":123}"#).is_err());
    }

    #[test]
    fn test_entitlement_data_json_serialization() {
        // Test with all fields
        let entitlement = EntitlementData {
            entitlement_id: "premium-subscription".to_string(),
            start_time: Some("2024-01-01T00:00:00.000Z".to_string()),
            end_time: Some("2024-12-31T23:59:59.999Z".to_string()),
        };

        let json = serde_json::to_string(&entitlement).unwrap();
        assert!(json.contains(r#""entitlementId":"premium-subscription""#));
        assert!(json.contains(r#""startTime":"2024-01-01T00:00:00.000Z""#));
        assert!(json.contains(r#""endTime":"2024-12-31T23:59:59.999Z""#));

        let deserialized: EntitlementData = serde_json::from_str(&json).unwrap();
        assert_eq!(deserialized, entitlement);
    }

    #[test]
    fn test_entitlement_data_json_optional_fields() {
        // Test with only required field
        let entitlement = EntitlementData {
            entitlement_id: "basic-access".to_string(),
            start_time: None,
            end_time: None,
        };

        let json = serde_json::to_string(&entitlement).unwrap();
        assert!(json.contains(r#""entitlementId":"basic-access""#));
        assert!(!json.contains("startTime"));
        assert!(!json.contains("endTime"));

        let deserialized: EntitlementData = serde_json::from_str(&json).unwrap();
        assert_eq!(deserialized, entitlement);
    }

    #[test]
    fn test_entitlement_data_json_invalid() {
        // Missing required field
        assert!(serde_json::from_str::<EntitlementData>(r#"{}"#).is_err());

        // Invalid date format
        assert!(serde_json::from_str::<EntitlementData>(
            r#"{"entitlementId":"test","startTime":"invalid-date"}"#
        )
        .is_err());
    }

    #[test]
    fn test_watched_info_json_serialization() {
        // Test with all fields
        let watched = WatchedInfo {
            entity_id: "movie-123".to_string(),
            progress: 0.75,
            completed: Some(false),
            watched_on: Some("2024-01-15T14:30:00.000Z".to_string()),
            age_policy: None,
        };

        let json = serde_json::to_string(&watched).unwrap();
        assert!(json.contains(r#""entityId":"movie-123""#));
        assert!(json.contains(r#""progress":0.75"#));
        assert!(json.contains(r#""completed":false"#));
        assert!(json.contains(r#""watchedOn":"2024-01-15T14:30:00.000Z""#));

        let deserialized: WatchedInfo = serde_json::from_str(&json).unwrap();
        assert_eq!(deserialized, watched);
    }

    #[test]
    fn test_watched_info_json_edge_cases() {
        // Test with None for completed
        let watched = WatchedInfo {
            entity_id: "show-456".to_string(),
            progress: 1.0,
            completed: None,
            watched_on: Some("2024-01-15T14:30:00.000Z".to_string()),
            age_policy: None,
        };

        let json = serde_json::to_string(&watched).unwrap();
        let deserialized: WatchedInfo = serde_json::from_str(&json).unwrap();
        assert_eq!(deserialized.completed, None);

        // Test with 0.0 progress
        let watched = WatchedInfo {
            entity_id: "episode-789".to_string(),
            progress: 0.0,
            completed: Some(true),
            watched_on: Some("2024-01-15T14:30:00.000Z".to_string()),
            age_policy: None,
        };

        let json = serde_json::to_string(&watched).unwrap();
        let deserialized: WatchedInfo = serde_json::from_str(&json).unwrap();
        assert_eq!(deserialized.progress, 0.0);
    }

    #[test]
    fn test_watched_info_json_invalid() {
        // Negative progress should fail validation
        assert!(serde_json::from_str::<WatchedInfo>(
            r#"{"entityId":"test","progress":-0.1,"watchedOn":"2024-01-01T00:00:00.000Z"}"#
        )
        .is_err());

        // Progress > 1.0 is actually allowed by the deserializer
        // Only negative values are rejected
        assert!(serde_json::from_str::<WatchedInfo>(
            r#"{"entityId":"test","progress":1.1,"watchedOn":"2024-01-01T00:00:00.000Z"}"#
        )
        .is_ok());

        // Invalid date format
        assert!(serde_json::from_str::<WatchedInfo>(
            r#"{"entityId":"test","progress":0.5,"watchedOn":"invalid-date"}"#
        )
        .is_err());
    }

    #[test]
    fn test_localized_string_json_serialization() {
        // Test simple string
        let localized = LocalizedString::Simple("English Title".to_string());
        let json = serde_json::to_string(&localized).unwrap();
        assert_eq!(json, r#""English Title""#);

        let deserialized: LocalizedString = serde_json::from_str(&json).unwrap();
        assert_eq!(deserialized, localized);

        // Test localized map
        let mut map = HashMap::new();
        map.insert("en".to_string(), "English Title".to_string());
        map.insert("es".to_string(), "Título en Español".to_string());
        let localized = LocalizedString::Locale(map.clone());

        let json = serde_json::to_string(&localized).unwrap();
        let deserialized: LocalizedString = serde_json::from_str(&json).unwrap();

        if let LocalizedString::Locale(deserialized_map) = deserialized {
            assert_eq!(
                deserialized_map.get("en"),
                Some(&"English Title".to_string())
            );
            assert_eq!(
                deserialized_map.get("es"),
                Some(&"Título en Español".to_string())
            );
        } else {
            panic!("Expected Locale variant");
        }
    }

    #[test]
    fn test_content_access_request_json_serialization() {
        let entitlements = vec![EntitlementData {
            entitlement_id: "premium".to_string(),
            start_time: None,
            end_time: None,
        }];

        let request = ContentAccessRequest {
            ids: ContentAccessIdentifiers {
                availabilities: None,
                entitlements: Some(entitlements),
            },
        };

        let json = serde_json::to_string(&request).unwrap();
        assert!(json.contains(r#""entitlementId":"premium""#));

        let deserialized: ContentAccessRequest = serde_json::from_str(&json).unwrap();
        assert_eq!(deserialized, request);
    }

    #[test]
    fn test_content_type_json_serialization() {
        // Test ChannelLineup
        let content_type = ContentType::ChannelLineup;
        let json = serde_json::to_string(&content_type).unwrap();
        assert_eq!(json, r#""channel-lineup""#);

        let deserialized: ContentType = serde_json::from_str(&json).unwrap();
        assert_eq!(deserialized, content_type);

        // Test ProgramLineup
        let content_type = ContentType::ProgramLineup;
        let json = serde_json::to_string(&content_type).unwrap();
        assert_eq!(json, r#""program-lineup""#);

        let deserialized: ContentType = serde_json::from_str(&json).unwrap();
        assert_eq!(deserialized, content_type);
    }

    #[test]
    fn test_availability_json_serialization() {
        // Test with all fields
        let availability = Availability {
            _type: ContentType::ChannelLineup,
            id: "hbo-max".to_string(),
            catalog_id: Some("premium-catalog".to_string()),
            start_time: Some("2024-01-01T00:00:00.000Z".to_string()),
            end_time: Some("2024-12-31T23:59:59.999Z".to_string()),
        };

        let json = serde_json::to_string(&availability).unwrap();
        assert!(json.contains(r#""type":"channel-lineup""#));
        assert!(json.contains(r#""id":"hbo-max""#));
        assert!(json.contains(r#""catalogId":"premium-catalog""#));

        let deserialized: Availability = serde_json::from_str(&json).unwrap();
        assert_eq!(deserialized, availability);
    }

    #[test]
    fn test_availability_json_optional_fields() {
        // Test with only required fields
        let availability = Availability {
            _type: ContentType::ProgramLineup,
            id: "basic-channel".to_string(),
            catalog_id: None,
            start_time: None,
            end_time: None,
        };

        let json = serde_json::to_string(&availability).unwrap();
        assert!(!json.contains("catalogId"));
        assert!(!json.contains("startTime"));
        assert!(!json.contains("endTime"));

        let deserialized: Availability = serde_json::from_str(&json).unwrap();
        assert_eq!(deserialized, availability);
    }

    #[test]
    fn test_content_access_identifiers_json_serialization() {
        let entitlements = vec![EntitlementData {
            entitlement_id: "test-entitlement".to_string(),
            start_time: None,
            end_time: None,
        }];

        let availabilities = vec![Availability {
            _type: ContentType::ChannelLineup,
            id: "test-channel".to_string(),
            catalog_id: None,
            start_time: None,
            end_time: None,
        }];

        let identifiers = ContentAccessIdentifiers {
            availabilities: Some(availabilities),
            entitlements: Some(entitlements),
        };

        let json = serde_json::to_string(&identifiers).unwrap();
        assert!(json.contains(r#""entitlementId":"test-entitlement""#));
        assert!(json.contains(r#""id":"test-channel""#));

        let deserialized: ContentAccessIdentifiers = serde_json::from_str(&json).unwrap();
        assert_eq!(deserialized, identifiers);
    }

    #[test]
    fn test_content_access_entitlement_json_serialization() {
        let entitlement = ContentAccessEntitlement {
            entitlement_id: "premium-sports".to_string(),
            start_time: Some("2024-01-01T00:00:00.000Z".to_string()),
            end_time: Some("2024-12-31T23:59:59.999Z".to_string()),
        };

        let json = serde_json::to_string(&entitlement).unwrap();
        assert!(json.contains(r#""entitlementId":"premium-sports""#));

        let deserialized: ContentAccessEntitlement = serde_json::from_str(&json).unwrap();
        assert_eq!(deserialized, entitlement);
    }

    #[test]
    fn test_content_access_availability_json_serialization() {
        let availability = ContentAccessAvailability {
            _type: "channel-lineup".to_string(),
            id: "espn".to_string(),
            catalog_id: Some("sports-catalog".to_string()),
            start_time: Some("2024-01-01T00:00:00.000Z".to_string()),
            end_time: None,
        };

        let json = serde_json::to_string(&availability).unwrap();
        assert!(json.contains(r#""type":"channel-lineup""#));
        assert!(json.contains(r#""id":"espn""#));

        let deserialized: ContentAccessAvailability = serde_json::from_str(&json).unwrap();
        assert_eq!(deserialized, availability);
    }

    #[test]
    fn test_session_params_json_serialization() {
        let session = SessionParams {
            app_id: "netflix".to_string(),
            dist_session: AccountSession {
                id: "session-123".to_string(),
                token: "token-456".to_string(),
                account_id: "account-789".to_string(),
                device_id: "device-012".to_string(),
            },
        };

        let json = serde_json::to_string(&session).unwrap();
        assert!(json.contains(r#""appId":"netflix""#));
        assert!(json.contains(r#""id":"session-123""#));

        let deserialized: SessionParams = serde_json::from_str(&json).unwrap();
        assert_eq!(deserialized, session);
    }

    #[test]
    fn test_content_access_info_json_serialization() {
        let info = ContentAccessInfo {
            availabilities: Some(vec![ContentAccessAvailability {
                _type: "program-lineup".to_string(),
                id: "hbo-shows".to_string(),
                catalog_id: None,
                start_time: None,
                end_time: None,
            }]),
            entitlements: Some(vec![ContentAccessEntitlement {
                entitlement_id: "hbo-premium".to_string(),
                start_time: None,
                end_time: None,
            }]),
        };

        let json = serde_json::to_string(&info).unwrap();
        assert!(json.contains(r#""id":"hbo-shows""#));
        assert!(json.contains(r#""entitlementId":"hbo-premium""#));

        let deserialized: ContentAccessInfo = serde_json::from_str(&json).unwrap();
        assert_eq!(deserialized, info);
    }

    #[test]
    fn test_progress_unit_json_serialization() {
        // Test Seconds
        let unit = ProgressUnit::Seconds;
        let json = serde_json::to_string(&unit).unwrap();
        assert_eq!(json, r#""seconds""#);

        let deserialized: ProgressUnit = serde_json::from_str(&json).unwrap();
        assert_eq!(deserialized, unit);

        // Test Percent
        let unit = ProgressUnit::Percent;
        let json = serde_json::to_string(&unit).unwrap();
        assert_eq!(json, r#""percent""#);

        let deserialized: ProgressUnit = serde_json::from_str(&json).unwrap();
        assert_eq!(deserialized, unit);
    }

    #[test]
    fn test_media_event_json_serialization() {
        let event = MediaEvent {
            content_id: "movie-123".to_string(),
            completed: true,
            progress: 95.5,
            progress_unit: Some(ProgressUnit::Percent),
            watched_on: Some("2024-01-15T20:30:00.000Z".to_string()),
            app_id: "netflix".to_string(),
        };

        let json = serde_json::to_string(&event).unwrap();
        assert!(json.contains(r#""content_id":"movie-123""#));
        assert!(json.contains(r#""completed":true"#));
        assert!(json.contains(r#""progress":95.5"#));
        assert!(json.contains(r#""progress_unit":"percent""#));
        assert!(json.contains(r#""app_id":"netflix""#));

        let deserialized: MediaEvent = serde_json::from_str(&json).unwrap();
        assert_eq!(deserialized, event);
    }

    #[test]
    fn test_discovery_entitlement_json_serialization() {
        let entitlement = DiscoveryEntitlement {
            entitlement_id: "sports-package".to_string(),
            start_time: 1640995200, // 2022-01-01T00:00:00Z
            end_time: 1672531199,   // 2022-12-31T23:59:59Z
        };

        let json = serde_json::to_string(&entitlement).unwrap();
        assert!(json.contains(r#""entitlement_id":"sports-package""#));
        assert!(json.contains(r#""start_time":1640995200"#));
        assert!(json.contains(r#""end_time":1672531199"#));

        let deserialized: DiscoveryEntitlement = serde_json::from_str(&json).unwrap();
        assert_eq!(deserialized.entitlement_id, "sports-package");
        assert_eq!(deserialized.start_time, 1640995200);
        assert_eq!(deserialized.end_time, 1672531199);
    }

    #[test]
    fn test_account_launchpad_json_serialization() {
        let mut title_map = HashMap::new();
        title_map.insert("en".to_string(), "Premium Content".to_string());

        let mut image_map = HashMap::new();
        let mut size_map = HashMap::new();
        size_map.insert(
            "1x".to_string(),
            "https://example.com/image.png".to_string(),
        );
        image_map.insert("poster".to_string(), size_map);

        let launchpad = AccountLaunchpad {
            expiration: 1672531199,
            app_name: "Netflix".to_string(),
            content_id: Some("movie-456".to_string()),
            deeplink: Some("netflix://movie/456".to_string()),
            content_url: Some("https://netflix.com/movie/456".to_string()),
            app_id: "netflix".to_string(),
            title: title_map,
            images: image_map,
            account_link_type: ACCOUNT_LINK_TYPE_LAUNCH_PAD.to_string(),
            account_link_action: ACCOUNT_LINK_ACTION_APP_LAUNCH.to_string(),
        };

        let json = serde_json::to_string(&launchpad).unwrap();
        assert!(json.contains(r#""app_name":"Netflix""#));
        assert!(json.contains(r#""app_id":"netflix""#));

        let deserialized: AccountLaunchpad = serde_json::from_str(&json).unwrap();
        assert_eq!(deserialized.app_name, "Netflix");
        assert_eq!(deserialized.app_id, "netflix");
    }

    #[test]
    fn test_data_tag_info_json_serialization() {
        let tag_info = DataTagInfo {
            tag_name: "user-preference".to_string(),
            propagation_state: true,
        };

        let json = serde_json::to_string(&tag_info).unwrap();
        assert!(json.contains(r#""tag_name":"user-preference""#));
        assert!(json.contains(r#""propagation_state":true"#));

        let deserialized: DataTagInfo = serde_json::from_str(&json).unwrap();
        assert_eq!(deserialized, tag_info);
    }

    #[test]
    fn test_sign_in_request_params_json_serialization() {
        let params = SignInRequestParams {
            session_info: SessionParams {
                app_id: "disney-plus".to_string(),
                dist_session: AccountSession {
                    id: "session-abc".to_string(),
                    token: "token-def".to_string(),
                    account_id: "account-ghi".to_string(),
                    device_id: "device-jkl".to_string(),
                },
            },
            is_signed_in: true,
        };

        let json = serde_json::to_string(&params).unwrap();
        assert!(json.contains(r#""appId":"disney-plus""#));
        assert!(json.contains(r#""is_signed_in":true"#));

        let deserialized: SignInRequestParams = serde_json::from_str(&json).unwrap();
        assert!(deserialized.is_signed_in);
        assert_eq!(deserialized.session_info.app_id, "disney-plus");
    }

    #[test]
    fn test_json_serialization_edge_cases() {
        // Test empty optional collections
        let identifiers = ContentAccessIdentifiers {
            availabilities: Some(vec![]),
            entitlements: Some(vec![]),
        };

        let json = serde_json::to_string(&identifiers).unwrap();
        assert!(json.contains(r#""availabilities":[]"#));
        assert!(json.contains(r#""entitlements":[]"#));

        let deserialized: ContentAccessIdentifiers = serde_json::from_str(&json).unwrap();
        assert_eq!(deserialized, identifiers);
    }

    #[test]
    fn test_json_invalid_cases() {
        // Test invalid JSON structure
        assert!(serde_json::from_str::<DiscoveryContext>(r#"{"invalid":"structure"}"#).is_err());

        // Test invalid enum values
        assert!(serde_json::from_str::<ContentType>(r#""invalid-type""#).is_err());
        assert!(serde_json::from_str::<ProgressUnit>(r#""InvalidUnit""#).is_err());
    }
}<|MERGE_RESOLUTION|>--- conflicted
+++ resolved
@@ -15,14 +15,11 @@
 // SPDX-License-Identifier: Apache-2.0
 //
 
-<<<<<<< HEAD
 use std::collections::{HashMap, HashSet};
 
-use serde::{Deserialize, Serialize};
+use serde::{Deserialize,Deserializer, Serialize};
 
 use crate::api::firebolt::fb_general::AgePolicyIdentifierAlias;
-=======
->>>>>>> 3e392e3f
 use crate::utils::error::RippleError;
 use crate::{
     api::{
@@ -33,8 +30,6 @@
 };
 use async_trait::async_trait;
 use serde::Serializer;
-use serde::{Deserialize, Deserializer, Serialize};
-use std::collections::{HashMap, HashSet};
 
 pub const DISCOVERY_EVENT_ON_NAVIGATE_TO: &str = "discovery.onNavigateTo";
 
@@ -463,7 +458,7 @@
 
     #[test]
     fn test_new_discovery_context() {
-        let context = DiscoveryContext::new("test_source", None);
+        let context = DiscoveryContext::new("test_source",None);
         assert_eq!(context.source, "test_source");
         assert_eq!(context.age_policy, None);
     }
@@ -490,7 +485,7 @@
             NavigationIntent::NavigationIntentStrict(NavigationIntentStrict::Home(HomeIntent {
                 context: DiscoveryContext {
                     source: "test_source".to_string(),
-                    age_policy: None
+                    age_policy: None,
                 }
             }))
         );
@@ -666,6 +661,7 @@
         // Test standard case
         let context = DiscoveryContext {
             source: "app".to_string(),
+            age_policy:  None
         };
 
         let json = serde_json::to_string(&context).unwrap();
@@ -680,6 +676,7 @@
         // Empty source
         let context = DiscoveryContext {
             source: "".to_string(),
+            age_policy: None,
         };
         let json = serde_json::to_string(&context).unwrap();
         let deserialized: DiscoveryContext = serde_json::from_str(&json).unwrap();
@@ -688,6 +685,7 @@
         // Special characters
         let context = DiscoveryContext {
             source: "voice-control/system".to_string(),
+            age_policy: None,
         };
         let json = serde_json::to_string(&context).unwrap();
         let deserialized: DiscoveryContext = serde_json::from_str(&json).unwrap();
