// Copyright 2023 Comcast Cable Communications Management, LLC
//
// Licensed under the Apache License, Version 2.0 (the "License");
// you may not use this file except in compliance with the License.
// You may obtain a copy of the License at
//
// http://www.apache.org/licenses/LICENSE-2.0
//
// Unless required by applicable law or agreed to in writing, software
// distributed under the License is distributed on an "AS IS" BASIS,
// WITHOUT WARRANTIES OR CONDITIONS OF ANY KIND, either express or implied.
// See the License for the specific language governing permissions and
// limitations under the License.
//
// SPDX-License-Identifier: Apache-2.0
//

use std::hash::{Hash, Hasher};

use regex::Regex;
use serde::{Deserialize, Deserializer, Serialize, Serializer};

use super::fb_openrpc::CapabilitySet;
use crate::api::gateway::rpc_error::RpcError;
use regex::Regex;

/// There are many types of Firebolt Cap enums
/// 1. Short: `device:model` becomes = `xrn:firebolt:capability:account:session` its just a handy cap which helps us write less code
/// 2. Full: Contains the full string for capability typically loaded from Manifest and Firebolt SDK which contains the full string
#[derive(Debug, Clone)]
pub enum FireboltCap {
    Short(String),
    Full(String),
}

impl FireboltCap {
    pub fn short<S>(s: S) -> FireboltCap
    where
        S: Into<String>,
    {
        FireboltCap::Short(s.into())
    }
}

impl Serialize for FireboltCap {
    fn serialize<S>(&self, serializer: S) -> Result<S::Ok, S::Error>
    where
        S: Serializer,
    {
        serializer.serialize_str(&self.as_str())
    }
}

impl<'de> Deserialize<'de> for FireboltCap {
    fn deserialize<D>(deserializer: D) -> Result<FireboltCap, D::Error>
    where
        D: Deserializer<'de>,
    {
        let cap = String::deserialize(deserializer)?;
        if let Some(fc) = FireboltCap::parse(cap.clone()) {
            Ok(fc)
        } else {
            Err(serde::de::Error::custom(format!(
                "Invalid capability: {}",
                cap
            )))
        }
    }
}

impl Eq for FireboltCap {}

impl PartialEq for FireboltCap {
    fn eq(&self, other: &Self) -> bool {
        self.as_str().eq(&other.as_str())
    }
}

impl Hash for FireboltCap {
    fn hash<H: Hasher>(&self, state: &mut H) {
        self.as_str().hash(state);
    }
}

impl Serialize for FireboltCap {
    fn serialize<S>(&self, serializer: S) -> Result<S::Ok, S::Error>
    where
        S: Serializer,
    {
        serializer.serialize_str(&self.as_str())
    }
}

impl<'de> Deserialize<'de> for FireboltCap {
    fn deserialize<D>(deserializer: D) -> Result<FireboltCap, D::Error>
    where
        D: Deserializer<'de>,
    {
        let cap = String::deserialize(deserializer)?;
        if let Some(fc) = FireboltCap::parse(cap.clone()) {
            Ok(fc)
        } else {
            Err(serde::de::Error::custom(format!(
                "Invalid capability: {}",
                cap
            )))
        }
    }
}

impl FireboltCap {
    // TODO: refactor this to use ToString trait instead of confusingly named function
    pub fn as_str(&self) -> String {
        let prefix = "xrn:firebolt:capability:";
        match self {
            Self::Full(s) => s.clone(),
            Self::Short(s) => format!("{}{}", prefix, s).to_lowercase(),
        }
    }

    pub fn parse(cap: String) -> Option<FireboltCap> {
<<<<<<< HEAD
=======
        let mut caps = cap.clone();
        if !cap.starts_with("xrn:firebolt:capability") {
            caps = "xrn:firebolt:capability:".to_string() + cap.as_str();
        }
        FireboltCap::parse_long(caps)
    }

    pub fn parse_long(cap: String) -> Option<FireboltCap> {
>>>>>>> 065d89d0
        let pattern = r"^xrn:firebolt:capability:([a-z0-9\\-]+)((:[a-z0-9\\-]+)?)$";
        if !Regex::new(pattern).unwrap().is_match(cap.as_str()) {
            return None;
        }

        let prefix = vec!["xrn", "firebolt", "capability"];
        let c_a = cap.split(':');
        let mut cap_vec = Vec::<String>::new();
<<<<<<< HEAD
        for c in c_a.into_iter() {
            if !prefix.contains(&c) {
                cap_vec.push(String::from(c));
=======
        for token in c_a.into_iter() {
            if !prefix.contains(&token) {
                cap_vec.push(String::from(token));
>>>>>>> 065d89d0
            }
        }
        Some(FireboltCap::Short(cap_vec.join(":")))
    }

    pub fn from_vec_string(cap_strings: Vec<String>) -> Vec<FireboltCap> {
        cap_strings
            .into_iter()
            .filter(|x| FireboltCap::parse(x.clone()).is_some())
            .map(FireboltCap::Full)
            .collect()
    }
}

#[derive(Eq, Debug, Copy, Clone, Serialize, Deserialize, PartialEq)]
#[serde(rename_all = "lowercase")]
pub enum CapabilityRole {
    Use,
    Manage,
    Provide,
}

impl CapabilityRole {
    pub fn as_string(&self) -> &'static str {
        match self {
            CapabilityRole::Use => "use",
            CapabilityRole::Manage => "manage",
            CapabilityRole::Provide => "provide",
        }
    }
}

impl Hash for CapabilityRole {
    fn hash<H: Hasher>(&self, state: &mut H) {
        state.write_u8(match self {
            CapabilityRole::Use => 0,
            CapabilityRole::Manage => 1,
            CapabilityRole::Provide => 2,
        });
    }
}

#[derive(Debug, Clone, PartialEq, Eq, Hash)]
pub struct FireboltPermission {
    pub cap: FireboltCap,
    pub role: CapabilityRole,
}

impl From<RoleInfo> for FireboltPermission {
    fn from(role_info: RoleInfo) -> Self {
        FireboltPermission {
            cap: role_info.capability.to_owned(),
            role: role_info.role.unwrap_or(CapabilityRole::Use),
        }
    }
}

impl From<FireboltCap> for FireboltPermission {
    fn from(value: FireboltCap) -> Self {
        FireboltPermission {
            cap: value,
            role: CapabilityRole::Use,
        }
    }
}

impl From<CapRequestRpcRequest> for Vec<FireboltPermission> {
    fn from(value: CapRequestRpcRequest) -> Self {
        value
            .grants
            .iter()
            .map(|role_info| FireboltPermission {
                cap: role_info.capability.to_owned(),
                role: role_info.role.unwrap_or(CapabilityRole::Use),
            })
            .collect()
    }
}
impl From<CapabilitySet> for Vec<FireboltPermission> {
    fn from(cap_set: CapabilitySet) -> Self {
        let mut fb_perm_list = Vec::new();
        if let Some(use_caps) = cap_set.use_caps {
            for cap in use_caps {
                fb_perm_list.push(FireboltPermission {
                    cap: cap.clone(),
                    role: CapabilityRole::Use,
                });
            }
        }
        if let Some(manage_caps) = cap_set.manage_caps {
            for cap in manage_caps {
                fb_perm_list.push(FireboltPermission {
                    cap: cap.clone(),
                    role: CapabilityRole::Manage,
                });
            }
        }
        if let Some(provide_cap) = cap_set.provide_cap {
            fb_perm_list.push(FireboltPermission {
                cap: provide_cap,
                role: CapabilityRole::Provide,
            });
        }
        fb_perm_list
    }
}

impl Serialize for FireboltPermission {
    fn serialize<S>(&self, serializer: S) -> Result<S::Ok, S::Error>
    where
        S: Serializer,
    {
        let s = self.cap.as_str();
        let suffix = match self.role {
            CapabilityRole::Use => "",
            CapabilityRole::Manage => "[manage]",
            CapabilityRole::Provide => "[provide]",
        };
        serializer.serialize_str(&format!("{}{}", s, suffix))
    }
}

impl<'de> Deserialize<'de> for FireboltPermission {
    fn deserialize<D>(deserializer: D) -> Result<FireboltPermission, D::Error>
    where
        D: Deserializer<'de>,
    {
        let mut str = String::deserialize(deserializer)?;
        let mut role = CapabilityRole::Use;
        let mut cap = str.clone();
        if str.ends_with("[manage]") {
            role = CapabilityRole::Manage;
            str.truncate(str.len() - "[manage]".len());
            cap = str;
        } else if str.ends_with("[provide]") {
            role = CapabilityRole::Provide;
            str.truncate(str.len() - "[provide]".len());
            cap = str;
        }
        Ok(FireboltPermission {
            cap: FireboltCap::Full(cap),
            role,
        })
    }
}

#[derive(Debug, Clone, Serialize, Deserialize)]
pub struct RolePermission {
    pub permitted: bool,
    pub granted: Option<bool>,
}

impl RolePermission {
    pub fn new(permitted: bool, granted: Option<bool>) -> RolePermission {
        RolePermission { permitted, granted }
    }
}

#[derive(Debug, Clone, Serialize, Deserialize)]
pub struct CapabilityInfo {
    pub capability: String,
    pub supported: bool,
    pub available: bool,
    #[serde(rename = "use")]
    pub _use: RolePermission,
    pub manage: RolePermission,
    pub provide: RolePermission,
    #[serde(skip_serializing_if = "Option::is_none")]
    pub details: Option<Vec<DenyReason>>,
}

impl CapabilityInfo {
    pub fn get(cap: String, reason: Option<DenyReason>) -> CapabilityInfo {
        let (mut supported, mut available, mut permitted, mut granted) =
            (true, true, true, Some(true));
        let mut details = None;
        if let Some(r) = reason {
            details = Some(vec![r.clone()]);
            match r {
                DenyReason::Unsupported => {
                    supported = false;
                    available = false;
                    permitted = false;
                    granted = None;
                }
                DenyReason::Unavailable => {
                    available = false;
                    permitted = false;
                    granted = None;
                }
                DenyReason::Unpermitted => {
                    permitted = false;
                    granted = None;
                }
                DenyReason::Ungranted => {
                    granted = None;
                }
                DenyReason::GrantDenied => {
                    granted = Some(false);
                }
                _ => {}
            }
        }
        CapabilityInfo {
            capability: cap,
            supported,
            available,
            _use: RolePermission::new(permitted, granted),
            manage: RolePermission::new(permitted, granted),
            provide: RolePermission::new(permitted, granted),
            details,
        }
    }
}

#[derive(Debug, Clone, Serialize, Deserialize, PartialEq, Eq)]
#[serde(rename_all = "camelCase")]
pub enum DenyReason {
    NotFound,
    Unpermitted,
    Unsupported,
    Disabled,
    Unavailable,
    GrantDenied,
    Ungranted,
    GrantProviderMissing,
    AppNotInActiveState,
}

pub const CAPABILITY_NOT_AVAILABLE: i32 = -50300;

pub const CAPABILITY_NOT_SUPPORTED: i32 = -50100;

pub const CAPABILITY_GET_ERROR: i32 = -50200;

pub const CAPABILITY_NOT_PERMITTED: i32 = -40300;

pub const JSON_RPC_STANDARD_ERROR_INVALID_PARAMS: i32 = -32602;

pub const JSON_RPC_STANDARD_ERROR_METHOD_NOT_FOUND: i32 = -32601;

impl RpcError for DenyReason {
    type E = Vec<String>;
    fn get_rpc_error_code(&self) -> i32 {
        match self {
            Self::Unavailable => CAPABILITY_NOT_AVAILABLE,
            Self::Unsupported => CAPABILITY_NOT_SUPPORTED,
            Self::GrantDenied => CAPABILITY_NOT_PERMITTED,
            Self::Unpermitted => CAPABILITY_NOT_PERMITTED,
            Self::Ungranted => CAPABILITY_NOT_PERMITTED,
            Self::NotFound => JSON_RPC_STANDARD_ERROR_METHOD_NOT_FOUND,
            Self::AppNotInActiveState => CAPABILITY_NOT_PERMITTED,
            _ => CAPABILITY_GET_ERROR,
        }
    }

    fn get_rpc_error_message(&self, caps: Vec<String>) -> String {
        let caps_disp = caps.join(",");
        match self {
            Self::Unavailable => format!("{} is not available", caps_disp),
            Self::Unsupported => format!("{} is not supported", caps_disp),
            Self::GrantDenied => format!("The user denied access to {}", caps_disp),
            Self::Unpermitted => format!("{} is not permitted", caps_disp),
            Self::Ungranted => format!("The user did not make a grant decision for {}", caps_disp),
            Self::NotFound => "Method not Found".to_string(),
            Self::AppNotInActiveState => {
                "Capability cannot be used when app is not in foreground state due to requiring a user grant".to_string()
            }
            _ => format!("Error with {}", caps_disp),
        }
    }
}

#[derive(Debug, PartialEq)]
pub struct DenyReasonWithCap {
    pub reason: DenyReason,
    pub caps: Vec<FireboltCap>,
}

impl DenyReasonWithCap {
    pub fn new(reason: DenyReason, caps: Vec<FireboltCap>) -> DenyReasonWithCap {
        DenyReasonWithCap { reason, caps }
    }

    pub fn add_caps(&mut self, caps: Vec<FireboltCap>) {
        self.caps.extend(caps)
    }
}

#[derive(Debug, Deserialize, Clone)]
pub struct CapRequestRpcRequest {
    pub grants: Vec<RoleInfo>,
}

#[derive(Debug, Serialize, Deserialize, Clone)]
pub struct RoleInfo {
    pub role: Option<CapabilityRole>,
    pub capability: FireboltCap,
}

#[derive(Debug, Deserialize, Clone)]
pub struct CapInfoRpcRequest {
    pub capabilities: Vec<FireboltCap>,
}

#[derive(Debug, Deserialize, Clone)]
pub struct CapRPCRequest {
    pub capability: FireboltCap,
    pub options: Option<CapabilityOption>,
}

#[derive(Debug, Deserialize, Clone)]
pub struct CapabilityOption {
    pub role: CapabilityRole,
}

impl Default for CapabilityOption {
    fn default() -> Self {
        Self {
            role: CapabilityRole::Use,
        }
    }
}

impl From<CapRPCRequest> for RoleInfo {
    fn from(value: CapRPCRequest) -> Self {
        RoleInfo {
            role: Some(value.options.unwrap_or_default().role),
            capability: value.capability,
        }
    }
}

#[derive(Debug, Deserialize, Clone)]
pub struct CapListenRPCRequest {
    pub capability: String,
    pub listen: bool,
    pub role: Option<CapabilityRole>,
}

#[derive(Debug, Clone, Eq, PartialEq, Deserialize, Serialize)]
#[serde(rename_all = "camelCase")]
pub enum CapEvent {
    OnAvailable,
    OnUnavailable,
    OnGranted,
    OnRevoked,
}

impl CapEvent {
    pub fn as_str(self) -> String {
        serde_json::to_string(&self).unwrap()
    }
}<|MERGE_RESOLUTION|>--- conflicted
+++ resolved
@@ -22,7 +22,6 @@
 
 use super::fb_openrpc::CapabilitySet;
 use crate::api::gateway::rpc_error::RpcError;
-use regex::Regex;
 
 /// There are many types of Firebolt Cap enums
 /// 1. Short: `device:model` becomes = `xrn:firebolt:capability:account:session` its just a handy cap which helps us write less code
@@ -82,32 +81,6 @@
     }
 }
 
-impl Serialize for FireboltCap {
-    fn serialize<S>(&self, serializer: S) -> Result<S::Ok, S::Error>
-    where
-        S: Serializer,
-    {
-        serializer.serialize_str(&self.as_str())
-    }
-}
-
-impl<'de> Deserialize<'de> for FireboltCap {
-    fn deserialize<D>(deserializer: D) -> Result<FireboltCap, D::Error>
-    where
-        D: Deserializer<'de>,
-    {
-        let cap = String::deserialize(deserializer)?;
-        if let Some(fc) = FireboltCap::parse(cap.clone()) {
-            Ok(fc)
-        } else {
-            Err(serde::de::Error::custom(format!(
-                "Invalid capability: {}",
-                cap
-            )))
-        }
-    }
-}
-
 impl FireboltCap {
     // TODO: refactor this to use ToString trait instead of confusingly named function
     pub fn as_str(&self) -> String {
@@ -119,8 +92,6 @@
     }
 
     pub fn parse(cap: String) -> Option<FireboltCap> {
-<<<<<<< HEAD
-=======
         let mut caps = cap.clone();
         if !cap.starts_with("xrn:firebolt:capability") {
             caps = "xrn:firebolt:capability:".to_string() + cap.as_str();
@@ -129,7 +100,6 @@
     }
 
     pub fn parse_long(cap: String) -> Option<FireboltCap> {
->>>>>>> 065d89d0
         let pattern = r"^xrn:firebolt:capability:([a-z0-9\\-]+)((:[a-z0-9\\-]+)?)$";
         if !Regex::new(pattern).unwrap().is_match(cap.as_str()) {
             return None;
@@ -138,15 +108,9 @@
         let prefix = vec!["xrn", "firebolt", "capability"];
         let c_a = cap.split(':');
         let mut cap_vec = Vec::<String>::new();
-<<<<<<< HEAD
         for c in c_a.into_iter() {
             if !prefix.contains(&c) {
                 cap_vec.push(String::from(c));
-=======
-        for token in c_a.into_iter() {
-            if !prefix.contains(&token) {
-                cap_vec.push(String::from(token));
->>>>>>> 065d89d0
             }
         }
         Some(FireboltCap::Short(cap_vec.join(":")))
