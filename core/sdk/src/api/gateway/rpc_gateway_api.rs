// Copyright 2023 Comcast Cable Communications Management, LLC
//
// Licensed under the Apache License, Version 2.0 (the "License");
// you may not use this file except in compliance with the License.
// You may obtain a copy of the License at
//
// http://www.apache.org/licenses/LICENSE-2.0
//
// Unless required by applicable law or agreed to in writing, software
// distributed under the License is distributed on an "AS IS" BASIS,
// WITHOUT WARRANTIES OR CONDITIONS OF ANY KIND, either express or implied.
// See the License for the specific language governing permissions and
// limitations under the License.
//
// SPDX-License-Identifier: Apache-2.0
//

use chrono::Utc;
use log::debug;
use serde::{Deserialize, Serialize};
use serde_json::{json, Value};
use tokio::sync::{mpsc, oneshot};
use uuid::Uuid;

use crate::{
    api::firebolt::{fb_general::ListenRequest, fb_openrpc::FireboltOpenRpcMethod},
    extn::extn_client_message::{ExtnPayload, ExtnPayloadProvider, ExtnRequest},
    framework::ripple_contract::RippleContract,
};

#[derive(Debug, Clone, Default)]
pub struct CallerSession {
    pub session_id: Option<String>,
    pub app_id: Option<String>,
}

impl From<CallContext> for CallerSession {
    fn from(ctx: CallContext) -> Self {
        CallerSession {
            session_id: Some(ctx.session_id),
            app_id: Some(ctx.app_id),
        }
    }
}

#[derive(Debug, Clone)]
pub struct AppIdentification {
    pub app_id: String,
}

impl From<CallContext> for AppIdentification {
    fn from(ctx: CallContext) -> Self {
        AppIdentification { app_id: ctx.app_id }
    }
}

#[derive(Debug, PartialEq, Serialize, Deserialize, Clone, Default)]
pub struct CallContext {
    pub session_id: String,
    pub request_id: String,
    pub app_id: String,
    pub call_id: u64,
    pub protocol: ApiProtocol,
    pub method: String,
    pub cid: Option<String>,
    pub gateway_secure: bool,
    pub context: Vec<String>,
}

impl CallContext {
    // TODO: refactor this to use less arguments
    #[allow(clippy::too_many_arguments)]
    pub fn new(
        session_id: String,
        request_id: String,
        app_id: String,
        call_id: u64,
        protocol: ApiProtocol,
        method: String,
        cid: Option<String>,
        gateway_secure: bool,
    ) -> CallContext {
        CallContext {
            session_id,
            request_id,
            app_id,
            call_id,
            protocol,
            method,
            cid,
            gateway_secure,
            context: Vec::new(),
        }
    }

    pub fn get_id(&self) -> String {
        if let Some(cid) = &self.cid {
            return cid.clone();
        }
        self.session_id.clone()
    }
<<<<<<< HEAD
    pub fn internal(method: &str) -> Self {
        CallContext::new(
            Uuid::new_v4().to_string(),
            Uuid::new_v4().to_string(),
            "internal".into(),
            1,
            ApiProtocol::Extn,
            method.to_owned(),
            None,
            false,
        )
=======

    pub fn is_event_based(&self) -> bool {
        self.context.contains(&"eventBased".to_owned())
>>>>>>> 75957543
    }
}

impl crate::Mockable for CallContext {
    fn mock() -> Self {
        CallContext {
            session_id: "session_id".to_owned(),
            request_id: "1".to_owned(),
            app_id: "some_app_id".to_owned(),
            call_id: 1,
            protocol: ApiProtocol::JsonRpc,
            method: "module.method".to_owned(),
            cid: Some("cid".to_owned()),
            gateway_secure: true,
            context: Vec::new(),
        }
    }
}

#[derive(Clone, PartialEq, Debug, Serialize, Deserialize, Default)]
pub enum ApiProtocol {
    Bridge,
    Extn,
    #[default]
    JsonRpc,
}

#[derive(Clone, PartialEq, Debug, Serialize, Deserialize)]
pub struct ApiMessage {
    pub protocol: ApiProtocol,
    pub jsonrpc_msg: String,
    pub request_id: String,
    pub stats: Option<ApiStats>,
}

#[derive(Clone, PartialEq, Debug, Serialize, Deserialize)]
pub struct ApiStats {
    pub stats_ref: String,
    pub stats: RpcStats,
}

/// Holds a message in jsonrpc protocol format and the protocol that it should be converted into
/// The protocol of the request is passed in context and then when
/// a response is being written, that protocol is passed here so the transport layers know which protocol
/// should be used for the response.
impl ApiMessage {
    pub fn new(protocol: ApiProtocol, jsonrpc_msg: String, request_id: String) -> ApiMessage {
        ApiMessage {
            protocol,
            jsonrpc_msg,
            request_id,
            stats: None,
        }
    }

    pub fn is_error(&self) -> bool {
        // currently only these json rpsee errors are used in Ripple
        self.jsonrpc_msg.contains("Custom error:") || self.jsonrpc_msg.contains("Method not found")
    }

    pub fn get_error_code_from_msg(&self) -> Result<Option<i32>, serde_json::Error> {
        let v: Value = serde_json::from_str(&self.jsonrpc_msg)?;

        if let Some(error) = v.get("error") {
            if let Some(code) = error.get("code") {
                return Ok(Some(code.as_i64().unwrap() as i32));
            }
        }
        // if there is no error code, return None
        Ok(None)
    }
}

#[derive(Deserialize)]
struct ApiBaseRequest {
    jsonrpc: Option<String>,
}

impl ApiBaseRequest {
    fn is_jsonrpc(&self) -> bool {
        self.jsonrpc.is_some()
    }
}

#[derive(Serialize, Deserialize)]
pub struct JsonRpcApiRequest {
    pub jsonrpc: String,
    pub id: Option<u64>,
    pub method: String,
    pub params: Option<Value>,
}

impl JsonRpcApiRequest {
    pub fn new(method: String, params: Option<Value>) -> Self {
        Self {
            jsonrpc: "2.0".to_owned(),
            id: None,
            method,
            params,
        }
    }
}

#[derive(Clone, Default, Debug)]
pub struct JsonRpcApiError {
    pub code: i32,
    pub id: Option<u64>,
    pub message: String,
    pub method: Option<String>,
    pub params: Option<Value>,
}
impl JsonRpcApiError {
    pub fn new(
        code: i32,
        id: Option<u64>,
        message: String,
        method: Option<String>,
        params: Option<Value>,
    ) -> Self {
        JsonRpcApiError {
            code,
            id,
            message,
            method,
            params,
        }
    }
    pub fn with_method(mut self, method: String) -> Self {
        self.method = Some(method);
        self
    }
    pub fn with_params(mut self, params: Option<Value>) -> Self {
        self.params = params;
        self
    }
    pub fn with_id(mut self, id: u64) -> Self {
        self.id = Some(id);
        self
    }
    pub fn with_message(mut self, message: String) -> Self {
        self.message = message;
        self
    }
    pub fn with_code(mut self, code: i32) -> Self {
        self.code = code;
        self
    }
    pub fn to_response(&self) -> JsonRpcApiResponse {
        JsonRpcApiResponse::error(self)
    }
}
impl From<JsonRpcApiError> for jsonrpsee::core::Error {
    fn from(error: JsonRpcApiError) -> Self {
        jsonrpsee::core::Error::Call(jsonrpsee::types::error::CallError::Custom {
            code: error.code,
            message: error.message,
            data: None,
        })
    }
}
impl From<JsonRpcApiError> for JsonRpcApiResponse {
    fn from(error: JsonRpcApiError) -> Self {
        JsonRpcApiResponse::error(&error)
    }
}

pub fn rpc_value_result_to_string_result(
    result: jsonrpsee::core::RpcResult<Value>,
    default: Option<String>,
) -> jsonrpsee::core::RpcResult<String> {
    match result {
        Ok(v) => Ok(v
            .as_str()
            .unwrap_or(&default.unwrap_or_default())
            .to_string()),
        Err(e) => Err(e),
    }
}

#[derive(Debug, Clone, Serialize, Deserialize)]
pub struct JsonRpcApiResponse {
    pub jsonrpc: String,
    #[serde(skip_serializing_if = "Option::is_none")]
    pub id: Option<u64>,
    #[serde(skip_serializing_if = "Option::is_none")]
    pub result: Option<Value>,
    #[serde(skip_serializing_if = "Option::is_none")]
    pub error: Option<Value>,
    #[serde(skip_serializing_if = "Option::is_none")]
    pub method: Option<String>,
    #[serde(skip_serializing_if = "Option::is_none")]
    pub params: Option<Value>,
}

impl Default for JsonRpcApiResponse {
    fn default() -> Self {
        JsonRpcApiResponse {
            id: None,
            jsonrpc: "2.0".to_string(),
            result: None,
            error: None,
            method: None,
            params: None,
        }
    }
}

impl JsonRpcApiResponse {
    pub fn update_event_message(&mut self, request: &RpcRequest) {
        if request.is_event_based() {
            self.params = self.result.take();
            self.id = None;
            self.method = Some(format!("{}.{}", request.ctx.method, request.ctx.call_id))
        } else {
            self.method = None;
            self.params = None;
        }
    }

    pub fn error(error: &JsonRpcApiError) -> Self {
        JsonRpcApiResponse {
            jsonrpc: "2.0".to_owned(),
            id: error.id,
            result: None,
            error: Some(json!({"code": error.code, "message": error.message})),
            method: error.method.clone(),
            params: error.params.clone(),
        }
    }

    pub fn as_bytes(&self) -> Vec<u8> {
        serde_json::to_string(self).unwrap().as_bytes().to_vec()
    }
    pub fn with_result(mut self, result: Option<Value>) -> Self {
        self.result = result;
        self.error = None;
        self
    }
    pub fn with_method(mut self, method: Option<String>) -> Self {
        self.method = method;
        self
    }
    pub fn with_params(mut self, params: Option<Value>) -> Self {
        self.params = params;
        self
    }
    pub fn with_id(mut self, id: u64) -> Self {
        self.id = Some(id);
        self
    }
    pub fn with_error(mut self, error: Value) -> Self {
        self.error = Some(error);
        self.result = None;
        self
    }
    pub fn is_error(&self) -> bool {
        self.error.is_some()
    }
    pub fn is_success(&self) -> bool {
        self.result.is_some()
    }

    pub fn is_response(&self) -> bool {
        self.params.is_none()
            && self.method.is_none()
            && self.id.is_some()
            && (self.result.is_some() || self.error.is_some())
    }

    pub fn get_response(request: &str) -> Option<JsonRpcApiResponse> {
        if let Ok(response) = serde_json::from_str::<JsonRpcApiResponse>(request) {
            if response.is_response() {
                return Some(response);
            }
        }
        None
    }
}

impl crate::Mockable for JsonRpcApiResponse {
    fn mock() -> Self {
        JsonRpcApiResponse {
            jsonrpc: "2.0".to_owned(),
            result: None,
            id: None,
            error: None,
            method: None,
            params: None,
        }
    }
}

#[derive(Clone, PartialEq, Debug, Serialize, Deserialize)]
pub struct RpcStats {
    pub start_time: i64,
    pub last_stage: i64,
    stage_durations: String,
}

impl Default for RpcStats {
    fn default() -> Self {
        Self {
            start_time: Utc::now().timestamp_millis(),
            last_stage: 0,
            stage_durations: String::new(),
        }
    }
}

impl RpcStats {
    pub fn update_stage(&mut self, stage: &str) -> i64 {
        let current_time = Utc::now().timestamp_millis();
        let mut last_stage = self.last_stage;
        if last_stage == 0 {
            last_stage = self.start_time;
        }
        self.last_stage = current_time;
        let duration = current_time - last_stage;
        if self.stage_durations.is_empty() {
            self.stage_durations = format!("{}={}", stage, duration);
        } else {
            self.stage_durations = format!("{},{}={}", self.stage_durations, stage, duration);
        }
        duration
    }

    pub fn get_total_time(&self) -> i64 {
        let current_time = Utc::now().timestamp_millis();
        current_time - self.start_time
    }

    pub fn get_stage_durations(&self) -> String {
        self.stage_durations.clone()
    }
}

#[derive(Clone, PartialEq, Debug, Serialize, Deserialize, Default)]
pub struct RpcRequest {
    pub method: String,
    pub params_json: String,
    pub ctx: CallContext,
    pub stats: RpcStats,
}
impl RpcRequest {
    pub fn internal(method: &str) -> Self {
        let ctx = CallContext::internal(method);
        RpcRequest {
            params_json: Self::prepend_ctx(None, &ctx),
            ctx,
            method: method.to_owned(),
            stats: RpcStats::default(),
        }
    }
    pub fn with_params(mut self, params: Option<Value>) -> Self {
        self.params_json = Self::prepend_ctx(params, &self.ctx);
        self
    }
}
impl ExtnPayloadProvider for RpcRequest {
    fn get_extn_payload(&self) -> ExtnPayload {
        ExtnPayload::Request(ExtnRequest::Rpc(self.clone()))
    }

    fn get_from_payload(payload: ExtnPayload) -> Option<Self> {
        if let ExtnPayload::Request(ExtnRequest::Rpc(v)) = payload {
            return Some(v);
        }
        None
    }

    fn contract() -> RippleContract {
        RippleContract::Rpc
    }
}

impl crate::Mockable for RpcRequest {
    fn mock() -> Self {
        RpcRequest {
            method: "module.method".to_owned(),
            params_json: "{}".to_owned(),
            ctx: CallContext::mock(),
            stats: RpcStats::default(),
        }
    }
}

#[derive(Debug)]
pub struct RequestParseError {}

impl RpcRequest {
    pub fn new(method: String, params_json: String, ctx: CallContext) -> RpcRequest {
        RpcRequest {
            method,
            params_json,
            ctx,
            stats: RpcStats::default(),
        }
    }
    /// Serializes a parameter so that the given ctx becomes the first list in a json array of
    /// parameters. Each rpc handler will get the call context as the first param and
    /// the actual request parameter as the second param.
    ///
    /// # Arguments
    ///
    /// * `req_params` - The request parameter that becomes the second handler parameter
    /// * `ctx` - Context around the call which becomes the first handler parameter
    pub fn prepend_ctx(req_params: Option<Value>, ctx: &CallContext) -> String {
        let mut ps = Vec::<Value>::new();
        ps.push(json!(ctx));
        if let Some(params) = req_params {
            ps.push(json!(params));
        }
        json!(ps).to_string()
    }

    /// Parses a json string into an RpcRequest
    /// Checks if jsonrpc field is present in order to determine
    /// which protocol this message is using.
    /// Parse the different protocol messages into a common request object
    /// # Arguments
    ///
    /// * `json` - The json string to parse
    /// * `app_id` - The app_id this message was from, used to populate the context
    /// * `session_id` - The session_id this message was from, used to populate the context
    pub fn parse(
        json: String,
        app_id: String,
        session_id: String,
        request_id: String,
        cid: Option<String>,
        gateway_secure: bool,
        context: Vec<String>,
    ) -> Result<RpcRequest, RequestParseError> {
        let parsed =
            serde_json::from_str::<serde_json::Value>(&json).map_err(|_| RequestParseError {})?;
        let base = serde_json::from_value::<ApiBaseRequest>(parsed.clone())
            .map_err(|_| RequestParseError {})?;
        if !base.is_jsonrpc() {
            return Err(RequestParseError {});
        }
        let jsonrpc_req = serde_json::from_value::<JsonRpcApiRequest>(parsed)
            .map_err(|_| RequestParseError {})?;

        let id = jsonrpc_req.id.unwrap_or(0);
        let method = FireboltOpenRpcMethod::name_with_lowercase_module(&jsonrpc_req.method);
        let mut ctx = CallContext::new(
            session_id,
            request_id,
            app_id,
            id,
            ApiProtocol::JsonRpc,
            method.clone(),
            cid,
            gateway_secure,
        );
        ctx.context = context;
        let ps = RpcRequest::prepend_ctx(jsonrpc_req.params, &ctx);
        Ok(RpcRequest::new(method, ps, ctx))
    }

    pub fn is_subscription(&self) -> bool {
        self.method.contains(".on") && self.params_json.contains("listen")
    }

    pub fn is_listening(&self) -> bool {
        if let Some(params) = self.get_params() {
            debug!("Successfully got params {:?}", params);
            if let Ok(v) = serde_json::from_value::<ListenRequest>(params) {
                debug!("Successfully got listen request {:?}", v);
                return v.listen;
            }
        }
        false
    }

    pub fn get_unsubscribe(&self) -> RpcRequest {
        let mut rpc_request = self.clone();
        rpc_request.params_json = serde_json::to_string(&ListenRequest { listen: false }).unwrap();
        rpc_request
    }

    pub fn get_params(&self) -> Option<Value> {
        if let Ok(mut v) = serde_json::from_str::<Vec<Value>>(&self.params_json) {
            if v.len() > 1 {
                return v.pop();
            }
        }
        None
    }

    pub fn get_new_internal(method: String, params: Option<Value>) -> Self {
        let ctx = CallContext::new(
            Uuid::new_v4().to_string(),
            Uuid::new_v4().to_string(),
            "internal".into(),
            1,
            crate::api::gateway::rpc_gateway_api::ApiProtocol::Extn,
            method.clone(),
            None,
            false,
        );
        let request = serde_json::to_value(JsonRpcApiRequest::new(method.clone(), params)).unwrap();
        RpcRequest {
            params_json: Self::prepend_ctx(Some(request), &ctx),
            ctx,
            method,
            stats: RpcStats::default(),
        }
    }

    pub fn is_event_based(&self) -> bool {
        self.ctx.is_event_based()
    }

    pub fn add_context(&mut self, context: Vec<String>) {
        self.ctx.context.extend(context)
    }
}

#[derive(Debug, Clone, Serialize, Deserialize)]
pub enum RpcGatewayCommand {
    Handle {
        req: String,
        req_id: String,
        ctx: ClientContext,
    },
    Route {
        req: RpcRequest,
    },
}

#[derive(Clone, Debug, Serialize, Deserialize)]
pub struct ClientContext {
    pub session_id: String,
    pub app_id: String,
    pub gateway_secure: bool,
}

#[derive(Debug)]
pub enum PermissionCommand {
    GateRequest {
        req: RpcRequest,
        route_tx: oneshot::Sender<bool>,
        session_tx: mpsc::Sender<ApiMessage>,
    },
}

#[cfg(test)]
mod tests {
    use super::*;
    use crate::api::gateway::rpc_gateway_api::{ApiProtocol, CallContext};
    use crate::utils::test_utils::test_extn_payload_provider;
    use crate::Mockable;

    #[test]
    fn test_caller_session_from_call_context() {
        let ctx = CallContext {
            session_id: "session123".to_string(),
            request_id: "request123".to_string(),
            app_id: "app123".to_string(),
            call_id: 1,
            protocol: ApiProtocol::Bridge,
            method: "method123".to_string(),
            cid: Some("cid123".to_string()),
            gateway_secure: true,
            context: Vec::new(),
        };

        let caller_session: CallerSession = ctx.into();

        assert_eq!(caller_session.session_id, Some("session123".to_string()));
        assert_eq!(caller_session.app_id, Some("app123".to_string()));
    }

    #[test]
    fn test_caller_session_from_app_identification() {
        let ctx = CallContext {
            session_id: "session123".to_string(),
            request_id: "request123".to_string(),
            app_id: "app123".to_string(),
            call_id: 1,
            protocol: ApiProtocol::Bridge,
            method: "method123".to_string(),
            cid: Some("cid123".to_string()),
            gateway_secure: true,
            context: Vec::new(),
        };

        let app_identification: AppIdentification = ctx.into();
        assert_eq!(app_identification.app_id, "app123".to_string());
    }

    #[test]
    fn test_api_message_new() {
        let api_message = ApiMessage::new(
            ApiProtocol::Bridge,
            "jsonrpc_msg".to_string(),
            "request_id".to_string(),
        );

        assert_eq!(api_message.protocol, ApiProtocol::Bridge);
        assert_eq!(api_message.jsonrpc_msg, "jsonrpc_msg".to_string());
        assert_eq!(api_message.request_id, "request_id".to_string());
    }

    #[test]
    fn test_call_context_new() {
        let call_context = CallContext::new(
            "session_id".to_string(),
            "request_id".to_string(),
            "app_id".to_string(),
            1,
            ApiProtocol::Bridge,
            "method".to_string(),
            Some("cid".to_string()),
            true,
        );

        assert_eq!(call_context.session_id, "session_id".to_string());
        assert_eq!(call_context.request_id, "request_id".to_string());
        assert_eq!(call_context.app_id, "app_id".to_string());
        assert_eq!(call_context.call_id, 1);
        assert_eq!(call_context.protocol, ApiProtocol::Bridge);
        assert_eq!(call_context.method, "method".to_string());
        assert_eq!(call_context.cid, Some("cid".to_string()));
        assert!(call_context.gateway_secure);
    }

    #[test]
    fn test_get_id_with_cid() {
        let ctx = CallContext::new(
            "session_id".to_string(),
            "request_id".to_string(),
            "app_id".to_string(),
            1,
            ApiProtocol::Bridge,
            "method".to_string(),
            Some("cid".to_string()),
            true,
        );

        let id = ctx.get_id();
        assert_eq!(id, "cid".to_string());
    }

    #[test]
    fn test_get_id_without_cid() {
        let ctx = CallContext::new(
            "session_id".to_string(),
            "request_id".to_string(),
            "app_id".to_string(),
            1,
            ApiProtocol::Bridge,
            "method".to_string(),
            None,
            true,
        );

        let id = ctx.get_id();
        assert_eq!(id, "session_id".to_string());
    }

    #[test]
    fn test_is_errors() {
        let api_message = ApiMessage::new(
            ApiProtocol::Bridge,
            "Custom error: error".to_string(),
            "request_id".to_string(),
        );

        assert!(api_message.is_error());
    }

    #[test]
    fn test_api_base_request_is_jsonrpc_with_jsonrpc() {
        let base_request = ApiBaseRequest {
            jsonrpc: Some("2.0".to_string()),
        };

        assert!(base_request.is_jsonrpc());
    }

    #[test]
    fn test_api_base_request_is_jsonrpc_without_jsonrpc() {
        let base_request = ApiBaseRequest { jsonrpc: None };

        assert!(!base_request.is_jsonrpc());
    }

    #[test]
    fn test_rpc_request_new() {
        let method = String::from("test_method");
        let params_json = String::from("test_params");
        let ctx = CallContext::new(
            String::from("test_session_id"),
            String::from("test_request_id"),
            String::from("test_app_id"),
            123,
            ApiProtocol::JsonRpc,
            String::from("test_method"),
            None,
            true,
        );

        let rpc_request = RpcRequest::new(method.clone(), params_json.clone(), ctx.clone());

        assert_eq!(rpc_request.method, method);
        assert_eq!(rpc_request.params_json, params_json);
        assert_eq!(rpc_request.ctx, ctx);
    }

    #[test]
    fn test_rpc_request_prepend_ctx() {
        let req_params = Some(json!({"param1": "value1"}));
        let ctx = CallContext::new(
            String::from("test_session_id"),
            String::from("test_request_id"),
            String::from("test_app_id"),
            123,
            ApiProtocol::JsonRpc,
            String::from("test_method"),
            None,
            true,
        );

        let result = RpcRequest::prepend_ctx(req_params.clone(), &ctx);

        let expected_result = json!([ctx, req_params]).to_string();
        assert_eq!(result, expected_result);
    }

    // #[test]
    // fn test_rpc_request_parse() {
    //     let json = String::from(
    //         r#"{"jsonrpc": "2.0", "id": 123, "method": "test_method", "params": {"param1": "value1"}}"#,
    //     );
    //     let app_id = String::from("test_app_id");
    //     let session_id = String::from("test_session_id");
    //     let request_id = String::from("test_request_id");
    //     let cid = None;
    //     let gateway_secure = true;

    //     let result = RpcRequest::parse(json, app_id, session_id, request_id, cid, gateway_secure);

    //     assert!(result.is_ok());
    //     let rpc_request: RpcRequest = result.unwrap();

    //     // Parse the `params_json` string from the `RpcRequest` into a `serde_json::Value`
    //     let actual_params_val: Value = serde_json::from_str(&rpc_request.params_json)
    //         .expect("Failed to parse JSON from params_json string");

    //     // Define the expected JSON structure as a `serde_json::Value`
    //     // Note: Adjust the structure below according to the actual expected content of `params_json`
    //     let expected_params_val: Value = json!({
    //         "app_id": rpc_request.ctx.app_id,
    //         "call_id": rpc_request.ctx.call_id,
    //         "cid": rpc_request.ctx.cid,
    //         "gateway_secure": rpc_request.ctx.gateway_secure,
    //         "method": rpc_request.ctx.method,
    //         "protocol": rpc_request.ctx.protocol.
    //         //"request_id": rpc_request.ctx.request_id,
    //         "session_id": rpc_request.ctx.session_id,
    //         "params": {
    //             "param1": "value1"
    //         }
    //     });

    //     // Compare the actual and expected `serde_json::Value` instances
    //     assert_eq!(actual_params_val, expected_params_val);
    //     assert_eq!(rpc_request.ctx.session_id, String::from("test_session_id"));
    //     assert_eq!(rpc_request.ctx.request_id, String::from("test_request_id"));
    //     assert_eq!(rpc_request.ctx.app_id, String::from("test_app_id"));
    //     assert_eq!(rpc_request.ctx.protocol, ApiProtocol::JsonRpc);
    //     assert_eq!(rpc_request.ctx.method, String::from("test_method"));
    //     assert_eq!(rpc_request.ctx.cid, None);
    //     assert!(rpc_request.ctx.gateway_secure);
    // }
    #[test]
    fn test_extn_request_rpc() {
        let call_context = CallContext {
            session_id: "test_session_id".to_string(),
            request_id: "test_request_id".to_string(),
            app_id: "test_app_id".to_string(),
            call_id: 123,
            protocol: ApiProtocol::Bridge,
            method: "some_method".to_string(),
            cid: Some("some_cid".to_string()),
            gateway_secure: true,
            context: Vec::new(),
        };

        let rpc_request = RpcRequest {
            method: "some_method".to_string(),
            params_json: r#"{"key": "value"}"#.to_string(),
            ctx: call_context,
            stats: RpcStats::default(),
        };
        let contract_type: RippleContract = RippleContract::Rpc;
        test_extn_payload_provider(rpc_request, contract_type);
    }

    #[test]
    fn test_get_error_code_from_msg() {
        let api_message = ApiMessage::new(
            ApiProtocol::JsonRpc,
            r#"{"jsonrpc": "2.0", "id": 123, "error": {"code": 456, "message": "error message"}}"#
                .to_string(),
            "request_id".to_string(),
        );

        let result = api_message.get_error_code_from_msg();

        assert!(result.is_ok());
        let error_code = result.unwrap();
        assert_eq!(error_code, Some(456));
    }

    #[test]
    fn test_get_error_code_from_msg_error_code_not_present() {
        let api_message = ApiMessage::new(
            ApiProtocol::JsonRpc,
            r#"{"jsonrpc": "2.0", "id": 123, "error": {"message": "error message"}}"#.to_string(),
            "request_id".to_string(),
        );

        let result = api_message.get_error_code_from_msg();

        assert!(result.is_ok());
        let error_code = result.unwrap();
        assert_eq!(error_code, None);
    }

    #[test]
    fn test_get_error_code_from_msg_result_present() {
        let api_message = ApiMessage::new(
            ApiProtocol::JsonRpc,
            r#"{"jsonrpc": "2.0", "id": 123, "result": null}"#.to_string(),
            "request_id".to_string(),
        );

        let result = api_message.get_error_code_from_msg();

        assert!(result.is_ok());
        let error_code = result.unwrap();
        assert_eq!(error_code, None);
    }

    #[test]
    fn new_json_rpc_methods() {
        let request = JsonRpcApiRequest::new("some_method".to_owned(), None);
        assert!(request.method.eq("some_method"));
    }

    #[test]
    fn test_rpc_unsubscribe() {
        let new = RpcRequest::mock().get_unsubscribe();
        let request = serde_json::from_str::<ListenRequest>(&new.params_json).unwrap();
        assert!(!request.listen);
    }
}<|MERGE_RESOLUTION|>--- conflicted
+++ resolved
@@ -99,7 +99,9 @@
         }
         self.session_id.clone()
     }
-<<<<<<< HEAD
+    pub fn is_event_based(&self) -> bool {
+        self.context.contains(&"eventBased".to_owned())
+    }
     pub fn internal(method: &str) -> Self {
         CallContext::new(
             Uuid::new_v4().to_string(),
@@ -111,11 +113,6 @@
             None,
             false,
         )
-=======
-
-    pub fn is_event_based(&self) -> bool {
-        self.context.contains(&"eventBased".to_owned())
->>>>>>> 75957543
     }
 }
 
@@ -304,9 +301,9 @@
     pub result: Option<Value>,
     #[serde(skip_serializing_if = "Option::is_none")]
     pub error: Option<Value>,
-    #[serde(skip_serializing_if = "Option::is_none")]
+    #[serde(skip_serializing)]
     pub method: Option<String>,
-    #[serde(skip_serializing_if = "Option::is_none")]
+    #[serde(skip_serializing)]
     pub params: Option<Value>,
 }
 
@@ -561,7 +558,7 @@
 
         let id = jsonrpc_req.id.unwrap_or(0);
         let method = FireboltOpenRpcMethod::name_with_lowercase_module(&jsonrpc_req.method);
-        let mut ctx = CallContext::new(
+        let ctx = CallContext::new(
             session_id,
             request_id,
             app_id,
