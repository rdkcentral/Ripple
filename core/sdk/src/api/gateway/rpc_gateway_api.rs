--- conflicted
+++ resolved
@@ -97,10 +97,7 @@
         }
         self.session_id.clone()
     }
-<<<<<<< HEAD
-    pub fn is_event_based(&self) -> bool {
-        self.context.contains(&"eventBased".to_owned())
-    }
+
     pub fn internal(method: &str) -> Self {
         CallContext::new(
             Uuid::new_v4().to_string(),
@@ -113,8 +110,6 @@
             false,
         )
     }
-=======
->>>>>>> f92c7b25
 }
 
 impl crate::Mockable for CallContext {
@@ -361,6 +356,22 @@
     }
     pub fn is_success(&self) -> bool {
         self.result.is_some()
+    }
+
+    pub fn is_response(&self) -> bool {
+        self.params.is_none()
+            && self.method.is_none()
+            && self.id.is_some()
+            && (self.result.is_some() || self.error.is_some())
+    }
+
+    pub fn get_response(request: &str) -> Option<JsonRpcApiResponse> {
+        if let Ok(response) = serde_json::from_str::<JsonRpcApiResponse>(request) {
+            if response.is_response() {
+                return Some(response);
+            }
+        }
+        None
     }
 }
 
