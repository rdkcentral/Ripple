// Copyright 2023 Comcast Cable Communications Management, LLC
//
// Licensed under the Apache License, Version 2.0 (the "License");
// you may not use this file except in compliance with the License.
// You may obtain a copy of the License at
//
// http://www.apache.org/licenses/LICENSE-2.0
//
// Unless required by applicable law or agreed to in writing, software
// distributed under the License is distributed on an "AS IS" BASIS,
// WITHOUT WARRANTIES OR CONDITIONS OF ANY KIND, either express or implied.
// See the License for the specific language governing permissions and
// limitations under the License.
//
// SPDX-License-Identifier: Apache-2.0
//

use serde::{Deserialize, Serialize};
use serde_json::{json, Value};
use tokio::sync::{mpsc, oneshot};
use uuid::Uuid;

use crate::{
    api::{
        firebolt::{fb_general::ListenRequest, fb_openrpc::FireboltOpenRpcMethod},
        observability::metrics_util::ApiStats,
    },
    extn::extn_client_message::{ExtnPayload, ExtnPayloadProvider, ExtnRequest},
    framework::ripple_contract::RippleContract,
};

#[derive(Debug, Clone, Default)]
pub struct CallerSession {
    pub session_id: Option<String>,
    pub app_id: Option<String>,
}

impl From<CallContext> for CallerSession {
    fn from(ctx: CallContext) -> Self {
        CallerSession {
            session_id: Some(ctx.session_id),
            app_id: Some(ctx.app_id),
        }
    }
}

#[derive(Debug, Clone)]
pub struct AppIdentification {
    pub app_id: String,
}

impl From<CallContext> for AppIdentification {
    fn from(ctx: CallContext) -> Self {
        AppIdentification { app_id: ctx.app_id }
    }
}

#[derive(Debug, PartialEq, Serialize, Deserialize, Clone, Default)]
pub struct CallContext {
    pub session_id: String,
    pub request_id: String,
    pub app_id: String,
    pub call_id: u64,
    pub protocol: ApiProtocol,
    pub method: String,
    pub cid: Option<String>,
    pub gateway_secure: bool,
    pub context: Vec<String>,
}

impl CallContext {
    // TODO: refactor this to use less arguments
    #[allow(clippy::too_many_arguments)]
    pub fn new(
        session_id: String,
        request_id: String,
        app_id: String,
        call_id: u64,
        protocol: ApiProtocol,
        method: String,
        cid: Option<String>,
        gateway_secure: bool,
    ) -> CallContext {
        CallContext {
            session_id,
            request_id,
            app_id,
            call_id,
            protocol,
            method,
            cid,
            gateway_secure,
            context: Vec::new(),
        }
    }

    pub fn get_id(&self) -> String {
        if let Some(cid) = &self.cid {
            return cid.clone();
        }
        self.session_id.clone()
    }

<<<<<<< HEAD
    pub fn is_event_based(&self) -> bool {
        self.context.contains(&"eventBased".to_owned())
=======
    pub fn internal(method: &str) -> Self {
        CallContext::new(
            Uuid::new_v4().to_string(),
            Uuid::new_v4().to_string(),
            "internal".into(),
            1,
            ApiProtocol::Extn,
            method.to_owned(),
            None,
            false,
        )
>>>>>>> 71d659a1
    }
}

impl crate::Mockable for CallContext {
    fn mock() -> Self {
        CallContext {
            session_id: "session_id".to_owned(),
            request_id: "1".to_owned(),
            app_id: "some_app_id".to_owned(),
            call_id: 1,
            protocol: ApiProtocol::JsonRpc,
            method: "module.method".to_owned(),
            cid: Some("cid".to_owned()),
            gateway_secure: true,
            context: Vec::new(),
        }
    }
}

#[derive(Clone, PartialEq, Debug, Serialize, Deserialize, Default)]
pub enum ApiProtocol {
    Bridge,
    Extn,
    #[default]
    JsonRpc,
}

#[derive(Clone, PartialEq, Debug, Serialize, Deserialize)]
pub struct ApiMessage {
    pub protocol: ApiProtocol,
    pub jsonrpc_msg: String,
    pub request_id: String,
    pub stats: Option<ApiStats>,
}

/// Holds a message in jsonrpc protocol format and the protocol that it should be converted into
/// The protocol of the request is passed in context and then when
/// a response is being written, that protocol is passed here so the transport layers know which protocol
/// should be used for the response.
impl ApiMessage {
    pub fn new(protocol: ApiProtocol, jsonrpc_msg: String, request_id: String) -> ApiMessage {
        ApiMessage {
            protocol,
            jsonrpc_msg,
            request_id,
            stats: None,
        }
    }

    pub fn is_error(&self) -> bool {
        // currently only these json rpsee errors are used in Ripple
        self.jsonrpc_msg.contains("Custom error:") || self.jsonrpc_msg.contains("Method not found")
    }

    pub fn get_error_code_from_msg(&self) -> Result<Option<i32>, serde_json::Error> {
        let v: Value = serde_json::from_str(&self.jsonrpc_msg)?;

        if let Some(error) = v.get("error") {
            if let Some(code) = error.get("code") {
                return Ok(Some(code.as_i64().unwrap() as i32));
            }
        }
        // if there is no error code, return None
        Ok(None)
    }
}

#[derive(Deserialize)]
struct ApiBaseRequest {
    jsonrpc: Option<String>,
}

impl ApiBaseRequest {
    fn is_jsonrpc(&self) -> bool {
        self.jsonrpc.is_some()
    }
}

#[derive(Serialize, Deserialize)]
pub struct JsonRpcApiRequest {
    pub jsonrpc: String,
    pub id: Option<u64>,
    pub method: String,
    pub params: Option<Value>,
}

impl JsonRpcApiRequest {
    pub fn new(method: String, params: Option<Value>) -> Self {
        Self {
            jsonrpc: "2.0".to_owned(),
            id: None,
            method,
            params,
        }
    }
}

#[derive(Clone, Default, Debug)]
pub struct JsonRpcApiError {
    pub code: i32,
    pub id: Option<u64>,
    pub message: String,
    pub method: Option<String>,
    pub params: Option<Value>,
}
impl JsonRpcApiError {
    pub fn new(
        code: i32,
        id: Option<u64>,
        message: String,
        method: Option<String>,
        params: Option<Value>,
    ) -> Self {
        JsonRpcApiError {
            code,
            id,
            message,
            method,
            params,
        }
    }
    pub fn with_method(mut self, method: String) -> Self {
        self.method = Some(method);
        self
    }
    pub fn with_params(mut self, params: Option<Value>) -> Self {
        self.params = params;
        self
    }
    pub fn with_id(mut self, id: u64) -> Self {
        self.id = Some(id);
        self
    }
    pub fn with_message(mut self, message: String) -> Self {
        self.message = message;
        self
    }
    pub fn with_code(mut self, code: i32) -> Self {
        self.code = code;
        self
    }
    pub fn to_response(&self) -> JsonRpcApiResponse {
        JsonRpcApiResponse::error(self)
    }
}
impl From<JsonRpcApiError> for jsonrpsee::core::Error {
    fn from(error: JsonRpcApiError) -> Self {
        jsonrpsee::core::Error::Call(jsonrpsee::types::error::CallError::Custom {
            code: error.code,
            message: error.message,
            data: None,
        })
    }
}
impl From<JsonRpcApiError> for JsonRpcApiResponse {
    fn from(error: JsonRpcApiError) -> Self {
        JsonRpcApiResponse::error(&error)
    }
}

pub fn rpc_value_result_to_string_result(
    result: jsonrpsee::core::RpcResult<Value>,
    default: Option<String>,
) -> jsonrpsee::core::RpcResult<String> {
    match result {
        Ok(v) => Ok(v
            .as_str()
            .unwrap_or(&default.unwrap_or_default())
            .to_string()),
        Err(e) => Err(e),
    }
}

#[derive(Debug, Clone, Serialize, Deserialize)]
pub struct JsonRpcApiResponse {
    pub jsonrpc: String,
    #[serde(skip_serializing_if = "Option::is_none")]
    pub id: Option<u64>,
    #[serde(skip_serializing_if = "Option::is_none")]
    pub result: Option<Value>,
    #[serde(skip_serializing_if = "Option::is_none")]
    pub error: Option<Value>,
    #[serde(skip_serializing_if = "Option::is_none")]
    pub method: Option<String>,
    #[serde(skip_serializing_if = "Option::is_none")]
    pub params: Option<Value>,
}

impl Default for JsonRpcApiResponse {
    fn default() -> Self {
        JsonRpcApiResponse {
            id: None,
            jsonrpc: "2.0".to_string(),
            result: None,
            error: None,
            method: None,
            params: None,
        }
    }
}
impl From<RpcRequest> for JsonRpcApiResponse {
    fn from(request: RpcRequest) -> Self {
        JsonRpcApiResponse {
            jsonrpc: "2.0".to_owned(),
            id: Some(request.ctx.call_id),
            result: Some(json!({"result": "success"})),
            error: None,
            method: Some(request.clone().method),
            params: request.get_params(),
        }
    }
}

impl JsonRpcApiResponse {
    pub fn update_event_message(&mut self, request: &RpcRequest) {
        if request.is_event_based() {
            self.params = self.result.take();
            self.id = None;
            self.method = Some(format!("{}.{}", request.ctx.method, request.ctx.call_id))
        } else {
            self.method = None;
            self.params = None;
        }
    }

    pub fn error(error: &JsonRpcApiError) -> Self {
        JsonRpcApiResponse {
            jsonrpc: "2.0".to_owned(),
            id: error.id,
            result: None,
            error: Some(json!({"code": error.code, "message": error.message})),
            method: error.method.clone(),
            params: error.params.clone(),
        }
    }

    pub fn as_bytes(&self) -> Vec<u8> {
        serde_json::to_string(self).unwrap().as_bytes().to_vec()
    }
    pub fn with_result(mut self, result: Option<Value>) -> Self {
        self.result = result;
        self.error = None;
        self
    }
    pub fn with_method(mut self, method: Option<String>) -> Self {
        self.method = method;
        self
    }
    pub fn with_params(mut self, params: Option<Value>) -> Self {
        self.params = params;
        self
    }
    pub fn with_id(mut self, id: u64) -> Self {
        self.id = Some(id);
        self
    }
    pub fn with_error(mut self, error: Value) -> Self {
        self.error = Some(error);
        self.result = None;
        self
    }
    pub fn is_error(&self) -> bool {
        self.error.is_some()
    }
    pub fn is_success(&self) -> bool {
        self.result.is_some()
    }

    pub fn is_response(&self) -> bool {
        self.params.is_none()
            && self.method.is_none()
            && self.id.is_some()
            && (self.result.is_some() || self.error.is_some())
    }

    pub fn get_response(request: &str) -> Option<JsonRpcApiResponse> {
        if let Ok(response) = serde_json::from_str::<JsonRpcApiResponse>(request) {
            if response.is_response() {
                return Some(response);
            }
        }
        None
    }
}

impl crate::Mockable for JsonRpcApiResponse {
    fn mock() -> Self {
        JsonRpcApiResponse {
            jsonrpc: "2.0".to_owned(),
            result: None,
            id: None,
            error: None,
            method: None,
            params: None,
        }
    }
}

#[derive(Clone, PartialEq, Debug, Serialize, Deserialize, Default)]
pub struct RpcRequest {
    pub method: String,
    pub params_json: String,
    pub ctx: CallContext,
}
impl RpcRequest {
    pub fn internal(method: &str) -> Self {
        let ctx = CallContext::internal(method);
        RpcRequest {
            params_json: Self::prepend_ctx(None, &ctx),
            ctx,
            method: method.to_owned(),
        }
    }
    pub fn with_params(mut self, params: Option<Value>) -> Self {
        self.params_json = Self::prepend_ctx(params, &self.ctx);
        self
    }
}
impl ExtnPayloadProvider for RpcRequest {
    fn get_extn_payload(&self) -> ExtnPayload {
        ExtnPayload::Request(ExtnRequest::Rpc(self.clone()))
    }

    fn get_from_payload(payload: ExtnPayload) -> Option<Self> {
        if let ExtnPayload::Request(ExtnRequest::Rpc(v)) = payload {
            return Some(v);
        }
        None
    }

    fn contract() -> RippleContract {
        RippleContract::Rpc
    }
}

impl crate::Mockable for RpcRequest {
    fn mock() -> Self {
        RpcRequest {
            method: "module.method".to_owned(),
            params_json: "{}".to_owned(),
            ctx: CallContext::mock(),
        }
    }
}

#[derive(Debug)]
pub struct RequestParseError {}

impl RpcRequest {
    pub fn new(method: String, params_json: String, ctx: CallContext) -> RpcRequest {
        RpcRequest {
            method,
            params_json,
            ctx,
        }
    }
    /// Serializes a parameter so that the given ctx becomes the first list in a json array of
    /// parameters. Each rpc handler will get the call context as the first param and
    /// the actual request parameter as the second param.
    ///
    /// # Arguments
    ///
    /// * `req_params` - The request parameter that becomes the second handler parameter
    /// * `ctx` - Context around the call which becomes the first handler parameter
    pub fn prepend_ctx(req_params: Option<Value>, ctx: &CallContext) -> String {
        let mut ps = Vec::<Value>::new();
        ps.push(json!(ctx));
        if let Some(params) = req_params {
            ps.push(json!(params));
        }
        json!(ps).to_string()
    }

    /// Parses a json string into an RpcRequest
    /// Checks if jsonrpc field is present in order to determine
    /// which protocol this message is using.
    /// Parse the different protocol messages into a common request object
    /// # Arguments
    ///
    /// * `json` - The json string to parse
    /// * `app_id` - The app_id this message was from, used to populate the context
    /// * `session_id` - The session_id this message was from, used to populate the context
    pub fn parse(
        json: String,
        app_id: String,
        session_id: String,
        request_id: String,
        cid: Option<String>,
        gateway_secure: bool,
        context: Vec<String>,
    ) -> Result<RpcRequest, RequestParseError> {
        let parsed =
            serde_json::from_str::<serde_json::Value>(&json).map_err(|_| RequestParseError {})?;
        let base = serde_json::from_value::<ApiBaseRequest>(parsed.clone())
            .map_err(|_| RequestParseError {})?;
        if !base.is_jsonrpc() {
            return Err(RequestParseError {});
        }
        let jsonrpc_req = serde_json::from_value::<JsonRpcApiRequest>(parsed)
            .map_err(|_| RequestParseError {})?;

        let id = jsonrpc_req.id.unwrap_or(0);
        let method = FireboltOpenRpcMethod::name_with_lowercase_module(&jsonrpc_req.method);
        let mut ctx = CallContext::new(
            session_id,
            request_id,
            app_id,
            id,
            ApiProtocol::JsonRpc,
            method.clone(),
            cid,
            gateway_secure,
        );
        ctx.context = context;
        let ps = RpcRequest::prepend_ctx(jsonrpc_req.params, &ctx);
        Ok(RpcRequest::new(method, ps, ctx))
    }

    pub fn is_subscription(&self) -> bool {
        self.method.contains(".on")
            && if let Some(params) = self.get_params() {
                return serde_json::from_value::<ListenRequest>(params.clone()).is_ok();
            } else {
                return false;
            }
    }
    pub fn is_unlisten(&self) -> bool {
        self.is_subscription() && !self.is_listening()
    }

    pub fn is_listening(&self) -> bool {
        serde_json::from_value::<ListenRequest>(
            self.get_params().unwrap_or(json!({"listen": false})),
        )
        .unwrap_or(ListenRequest { listen: false })
        .listen
    }
    pub fn get_unsubscribe(&self) -> RpcRequest {
        let mut rpc_request = self.clone();
        rpc_request.params_json = serde_json::to_string(&ListenRequest { listen: false }).unwrap();
        rpc_request
    }

    pub fn get_params(&self) -> Option<Value> {
        if let Ok(mut v) = serde_json::from_str::<Vec<Value>>(&self.params_json) {
            if v.len() > 1 {
                return v.pop();
            }
        }
        None
    }

    pub fn get_new_internal(method: String, params: Option<Value>) -> Self {
        let ctx = CallContext::new(
            Uuid::new_v4().to_string(),
            Uuid::new_v4().to_string(),
            "internal".into(),
            1,
            crate::api::gateway::rpc_gateway_api::ApiProtocol::Extn,
            method.clone(),
            None,
            false,
        );
        let request = serde_json::to_value(JsonRpcApiRequest::new(method.clone(), params)).unwrap();
        RpcRequest {
            params_json: Self::prepend_ctx(Some(request), &ctx),
            ctx,
            method,
        }
    }

    pub fn is_event_based(&self) -> bool {
        self.ctx.is_event_based()
    }

    pub fn add_context(&mut self, context: Vec<String>) {
        self.ctx.context.extend(context)
    }
}

#[derive(Debug, Clone, Serialize, Deserialize)]
pub enum RpcGatewayCommand {
    Handle {
        req: String,
        req_id: String,
        ctx: ClientContext,
    },
    Route {
        req: RpcRequest,
    },
}

#[derive(Clone, Debug, Serialize, Deserialize)]
pub struct ClientContext {
    pub session_id: String,
    pub app_id: String,
    pub gateway_secure: bool,
}

#[derive(Debug)]
pub enum PermissionCommand {
    GateRequest {
        req: RpcRequest,
        route_tx: oneshot::Sender<bool>,
        session_tx: mpsc::Sender<ApiMessage>,
    },
}

#[cfg(test)]
mod tests {
    use super::*;
    use crate::api::gateway::rpc_gateway_api::{ApiProtocol, CallContext};
    use crate::utils::test_utils::test_extn_payload_provider;
    use crate::Mockable;

    #[test]
    fn test_caller_session_from_call_context() {
        let ctx = CallContext {
            session_id: "session123".to_string(),
            request_id: "request123".to_string(),
            app_id: "app123".to_string(),
            call_id: 1,
            protocol: ApiProtocol::Bridge,
            method: "method123".to_string(),
            cid: Some("cid123".to_string()),
            gateway_secure: true,
            context: Vec::new(),
        };

        let caller_session: CallerSession = ctx.into();

        assert_eq!(caller_session.session_id, Some("session123".to_string()));
        assert_eq!(caller_session.app_id, Some("app123".to_string()));
    }

    #[test]
    fn test_caller_session_from_app_identification() {
        let ctx = CallContext {
            session_id: "session123".to_string(),
            request_id: "request123".to_string(),
            app_id: "app123".to_string(),
            call_id: 1,
            protocol: ApiProtocol::Bridge,
            method: "method123".to_string(),
            cid: Some("cid123".to_string()),
            gateway_secure: true,
            context: Vec::new(),
        };

        let app_identification: AppIdentification = ctx.into();
        assert_eq!(app_identification.app_id, "app123".to_string());
    }

    #[test]
    fn test_api_message_new() {
        let api_message = ApiMessage::new(
            ApiProtocol::Bridge,
            "jsonrpc_msg".to_string(),
            "request_id".to_string(),
        );

        assert_eq!(api_message.protocol, ApiProtocol::Bridge);
        assert_eq!(api_message.jsonrpc_msg, "jsonrpc_msg".to_string());
        assert_eq!(api_message.request_id, "request_id".to_string());
    }

    #[test]
    fn test_call_context_new() {
        let call_context = CallContext::new(
            "session_id".to_string(),
            "request_id".to_string(),
            "app_id".to_string(),
            1,
            ApiProtocol::Bridge,
            "method".to_string(),
            Some("cid".to_string()),
            true,
        );

        assert_eq!(call_context.session_id, "session_id".to_string());
        assert_eq!(call_context.request_id, "request_id".to_string());
        assert_eq!(call_context.app_id, "app_id".to_string());
        assert_eq!(call_context.call_id, 1);
        assert_eq!(call_context.protocol, ApiProtocol::Bridge);
        assert_eq!(call_context.method, "method".to_string());
        assert_eq!(call_context.cid, Some("cid".to_string()));
        assert!(call_context.gateway_secure);
    }

    #[test]
    fn test_get_id_with_cid() {
        let ctx = CallContext::new(
            "session_id".to_string(),
            "request_id".to_string(),
            "app_id".to_string(),
            1,
            ApiProtocol::Bridge,
            "method".to_string(),
            Some("cid".to_string()),
            true,
        );

        let id = ctx.get_id();
        assert_eq!(id, "cid".to_string());
    }

    #[test]
    fn test_get_id_without_cid() {
        let ctx = CallContext::new(
            "session_id".to_string(),
            "request_id".to_string(),
            "app_id".to_string(),
            1,
            ApiProtocol::Bridge,
            "method".to_string(),
            None,
            true,
        );

        let id = ctx.get_id();
        assert_eq!(id, "session_id".to_string());
    }

    #[test]
    fn test_is_errors() {
        let api_message = ApiMessage::new(
            ApiProtocol::Bridge,
            "Custom error: error".to_string(),
            "request_id".to_string(),
        );

        assert!(api_message.is_error());
    }

    #[test]
    fn test_api_base_request_is_jsonrpc_with_jsonrpc() {
        let base_request = ApiBaseRequest {
            jsonrpc: Some("2.0".to_string()),
        };

        assert!(base_request.is_jsonrpc());
    }

    #[test]
    fn test_api_base_request_is_jsonrpc_without_jsonrpc() {
        let base_request = ApiBaseRequest { jsonrpc: None };

        assert!(!base_request.is_jsonrpc());
    }

    #[test]
    fn test_rpc_request_new() {
        let method = String::from("test_method");
        let params_json = String::from("test_params");
        let ctx = CallContext::new(
            String::from("test_session_id"),
            String::from("test_request_id"),
            String::from("test_app_id"),
            123,
            ApiProtocol::JsonRpc,
            String::from("test_method"),
            None,
            true,
        );

        let rpc_request = RpcRequest::new(method.clone(), params_json.clone(), ctx.clone());

        assert_eq!(rpc_request.method, method);
        assert_eq!(rpc_request.params_json, params_json);
        assert_eq!(rpc_request.ctx, ctx);
    }

    #[test]
    fn test_rpc_request_prepend_ctx() {
        let req_params = Some(json!({"param1": "value1"}));
        let ctx = CallContext::new(
            String::from("test_session_id"),
            String::from("test_request_id"),
            String::from("test_app_id"),
            123,
            ApiProtocol::JsonRpc,
            String::from("test_method"),
            None,
            true,
        );

        let result = RpcRequest::prepend_ctx(req_params.clone(), &ctx);

        let expected_result = json!([ctx, req_params]).to_string();
        assert_eq!(result, expected_result);
    }

    // #[test]
    // fn test_rpc_request_parse() {
    //     let json = String::from(
    //         r#"{"jsonrpc": "2.0", "id": 123, "method": "test_method", "params": {"param1": "value1"}}"#,
    //     );
    //     let app_id = String::from("test_app_id");
    //     let session_id = String::from("test_session_id");
    //     let request_id = String::from("test_request_id");
    //     let cid = None;
    //     let gateway_secure = true;

    //     let result = RpcRequest::parse(json, app_id, session_id, request_id, cid, gateway_secure);

    //     assert!(result.is_ok());
    //     let rpc_request: RpcRequest = result.unwrap();

    //     // Parse the `params_json` string from the `RpcRequest` into a `serde_json::Value`
    //     let actual_params_val: Value = serde_json::from_str(&rpc_request.params_json)
    //         .expect("Failed to parse JSON from params_json string");

    //     // Define the expected JSON structure as a `serde_json::Value`
    //     // Note: Adjust the structure below according to the actual expected content of `params_json`
    //     let expected_params_val: Value = json!({
    //         "app_id": rpc_request.ctx.app_id,
    //         "call_id": rpc_request.ctx.call_id,
    //         "cid": rpc_request.ctx.cid,
    //         "gateway_secure": rpc_request.ctx.gateway_secure,
    //         "method": rpc_request.ctx.method,
    //         "protocol": rpc_request.ctx.protocol.
    //         //"request_id": rpc_request.ctx.request_id,
    //         "session_id": rpc_request.ctx.session_id,
    //         "params": {
    //             "param1": "value1"
    //         }
    //     });

    //     // Compare the actual and expected `serde_json::Value` instances
    //     assert_eq!(actual_params_val, expected_params_val);
    //     assert_eq!(rpc_request.ctx.session_id, String::from("test_session_id"));
    //     assert_eq!(rpc_request.ctx.request_id, String::from("test_request_id"));
    //     assert_eq!(rpc_request.ctx.app_id, String::from("test_app_id"));
    //     assert_eq!(rpc_request.ctx.protocol, ApiProtocol::JsonRpc);
    //     assert_eq!(rpc_request.ctx.method, String::from("test_method"));
    //     assert_eq!(rpc_request.ctx.cid, None);
    //     assert!(rpc_request.ctx.gateway_secure);
    // }
    #[test]
    fn test_extn_request_rpc() {
        let call_context = CallContext {
            session_id: "test_session_id".to_string(),
            request_id: "test_request_id".to_string(),
            app_id: "test_app_id".to_string(),
            call_id: 123,
            protocol: ApiProtocol::Bridge,
            method: "some_method".to_string(),
            cid: Some("some_cid".to_string()),
            gateway_secure: true,
            context: Vec::new(),
        };

        let rpc_request = RpcRequest {
            method: "some_method".to_string(),
            params_json: r#"{"key": "value"}"#.to_string(),
            ctx: call_context,
        };
        let contract_type: RippleContract = RippleContract::Rpc;
        test_extn_payload_provider(rpc_request, contract_type);
    }

    #[test]
    fn test_get_error_code_from_msg() {
        let api_message = ApiMessage::new(
            ApiProtocol::JsonRpc,
            r#"{"jsonrpc": "2.0", "id": 123, "error": {"code": 456, "message": "error message"}}"#
                .to_string(),
            "request_id".to_string(),
        );

        let result = api_message.get_error_code_from_msg();

        assert!(result.is_ok());
        let error_code = result.unwrap();
        assert_eq!(error_code, Some(456));
    }

    #[test]
    fn test_get_error_code_from_msg_error_code_not_present() {
        let api_message = ApiMessage::new(
            ApiProtocol::JsonRpc,
            r#"{"jsonrpc": "2.0", "id": 123, "error": {"message": "error message"}}"#.to_string(),
            "request_id".to_string(),
        );

        let result = api_message.get_error_code_from_msg();

        assert!(result.is_ok());
        let error_code = result.unwrap();
        assert_eq!(error_code, None);
    }

    #[test]
    fn test_get_error_code_from_msg_result_present() {
        let api_message = ApiMessage::new(
            ApiProtocol::JsonRpc,
            r#"{"jsonrpc": "2.0", "id": 123, "result": null}"#.to_string(),
            "request_id".to_string(),
        );

        let result = api_message.get_error_code_from_msg();

        assert!(result.is_ok());
        let error_code = result.unwrap();
        assert_eq!(error_code, None);
    }

    #[test]
    fn new_json_rpc_methods() {
        let request = JsonRpcApiRequest::new("some_method".to_owned(), None);
        assert!(request.method.eq("some_method"));
    }

    #[test]
    fn test_rpc_unsubscribe() {
        let new = RpcRequest::mock().get_unsubscribe();
        let request = serde_json::from_str::<ListenRequest>(&new.params_json).unwrap();
        assert!(!request.listen);
    }
}<|MERGE_RESOLUTION|>--- conflicted
+++ resolved
@@ -101,10 +101,10 @@
         self.session_id.clone()
     }
 
-<<<<<<< HEAD
     pub fn is_event_based(&self) -> bool {
         self.context.contains(&"eventBased".to_owned())
-=======
+    }
+
     pub fn internal(method: &str) -> Self {
         CallContext::new(
             Uuid::new_v4().to_string(),
@@ -116,7 +116,6 @@
             None,
             false,
         )
->>>>>>> 71d659a1
     }
 }
 
