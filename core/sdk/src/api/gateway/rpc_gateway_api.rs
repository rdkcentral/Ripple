// Copyright 2023 Comcast Cable Communications Management, LLC
//
// Licensed under the Apache License, Version 2.0 (the "License");
// you may not use this file except in compliance with the License.
// You may obtain a copy of the License at
//
// http://www.apache.org/licenses/LICENSE-2.0
//
// Unless required by applicable law or agreed to in writing, software
// distributed under the License is distributed on an "AS IS" BASIS,
// WITHOUT WARRANTIES OR CONDITIONS OF ANY KIND, either express or implied.
// See the License for the specific language governing permissions and
// limitations under the License.
//
// SPDX-License-Identifier: Apache-2.0
//

use serde::{Deserialize, Serialize};
use serde_json::{json, Value};
use tokio::sync::{mpsc, oneshot};

use crate::{
    api::firebolt::fb_openrpc::FireboltOpenRpcMethod,
    extn::extn_client_message::{ExtnPayload, ExtnPayloadProvider, ExtnRequest},
    framework::ripple_contract::RippleContract,
    log::{debug, error},
};

#[derive(Debug, Serialize, Deserialize, Clone)]
pub struct CallContext {
    pub session_id: String,
    pub request_id: String,
    pub app_id: String,
    pub call_id: u64,
    pub protocol: ApiProtocol,
    pub method: String,
}

impl CallContext {
    pub fn new(
        session_id: String,
        request_id: String,
        app_id: String,
        call_id: u64,
        protocol: ApiProtocol,
        method: String,
    ) -> CallContext {
        CallContext {
            session_id,
            request_id,
            app_id,
            call_id,
            protocol,
            method,
        }
    }
}

#[derive(Clone, Debug, Serialize, Deserialize)]
pub enum ApiProtocol {
    Bridge,
    Extn,
    JsonRpc,
}

#[derive(Clone, Debug, Serialize, Deserialize)]
pub struct ApiMessage {
    pub protocol: ApiProtocol,
    pub jsonrpc_msg: String,
    pub request_id: String,
}

/// Holds a message in jsonrpc protocol format and the protocol that it should be converted into
/// The protocol of the request is passed in context and then when
/// a response is being written, that protocol is passed here so the transport layers know which protocol
/// should be used for the response.
impl ApiMessage {
    pub fn new(protocol: ApiProtocol, jsonrpc_msg: String, request_id: String) -> ApiMessage {
        ApiMessage {
            protocol,
            jsonrpc_msg,
            request_id,
        }
    }
}

#[derive(Deserialize)]
struct ApiBaseRequest {
    jsonrpc: Option<String>,
}

impl ApiBaseRequest {
    fn is_jsonrpc(&self) -> bool {
        match self.jsonrpc {
            Some(_) => true,
            None => false,
        }
    }
}

#[derive(Serialize, Deserialize)]
pub struct JsonRpcApiRequest {
    pub jsonrpc: String,
    pub id: Option<u64>,
    pub method: String,
    pub params: Option<Value>,
}

#[derive(Serialize, Deserialize)]
pub struct JsonRpcApiResponse {
    pub jsonrpc: String,
    pub id: u64,
    pub result: Option<Value>,
    pub error: Option<Value>,
}

#[derive(Clone, Debug, Serialize, Deserialize)]
pub struct RpcRequest {
    pub method: String,
    pub params_json: String,
    pub ctx: CallContext,
}

impl ExtnPayloadProvider for RpcRequest {
    fn get_extn_payload(&self) -> ExtnPayload {
        ExtnPayload::Request(ExtnRequest::Rpc(self.clone()))
    }

    fn get_from_payload(payload: ExtnPayload) -> Option<Self> {
        if let ExtnPayload::Request(ExtnRequest::Rpc(v)) = payload {
            return Some(v);
        }
        None
    }

    fn contract() -> RippleContract {
        RippleContract::Rpc
    }
}

#[derive(Debug)]
pub struct RequestParseError {}

impl RpcRequest {
    pub fn new(method: String, params_json: String, ctx: CallContext) -> RpcRequest {
        RpcRequest {
            method,
            params_json,
            ctx,
        }
    }
    /// Serializes a parameter so that the given ctx becomes the first list in a json array of
    /// parameters. Each rpc handler will get the call context as the first param and
    /// the actual request parameter as the second param.
    ///
    /// # Arguments
    ///
    /// * `req_params` - The request parameter that becomes the second handler parameter
    /// * `ctx` - Context around the call which becomes the first handler parameter
    pub fn prepend_ctx(req_params: Option<Value>, ctx: &CallContext) -> String {
        let mut ps = Vec::<Value>::new();
        ps.push(json!(ctx));
        if let Some(params) = req_params {
            ps.push(json!(params.clone()));
        }
        json!(ps).to_string()
    }

    /// Parses a json string into an RpcRequest
    /// Checks if jsonrpc field is present in order to determine
    /// which protocol this message is using.
    /// Parse the different protocol messages into a common request object
    /// # Arguments
    ///
    /// * `json` - The json string to parse
    /// * `app_id` - The app_id this message was from, used to populate the context
    /// * `session_id` - The session_id this message was from, used to populate the context
    pub fn parse(
        json: String,
        app_id: String,
        session_id: String,
        request_id: String,
    ) -> Result<RpcRequest, RequestParseError> {
        let parsed_res = serde_json::from_str(&json);
        if parsed_res.is_err() {
            return Err(RequestParseError {});
        }
        let parsed: serde_json::Value = parsed_res.unwrap();
        let base_res = serde_json::from_value(parsed.clone());
        if base_res.is_err() {
            return Err(RequestParseError {});
        }
        let base: ApiBaseRequest = base_res.unwrap();
        if !base.is_jsonrpc() {
            return Err(RequestParseError {});
        }
        let jsonrpc_req_res = serde_json::from_value(parsed);
        if jsonrpc_req_res.is_err() {
            return Err(RequestParseError {});
        }
        let jsonrpc_req: JsonRpcApiRequest = jsonrpc_req_res.unwrap();
        let id = match jsonrpc_req.id {
            Some(n) => n,
            None => 0,
        };
        let method = FireboltOpenRpcMethod::name_with_lowercase_module(&jsonrpc_req.method);
<<<<<<< HEAD
        debug!(
            "Converted method: from {} to {}",
            jsonrpc_req.method, method
        );
=======
>>>>>>> 5e333a0d
        let ctx = CallContext::new(
            session_id,
            request_id,
            app_id,
            id,
            ApiProtocol::JsonRpc,
            method.clone(),
        );
        let ps = RpcRequest::prepend_ctx(jsonrpc_req.params, &ctx);
        Ok(RpcRequest::new(method, ps, ctx))
    }
}

#[derive(Debug, Clone, Serialize, Deserialize)]
pub enum RpcGatewayCommand {
    Handle {
        req: String,
        req_id: String,
        ctx: ClientContext,
    },
    Route {
        req: RpcRequest,
    },
}

#[derive(Clone, Debug, Serialize, Deserialize)]
pub struct ClientContext {
    pub session_id: String,
    pub app_id: String,
}

#[derive(Debug)]
pub enum PermissionCommand {
    GateRequest {
        req: RpcRequest,
        route_tx: oneshot::Sender<bool>,
        session_tx: mpsc::Sender<ApiMessage>,
    },
}<|MERGE_RESOLUTION|>--- conflicted
+++ resolved
@@ -204,13 +204,10 @@
             None => 0,
         };
         let method = FireboltOpenRpcMethod::name_with_lowercase_module(&jsonrpc_req.method);
-<<<<<<< HEAD
         debug!(
             "Converted method: from {} to {}",
             jsonrpc_req.method, method
         );
-=======
->>>>>>> 5e333a0d
         let ctx = CallContext::new(
             session_id,
             request_id,
