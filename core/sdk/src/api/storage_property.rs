--- conflicted
+++ resolved
@@ -386,11 +386,8 @@
     namespace: NAMESPACE_ADVERTISING,
     event_names: Some(&[
         EVENT_ADVERTISING_SKIP_RESTRICTION,
-<<<<<<< HEAD
         EVENT_ADVERTISING_POLICY_CHANGED,
-=======
-        EVENT_ADVERTISING_SKIP_RESTRICTION_CHANGED,
->>>>>>> d1d6f469
+ 	EVENT_ADVERTISING_SKIP_RESTRICTION_CHANGED,
     ]),
 };
 
