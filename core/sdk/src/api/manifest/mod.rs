pub mod apps;
pub mod device_manifest;
pub mod exclusory;
<<<<<<< HEAD
pub mod app_library;
=======
pub mod extn_manifest;
>>>>>>> 7f3fbaa0
<|MERGE_RESOLUTION|>--- conflicted
+++ resolved
@@ -1,8 +1,5 @@
 pub mod apps;
 pub mod device_manifest;
 pub mod exclusory;
-<<<<<<< HEAD
 pub mod app_library;
-=======
-pub mod extn_manifest;
->>>>>>> 7f3fbaa0
+pub mod extn_manifest;