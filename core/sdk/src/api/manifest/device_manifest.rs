--- conflicted
+++ resolved
@@ -91,11 +91,7 @@
     pub dependencies: HashMap<FireboltPermission, Vec<FireboltPermission>>,
 }
 
-<<<<<<< HEAD
-#[derive(Deserialize, Debug, Clone, PartialEq)]
-=======
-#[derive(Deserialize, Debug, Clone, Default)]
->>>>>>> c9da68c3
+#[derive(Deserialize, Debug, Clone, Default, PartialEq)]
 #[serde(rename_all = "camelCase")]
 pub struct LifecycleConfiguration {
     pub app_ready_timeout_ms: u64,
@@ -122,21 +118,13 @@
     pub applications: ApplicationsConfiguration,
 }
 
-<<<<<<< HEAD
-#[derive(Deserialize, Debug, Clone, PartialEq)]
-=======
-#[derive(Deserialize, Debug, Clone, Default)]
->>>>>>> c9da68c3
+#[derive(Deserialize, Debug, Clone, Default, PartialEq)]
 pub struct DistributionConfiguration {
     pub library: String,
     pub catalog: String,
 }
 
-<<<<<<< HEAD
-#[derive(Deserialize, Debug, Clone, PartialEq)]
-=======
-#[derive(Deserialize, Debug, Clone, Default)]
->>>>>>> c9da68c3
+#[derive(Deserialize, Debug, Clone, Default, PartialEq)]
 pub struct ApplicationDefaultsConfiguration {
     #[serde(rename = "xrn:firebolt:application-type:main")]
     pub main: String,
@@ -164,11 +152,7 @@
     }
 }
 
-<<<<<<< HEAD
-#[derive(Deserialize, Debug, Clone, PartialEq)]
-=======
-#[derive(Deserialize, Debug, Clone, Default)]
->>>>>>> c9da68c3
+#[derive(Deserialize, Debug, Clone, Default, PartialEq)]
 pub struct ApplicationsConfiguration {
     pub distribution: DistributionConfiguration,
     pub defaults: ApplicationDefaultsConfiguration,
@@ -660,12 +644,7 @@
 }
 
 #[cfg(test)]
-<<<<<<< HEAD
 pub(crate) mod tests {
-=======
-mod tests {
-
->>>>>>> c9da68c3
     use super::*;
     pub trait Mockable {
         fn mock() -> DeviceManifest
