--- conflicted
+++ resolved
@@ -37,12 +37,7 @@
     utils::error::RippleError,
 };
 
-<<<<<<< HEAD
-use super::{apps::AppManifest, exclusory::ExclusoryImpl};
-
-=======
 use super::{apps::AppManifest, exclusory::ExclusoryImpl, remote_feature::FeatureFlag};
->>>>>>> af9ff8d5
 pub const PARTNER_EXCLUSION_REFRESH_TIMEOUT: u32 = 12 * 60 * 60; // 12 hours
 pub const METRICS_LOGGING_PERCENTAGE_DEFAULT: u32 = 0;
 
