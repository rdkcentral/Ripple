--- conflicted
+++ resolved
@@ -17,15 +17,12 @@
 use log::{info, warn};
 use serde::{Deserialize, Serialize};
 use serde_json::Value;
-<<<<<<< HEAD
 use std::{
     collections::HashMap,
     fs,
     hash::{Hash, Hasher},
+    path::Path,
 };
-=======
-use std::{collections::HashMap, fs, path::Path};
->>>>>>> 7cf9464a
 
 use crate::{
     api::{
