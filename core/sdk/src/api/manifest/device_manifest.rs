--- conflicted
+++ resolved
@@ -428,7 +428,6 @@
     pub cloud_permissions: bool,
 }
 
-<<<<<<< HEAD
 fn default_ripple_features() -> RippleFeatures {
     RippleFeatures {
         privacy_settings_storage_type: PrivacySettingsStorageType::Local,
@@ -441,8 +440,6 @@
     true
 }
 
-=======
->>>>>>> fe99090a
 #[derive(Serialize, Deserialize, Debug, Clone, PartialEq)]
 #[serde(rename_all = "camelCase")]
 pub enum IntentValidation {
@@ -619,11 +616,10 @@
     pub fn get_lifecycle_configuration(&self) -> LifecycleConfiguration {
         self.lifecycle.clone()
     }
-<<<<<<< HEAD
 
     pub fn get_applications_configuration(&self) -> ApplicationsConfiguration {
         self.applications.clone()
-=======
+    }
 }
 
 #[cfg(test)]
@@ -656,6 +652,5 @@
                 PrivacySettingsStorageType::Local
             ));
         }
->>>>>>> fe99090a
     }
 }