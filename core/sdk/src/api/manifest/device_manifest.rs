// Copyright 2023 Comcast Cable Communications Management, LLC
//
// Licensed under the Apache License, Version 2.0 (the "License");
// you may not use this file except in compliance with the License.
// You may obtain a copy of the License at
//
// http://www.apache.org/licenses/LICENSE-2.0
//
// Unless required by applicable law or agreed to in writing, software
// distributed under the License is distributed on an "AS IS" BASIS,
// WITHOUT WARRANTIES OR CONDITIONS OF ANY KIND, either express or implied.
// See the License for the specific language governing permissions and
// limitations under the License.
//
// SPDX-License-Identifier: Apache-2.0
//

use log::{info, warn};
use serde::{Deserialize, Serialize};
use serde_json::Value;
use std::{
    collections::{HashMap, HashSet},
    fs,
    path::Path,
};

use crate::{
    api::{
        device::device_user_grants_data::{GrantExclusionFilter, GrantPolicies},
        distributor::distributor_privacy::DataEventType,
        firebolt::fb_capabilities::{FireboltCap, FireboltPermission},
        storage_property::StorageProperty,
    },
    utils::error::RippleError,
};

use super::{apps::AppManifest, exclusory::ExclusoryImpl, remote_feature::FeatureFlag};
pub const PARTNER_EXCLUSION_REFRESH_TIMEOUT: u32 = 12 * 60 * 60; // 12 hours
pub const METRICS_LOGGING_PERCENTAGE_DEFAULT: u32 = 10;

#[derive(Deserialize, Debug, Clone)]
pub struct RippleConfiguration {
    pub ws_configuration: WsConfiguration,
    pub internal_ws_configuration: WsConfiguration,
    pub platform_parameters: Value,
    pub distribution_id_salt: Option<IdSalt>,
    pub form_factor: String,
    #[serde(default)]
    pub default_values: DefaultValues,
    #[serde(default)]
    pub settings_defaults_per_app: HashMap<String, SettingsDefaults>,
    #[serde(default)]
    pub model_friendly_names: HashMap<String, String>,
    pub distributor_experience_id: String,
    pub distributor_services: Option<Value>,
    pub exclusory: Option<ExclusoryImpl>,
    #[serde(default)]
    pub features: RippleFeatures,
    pub internal_app_id: Option<String>,
    #[serde(default = "default_saved_dir")]
    pub saved_dir: String,
    #[serde(default)]
    pub data_governance: DataGovernanceConfig,
    #[serde(default = "partner_exclusion_refresh_timeout_default")]
    pub partner_exclusion_refresh_timeout: u32,
    #[serde(default = "metrics_logging_percentage_default")]
    pub metrics_logging_percentage: u32,
}

fn partner_exclusion_refresh_timeout_default() -> u32 {
    PARTNER_EXCLUSION_REFRESH_TIMEOUT
}

fn metrics_logging_percentage_default() -> u32 {
    METRICS_LOGGING_PERCENTAGE_DEFAULT
}

#[derive(Deserialize, Debug, Clone, Default)]
#[serde(rename_all = "camelCase")]
pub struct CapabilityConfiguration {
    pub supported: Vec<String>,
    pub grant_policies: Option<HashMap<String, GrantPolicies>>,
    #[serde(default)]
    pub grant_exclusion_filters: Vec<GrantExclusionFilter>,
    #[serde(default)]
    pub dependencies: HashMap<FireboltPermission, Vec<FireboltPermission>>,
}

#[derive(Deserialize, Debug, Clone, Default)]
#[cfg_attr(test, derive(PartialEq))]
#[serde(rename_all = "camelCase")]
pub struct LifecycleConfiguration {
    pub app_ready_timeout_ms: u64,
    pub app_finished_timeout_ms: u64,
    pub max_loaded_apps: u64,
    pub min_available_memory_kb: u64,
    pub prioritized: Vec<String>,
    #[serde(default)]
    pub emit_app_init_events_enabled: bool,
}

impl LifecycleConfiguration {
    pub fn is_emit_event_on_app_init_enabled(&self) -> bool {
        self.emit_app_init_events_enabled
    }
}
/// Device manifest contains all the specifications required for coniguration of a Ripple application.
/// Device manifest file should be compliant to the Openrpc schema specified in <https://github.com/rdkcentral/firebolt-configuration>
#[derive(Deserialize, Debug, Clone, Default)]
pub struct DeviceManifest {
    pub configuration: RippleConfiguration,
    pub capabilities: CapabilityConfiguration,
    pub lifecycle: LifecycleConfiguration,
    pub applications: ApplicationsConfiguration,
}

#[derive(Deserialize, Debug, Clone, Default)]
#[cfg_attr(test, derive(PartialEq))]
pub struct DistributionConfiguration {
    pub library: String,
}

#[derive(Deserialize, Debug, Clone, Default)]
#[cfg_attr(test, derive(PartialEq))]
pub struct ApplicationDefaultsConfiguration {
    #[serde(rename = "xrn:firebolt:application-type:main")]
    pub main: String,
    #[serde(rename = "xrn:firebolt:application-type:settings")]
    pub settings: String,
    #[serde(
        rename = "xrn:firebolt:application-type:player",
        skip_serializing_if = "Option::is_none"
    )]
    pub player: Option<String>,
}

impl ApplicationDefaultsConfiguration {
    pub fn get_reserved_application_id(&self, reserved_app_type: &str) -> Option<&str> {
        match reserved_app_type {
            "xrn:firebolt:application-type:main" | "urn:firebolt:apps:main" => Some(&self.main),
            "xrn:firebolt:application-type:settings" | "urn:firebolt:apps:settings" => {
                Some(&self.settings)
            }
            "xrn:firebolt:application-type:player" | "urn:firebolt:apps:player" => {
                self.player.as_deref().or(Some(""))
            }
            _ => None,
        }
    }
}

#[derive(Deserialize, Debug, Clone, Default)]
#[cfg_attr(test, derive(PartialEq))]
pub struct ApplicationsConfiguration {
    pub distribution: DistributionConfiguration,
    pub defaults: ApplicationDefaultsConfiguration,
    #[serde(default)]
    pub distributor_app_aliases: HashMap<String, String>,
}

#[derive(Deserialize, Debug, Clone, Default)]
pub struct WsConfiguration {
    pub enabled: bool,
    pub gateway: String,
}

#[derive(Deserialize, Serialize, Debug, PartialEq, Clone)]
#[serde(rename_all = "camelCase")]
pub struct RetentionPolicy {
    pub max_retained: u64,
    pub min_available_mem_kb: u64,
    pub always_retained: Vec<String>,
    // TODO: max_retained and always_retained are related in that max_retained can be no
    // smaller than always_retained.len(). Unit tests to validate. If we move forward
    // with supporting minimal available memory we should also consider implmenting a
    // memory monitor instead of only checking memory as apps are loaded.
}

pub const DEFAULT_RETENTION_POLICY: RetentionPolicy = RetentionPolicy {
    max_retained: 0,
    min_available_mem_kb: 0,
    always_retained: Vec::new(),
};

#[derive(Deserialize, Serialize, Debug, PartialEq, Clone)]
#[serde(rename_all = "camelCase")]
pub struct LifecyclePolicy {
    pub app_ready_timeout_ms: u64,
    pub app_finished_timeout_ms: u64,
}

pub const DEFAULT_LIFECYCLE_POLICY: LifecyclePolicy = LifecyclePolicy {
    app_ready_timeout_ms: 30000,
    app_finished_timeout_ms: 2000,
};

#[derive(Serialize, Deserialize, Debug, Clone, PartialEq)]
pub struct IdSalt {
    pub algorithm: Option<String>,
    pub magic: Option<String>,
}

#[derive(Deserialize, Debug, Clone)]
#[serde(rename_all = "camelCase")]
pub struct AppsDistributionConfiguration {
    pub platform: String,
    pub tenant: String,
    // TODO: Next iteration have this for each app
    pub default_id_salt: Option<IdSalt>,
}

#[derive(Serialize, Deserialize, Debug, PartialEq, Clone)]
pub struct AppLibraryEntry {
    pub app_id: String,
    pub manifest: AppManifestLoad,
    pub boot_state: BootState,
}

#[derive(Serialize, Deserialize, Debug, PartialEq, Clone)]
#[serde(rename_all = "lowercase")]
pub enum AppManifestLoad {
    Remote(String),
    Local(String),
    Embedded(AppManifest),
}

#[derive(Serialize, Deserialize, Debug, Clone)]
pub struct DefaultValues {
    pub country_code: String,
    pub language: String,
    pub locale: String,
    pub name: String,
    #[serde(default = "captions_default")]
    pub captions: CaptionStyle,
    #[serde(default = "additional_info_default")]
    pub additional_info: HashMap<String, String>,
    #[serde(default = "voice_guidance_default")]
    pub voice: VoiceGuidance,
    #[serde(default)]
    pub allow_acr_collection: bool,
    #[serde(default)]
    pub allow_app_content_ad_targeting: bool,
    #[serde(default = "default_business_analytics")]
    pub allow_business_analytics: bool,
    #[serde(default)]
    pub allow_camera_analytics: bool,
    #[serde(default)]
    pub allow_personalization: bool,
    #[serde(default)]
    pub allow_primary_browse_ad_targeting: bool,
    #[serde(default)]
    pub allow_primary_content_ad_targeting: bool,
    #[serde(default)]
    pub allow_product_analytics: bool,
    #[serde(default)]
    pub allow_remote_diagnostics: bool,
    #[serde(default)]
    pub allow_resume_points: bool,
    #[serde(default)]
    pub allow_unentitled_personalization: bool,
    #[serde(default)]
    pub allow_unentitled_resume_points: bool,
    #[serde(default)]
    pub allow_watch_history: bool,
    #[serde(default = "default_skip_restriction")]
    pub skip_restriction: String,
    #[serde(default = "default_video_dimensions")]
    pub video_dimensions: Vec<i32>,
    #[serde(default)]
    pub lifecycle_transition_validate: bool,
    #[serde(default, rename = "mediaProgressAsWatchedEvents")]
    pub media_progress_as_watched_events: bool,
    #[serde(default)]
    pub accessibility_audio_description_settings: bool,
}

fn additional_info_default() -> HashMap<String, String> {
    HashMap::default()
}

pub fn default_business_analytics() -> bool {
    true
}

pub fn default_skip_restriction() -> String {
    "none".to_owned()
}

pub fn default_video_dimensions() -> Vec<i32> {
    vec![1920, 1080]
}

#[derive(Deserialize, Debug, Clone, Default)]
#[cfg_attr(test, derive(PartialEq))]
pub struct SettingsDefaults {
    pub postal_code: String,
}

#[derive(Serialize, Deserialize, Debug, Clone, Default)]
pub struct CaptionStyle {
    pub enabled: bool,
    #[serde(skip_serializing_if = "Option::is_none")]
    pub font_family: Option<String>,
    #[serde(skip_serializing_if = "Option::is_none")]
    pub font_size: Option<f32>,
    #[serde(skip_serializing_if = "Option::is_none")]
    pub font_color: Option<String>,
    #[serde(skip_serializing_if = "Option::is_none")]
    pub font_edge: Option<String>,
    #[serde(skip_serializing_if = "Option::is_none")]
    pub font_edge_color: Option<String>,
    #[serde(skip_serializing_if = "Option::is_none")]
    pub font_opacity: Option<u32>,
    #[serde(skip_serializing_if = "Option::is_none")]
    pub background_color: Option<String>,
    #[serde(skip_serializing_if = "Option::is_none")]
    pub background_opacity: Option<u32>,
    #[serde(skip_serializing_if = "Option::is_none")]
    pub window_color: Option<String>,
    #[serde(skip_serializing_if = "Option::is_none")]
    pub window_opacity: Option<u32>,
    #[serde(skip_serializing_if = "Option::is_none")]
    pub text_align: Option<String>,
    #[serde(skip_serializing_if = "Option::is_none")]
    pub text_align_vertical: Option<String>,
}

#[derive(Serialize, Deserialize, Debug, Clone, Default)]
#[serde(rename_all = "camelCase")]
pub struct VoiceGuidance {
    pub enabled: bool,
    pub speed: f32,
}

#[derive(Serialize, Deserialize, Debug, Clone, PartialEq, Eq)]
#[serde(rename_all = "lowercase")]
pub enum BootState {
    Inactive,
    Foreground,
    Unloaded,
}

#[derive(Deserialize, Debug, Clone)]
#[serde(rename_all = "lowercase")]
pub enum AppLauncherMode {
    External,
    Internal,
}

impl Default for DefaultValues {
    fn default() -> Self {
        DefaultValues {
            country_code: "US".to_string(),
            language: "en".to_string(),
            locale: "en-US".to_string(),
            name: "Living Room".to_string(),
            captions: captions_default(),
            voice: voice_guidance_default(),
            additional_info: additional_info_default(),
            allow_acr_collection: false,
            allow_app_content_ad_targeting: false,
            allow_business_analytics: default_business_analytics(),
            allow_camera_analytics: false,
            allow_personalization: false,
            allow_primary_browse_ad_targeting: false,
            allow_primary_content_ad_targeting: false,
            allow_product_analytics: false,
            allow_remote_diagnostics: false,
            allow_resume_points: false,
            allow_unentitled_personalization: false,
            allow_unentitled_resume_points: false,
            allow_watch_history: false,
            skip_restriction: "none".to_string(),
            video_dimensions: default_video_dimensions(),
            lifecycle_transition_validate: false,
            media_progress_as_watched_events: false,
            accessibility_audio_description_settings: false,
        }
    }
}

fn captions_default() -> CaptionStyle {
    CaptionStyle {
        enabled: false,
        font_family: None,
        font_size: None,
        font_color: None,
        font_edge: None,
        font_edge_color: None,
        font_opacity: None,
        background_color: None,
        background_opacity: None,
        window_color: None,
        window_opacity: None,
        text_align: None,
        text_align_vertical: None,
    }
}

fn voice_guidance_default() -> VoiceGuidance {
    VoiceGuidance {
        enabled: false,
        speed: 5.0,
    }
}

#[derive(Deserialize, Debug, Clone)]
#[serde(rename_all = "camelCase")]
pub struct CloudService {
    pub url: String,
}

#[derive(Debug, Clone, Deserialize)]
pub struct AppAuthorizationRules {
    pub app_ignore_rules: HashMap<String, Vec<String>>,
}

#[derive(Serialize, Deserialize, Debug, Clone, PartialEq, Eq)]
#[serde(rename_all = "camelCase")]
pub enum PrivacySettingsStorageType {
    Local,
    Cloud,
    Sync,
}

#[derive(Serialize, Deserialize, Debug, Clone)]
#[cfg_attr(test, derive(PartialEq))]
pub struct RippleFeatures {
    #[serde(default = "default_privacy_settings_storage_type")]
    pub privacy_settings_storage_type: PrivacySettingsStorageType,
    #[serde(default = "default_intent_validation")]
    pub intent_validation: IntentValidation,
    #[serde(default = "default_cloud_permissions")]
    pub cloud_permissions: bool,
    #[serde(default)]
    pub catalog_uninstalls_enabled: FeatureFlag,
}

#[derive(Serialize, Deserialize, Debug, Clone, PartialEq)]
#[serde(rename_all = "camelCase")]
pub enum IntentValidation {
    Fail,
    FailOpen,
}

fn default_saved_dir() -> String {
    String::from("/opt/persistent/ripple")
}

#[derive(Deserialize, Serialize, Debug, Clone, Default)]
pub struct DataGovernanceConfig {
    policies: Vec<DataGovernancePolicy>,
}

impl DataGovernanceConfig {
    pub fn get_policy(&self, data_type: DataEventType) -> Option<DataGovernancePolicy> {
        self.policies
            .iter()
            .find(|p| p.data_type == data_type)
            .cloned()
    }
}

impl Default for RippleFeatures {
    fn default() -> Self {
        RippleFeatures {
            privacy_settings_storage_type: default_privacy_settings_storage_type(),
            intent_validation: default_intent_validation(),
            cloud_permissions: default_cloud_permissions(),
            catalog_uninstalls_enabled: Default::default(),
        }
    }
}

fn default_intent_validation() -> IntentValidation {
    IntentValidation::FailOpen
}

fn default_privacy_settings_storage_type() -> PrivacySettingsStorageType {
    PrivacySettingsStorageType::Local
}

fn default_cloud_permissions() -> bool {
    true
}

pub fn default_enforcement_value() -> bool {
    false
}

pub fn default_drop_on_all_tags() -> bool {
    true
}

#[derive(Deserialize, Serialize, Debug, Clone)]
pub struct DataGovernancePolicy {
    pub data_type: DataEventType,
    pub setting_tags: Vec<DataGovernanceSettingTag>,
    #[serde(default = "default_drop_on_all_tags")]
    pub drop_on_all_tags: bool,
}

#[derive(Deserialize, Serialize, Debug, Clone)]
pub struct DataGovernanceSettingTag {
    pub setting: StorageProperty,
    #[serde(default = "default_enforcement_value")]
    pub enforcement_value: bool,
    pub tags: HashSet<String>,
}

impl Default for RippleConfiguration {
    fn default() -> Self {
        Self {
            ws_configuration: Default::default(),
            internal_ws_configuration: Default::default(),
            platform_parameters: Value::Null,
            distribution_id_salt: None,
            form_factor: Default::default(),
            default_values: DefaultValues::default(),
            settings_defaults_per_app: Default::default(),
            model_friendly_names: Default::default(),
            distributor_experience_id: Default::default(),
            distributor_services: None,
            exclusory: None,
            features: Default::default(),
            internal_app_id: None,
            saved_dir: default_saved_dir(),
            data_governance: Default::default(),
            partner_exclusion_refresh_timeout: partner_exclusion_refresh_timeout_default(),
            metrics_logging_percentage: metrics_logging_percentage_default(),
        }
    }
}

impl DeviceManifest {
    pub fn load(path: String) -> Result<(String, DeviceManifest), RippleError> {
        info!("Trying to load device manifest from path={}", path);
        if let Some(p) = Path::new(&path).to_str() {
            if let Ok(contents) = fs::read_to_string(p) {
                return Self::load_from_content(contents);
            }
        }
        info!("No device manifest found in {}", path);
        Err(RippleError::MissingInput)
    }

    pub fn load_from_content(contents: String) -> Result<(String, DeviceManifest), RippleError> {
        match serde_json::from_str::<DeviceManifest>(&contents) {
            Ok(manifest) => Ok((contents, manifest)),
            Err(err) => {
                warn!("{:?} could not load device manifest", err);
                Err(RippleError::InvalidInput)
            }
        }
    }

    pub fn get_web_socket_enabled(&self) -> bool {
        self.configuration.ws_configuration.enabled
    }

    pub fn get_internal_ws_enabled(&self) -> bool {
        self.configuration.internal_ws_configuration.enabled
    }

    pub fn get_ws_gateway_host(&self) -> String {
        self.configuration.ws_configuration.gateway.clone()
    }

    pub fn get_internal_gateway_host(&self) -> String {
        self.configuration.internal_ws_configuration.gateway.clone()
    }

    pub fn get_internal_app_id(&self) -> Option<String> {
        self.configuration.internal_app_id.clone()
    }

    pub fn get_form_factor(&self) -> String {
        self.configuration.form_factor.clone()
    }

    /// Get path to the app library file
    pub fn get_app_library_path(&self) -> String {
        self.applications.distribution.library.clone()
    }

    pub fn get_lifecycle_policy(&self) -> LifecyclePolicy {
        LifecyclePolicy {
            app_ready_timeout_ms: self.lifecycle.app_ready_timeout_ms,
            app_finished_timeout_ms: self.lifecycle.app_finished_timeout_ms,
        }
    }

    pub fn get_retention_policy(&self) -> RetentionPolicy {
        RetentionPolicy {
            max_retained: self.lifecycle.max_loaded_apps,
            min_available_mem_kb: self.lifecycle.min_available_memory_kb,
            always_retained: self.lifecycle.prioritized.clone(),
        }
    }

    pub fn get_supported_caps(&self) -> Vec<FireboltCap> {
        FireboltCap::from_vec_string(self.clone().capabilities.supported)
    }

    pub fn get_caps_requiring_grant(&self) -> Vec<String> {
        if let Some(policies) = self.clone().capabilities.grant_policies {
            return policies.into_keys().collect();
        }
        Vec::new()
    }

    pub fn get_grant_policies(&self) -> Option<HashMap<String, GrantPolicies>> {
        self.clone().capabilities.grant_policies
    }

    pub fn get_grant_exclusion_filters(&self) -> Vec<GrantExclusionFilter> {
        self.clone().capabilities.grant_exclusion_filters
    }

    pub fn get_distributor_experience_id(&self) -> String {
        self.configuration.distributor_experience_id.clone()
    }

    pub fn get_features(&self) -> RippleFeatures {
        self.configuration.features.clone()
    }

    pub fn get_settings_defaults_per_app(&self) -> HashMap<String, SettingsDefaults> {
        self.configuration.clone().settings_defaults_per_app
    }

    pub fn get_model_friendly_names(&self) -> HashMap<String, String> {
        self.configuration.model_friendly_names.clone()
    }

    pub fn get_lifecycle_configuration(&self) -> LifecycleConfiguration {
        self.lifecycle.clone()
    }

    pub fn get_applications_configuration(&self) -> ApplicationsConfiguration {
        self.applications.clone()
    }
}

#[cfg(test)]
pub(crate) mod tests {
    use super::*;
    pub trait Mockable {
        fn mock() -> DeviceManifest
        where
            Self: Sized;
    }
    #[cfg(test)]
    impl Mockable for DeviceManifest {
        fn mock() -> DeviceManifest {
            DeviceManifest {
                configuration: RippleConfiguration {
                    ws_configuration: WsConfiguration {
                        enabled: true,
                        gateway: "127.0.0.1:3473".to_string(),
                    },
                    internal_ws_configuration: WsConfiguration {
                        enabled: true,
                        gateway: "127.0.0.1:3474".to_string(),
                    },
                    platform_parameters: {
                        let mut params = HashMap::new();
                        params.insert(
                            "gateway".to_string(),
                            "ws://127.0.0.1:9998/jsonrpc".to_string(),
                        );
                        serde_json::to_value(params).unwrap()
                    },
                    distribution_id_salt: None,
                    form_factor: "ipstb".to_string(),
                    default_values: DefaultValues {
                        country_code: "US".to_string(),
                        language: "en".to_string(),
                        locale: "en-US".to_string(),
                        name: "Living Room".to_string(),
                        captions: CaptionStyle {
                            enabled: false,
                            font_family: Some("sans-serif".to_string()),
                            font_size: Some(1.0),
                            font_color: Some("#ffffff".to_string()),
                            font_edge: Some("none".to_string()),
                            font_edge_color: Some("#7F7F7F".to_string()),
                            font_opacity: Some(100),
                            background_color: Some("#000000".to_string()),
                            background_opacity: Some(12),
                            window_color: None,
                            window_opacity: None,
                            text_align: Some("center".to_string()),
                            text_align_vertical: Some("middle".to_string()),
                        },
                        additional_info: HashMap::new(),
                        voice: VoiceGuidance {
                            enabled: true,
                            speed: 5.0,
                        },
                        allow_acr_collection: false,
                        allow_app_content_ad_targeting: false,
                        allow_business_analytics: true,
                        allow_camera_analytics: false,
                        allow_personalization: false,
                        allow_primary_browse_ad_targeting: false,
                        allow_primary_content_ad_targeting: false,
                        allow_product_analytics: false,
                        allow_remote_diagnostics: false,
                        allow_resume_points: false,
                        allow_unentitled_personalization: false,
                        allow_unentitled_resume_points: false,
                        allow_watch_history: false,
                        skip_restriction: "none".to_string(),
                        video_dimensions: vec![1920, 1080],
                        // setting the value to true to simulate manifest override
                        lifecycle_transition_validate: true,
                        media_progress_as_watched_events: true,
                        accessibility_audio_description_settings: false,
                    },
                    settings_defaults_per_app: HashMap::new(),
                    model_friendly_names: {
                        let mut names = HashMap::new();
                        names.insert("RSPPI".to_string(), "Raspberry PI".to_string());
                        names
                    },
                    distributor_experience_id: "0000".to_string(),
                    distributor_services: None,
                    exclusory: None,
                    features: RippleFeatures {
                        privacy_settings_storage_type: PrivacySettingsStorageType::Local,
                        intent_validation: IntentValidation::Fail,
                        cloud_permissions: true,
                        catalog_uninstalls_enabled: FeatureFlag {
                            default: false,
                            remote_key: None,
                        },
                    },
                    internal_app_id: Some("test".to_string()),
                    saved_dir: "/opt/persistent/ripple".to_string(),
                    data_governance: DataGovernanceConfig {
                        policies: Vec::new(),
                    },
                    partner_exclusion_refresh_timeout: 43200,
                    metrics_logging_percentage: 10,
                },
                capabilities: CapabilityConfiguration {
                    supported: vec!["main".to_string()],
                    grant_policies: None,
                    grant_exclusion_filters: vec![GrantExclusionFilter {
                        id: Some("test-id".to_string()),
                        capability: Some("test-cap".to_string()),
                        catalog: Some("test-catalog".to_string()),
                    }],
                    dependencies: HashMap::new(),
                },
                lifecycle: LifecycleConfiguration {
                    app_ready_timeout_ms: 30000,
                    app_finished_timeout_ms: 2000,
                    max_loaded_apps: 5,
                    min_available_memory_kb: 1024,
                    prioritized: Vec::new(),
                    emit_app_init_events_enabled: false,
                },
                applications: ApplicationsConfiguration {
                    distribution: DistributionConfiguration {
                        library: "/etc/firebolt-app-library.json".to_string(),
                    },
                    defaults: ApplicationDefaultsConfiguration {
                        main: "".to_string(),
                        settings: "".to_string(),
                        player: None,
                    },
                    distributor_app_aliases: HashMap::new(),
                },
            }
        }
    }

    #[test]
    fn test_get_internal_app_id() {
        let manifest = DeviceManifest::mock();
        let internal_app_id = manifest.get_internal_app_id();
        assert_eq!(internal_app_id, Some("test".to_string()));
    }

    #[test]
    fn test_get_form_factor() {
        let manifest = DeviceManifest::mock();
        let form_factor = manifest.get_form_factor();
        assert_eq!(form_factor, "ipstb".to_string());
    }

    #[test]
    fn test_get_app_library_path() {
        let manifest = DeviceManifest::mock();
        let app_library_path = manifest.get_app_library_path();
        assert_eq!(
            app_library_path,
            "/etc/firebolt-app-library.json".to_string()
        );
    }

    #[test]
    fn test_get_lifecycle_policy() {
        let manifest = DeviceManifest::mock();
        let lifecycle_policy = manifest.get_lifecycle_policy();

        assert_eq!(lifecycle_policy.app_ready_timeout_ms, 30000);
        assert_eq!(lifecycle_policy.app_finished_timeout_ms, 2000);
    }

    #[test]
    fn test_get_retention_policy() {
        let manifest = DeviceManifest::mock();
        let retention_policy = manifest.get_retention_policy();

        assert_eq!(retention_policy.max_retained, 5);
        assert_eq!(retention_policy.min_available_mem_kb, 1024);
        assert_eq!(retention_policy.always_retained, Vec::<String>::new());
    }

    #[test]
    fn test_get_supported_caps() {
        let manifest = DeviceManifest::mock();
        let supported_caps = manifest.get_supported_caps();

        assert_eq!(supported_caps, vec![FireboltCap::Full("main".to_string())]);
    }

    #[test]
    fn test_get_caps_requiring_grant() {
        let manifest = DeviceManifest::mock();
        let caps_requiring_grant = manifest.get_caps_requiring_grant();

        assert_eq!(caps_requiring_grant, Vec::<String>::new());
    }

    #[test]
    fn test_get_grant_policies() {
        let manifest = DeviceManifest::mock();
        let grant_policies = manifest.get_grant_policies();

        assert_eq!(grant_policies, None);
    }

    #[test]
    fn test_get_grant_exclusion_filters() {
        let manifest = DeviceManifest::mock();
        let grant_exclusion_filters = manifest.get_grant_exclusion_filters();

        assert_eq!(
            grant_exclusion_filters,
            vec![GrantExclusionFilter {
                id: Some("test-id".to_string()),
                capability: Some("test-cap".to_string()),
                catalog: Some("test-catalog".to_string()),
            }]
        );
    }

    #[test]
    fn test_get_distributor_experience_id() {
        let manifest = DeviceManifest::mock();
        let distributor_experience_id = manifest.get_distributor_experience_id();
        assert_eq!(distributor_experience_id, "0000".to_string());
    }

    #[test]
    fn test_get_features() {
        let manifest = DeviceManifest::mock();
        let features = manifest.get_features();

        assert_eq!(
            features,
            RippleFeatures {
                privacy_settings_storage_type: PrivacySettingsStorageType::Local,
                intent_validation: IntentValidation::Fail,
                cloud_permissions: true,
                catalog_uninstalls_enabled: FeatureFlag {
                    default: false,
                    remote_key: None,
                },
            }
        );
    }

    #[test]
    fn test_get_settings_defaults_per_app() {
        let manifest = DeviceManifest::mock();
        let settings_defaults_per_app = manifest.get_settings_defaults_per_app();

        assert_eq!(settings_defaults_per_app, HashMap::new());
    }

    #[test]
    fn test_get_model_friendly_names() {
        let manifest = DeviceManifest::mock();
        let model_friendly_names = manifest.get_model_friendly_names();

        let mut expected_model_friendly_names = HashMap::new();
        expected_model_friendly_names.insert("RSPPI".to_string(), "Raspberry PI".to_string());
        assert_eq!(model_friendly_names, expected_model_friendly_names);
    }

    #[test]
    fn test_get_lifecycle_configuration() {
        let manifest = DeviceManifest::mock();
        let lifecycle_configuration = manifest.get_lifecycle_configuration();

        assert_eq!(
            lifecycle_configuration,
            LifecycleConfiguration {
                app_ready_timeout_ms: 30000,
                app_finished_timeout_ms: 2000,
                max_loaded_apps: 5,
                min_available_memory_kb: 1024,
                prioritized: Vec::new(),
                emit_app_init_events_enabled: false,
            }
        );
    }

    #[test]
    fn test_get_applications_configuration() {
        let manifest = DeviceManifest::mock();
        let applications_configuration = manifest.get_applications_configuration();

        assert_eq!(
            applications_configuration,
            ApplicationsConfiguration {
                distribution: DistributionConfiguration {
                    library: "/etc/firebolt-app-library.json".to_string(),
                },
                defaults: ApplicationDefaultsConfiguration {
                    main: "".to_string(),
                    settings: "".to_string(),
                    player: None,
                },
                distributor_app_aliases: HashMap::new(),
            }
        );
    }

    #[test]
    fn check_default_features() {
        if let Ok(v) = serde_json::from_str::<RippleFeatures>("{}") {
            assert!(matches!(v.intent_validation, IntentValidation::FailOpen));
            assert!(matches!(
                v.privacy_settings_storage_type,
                PrivacySettingsStorageType::Local
            ));
        }

        if let Ok(v) =
            serde_json::from_str::<RippleFeatures>("{\"privacy_settings_storage_type\": \"sync\"}")
        {
            assert!(matches!(v.intent_validation, IntentValidation::FailOpen));
            assert!(matches!(
                v.privacy_settings_storage_type,
                PrivacySettingsStorageType::Sync
            ));
        }

        if let Ok(v) = serde_json::from_str::<RippleFeatures>("{\"intent_validation\": \"fail\"}") {
            assert!(matches!(v.intent_validation, IntentValidation::Fail));
            assert!(matches!(
                v.privacy_settings_storage_type,
                PrivacySettingsStorageType::Local
            ));
        }
    }

    #[test]
    fn test_media_progress_as_watched_events() {
        let manifest = DeviceManifest::mock();
        assert!(
            manifest
                .configuration
                .default_values
                .media_progress_as_watched_events
        );
    }

    #[test]
    fn test_default_media_progress_as_watched_events() {
        // create DefaultValues object by providing only the required fields
        let default_values = serde_json::from_str::<DefaultValues>(
            r#"{
            "country_code": "US",
            "language": "en",
            "locale": "en-US",
            "name": "Living Room"
        }"#,
        )
        .unwrap();
        assert!(!default_values.media_progress_as_watched_events);
    }

    #[test]
    fn test_media_progress_as_watched_events_override() {
        // create DefaultValues object by providing the required fields and mediaProgressAsWatchedEvents
        let default_values = serde_json::from_str::<DefaultValues>(
            r#"{
            "country_code": "US",
            "language": "en",
            "locale": "en-US",
            "name": "Living Room",
            "mediaProgressAsWatchedEvents": true
        }"#,
        )
        .unwrap();
        assert!(default_values.media_progress_as_watched_events);
    }

    #[test]
<<<<<<< HEAD
    fn test_lifecycle_transition_validate() {
        let manifest = DeviceManifest::mock();
        assert!(
            manifest
                .configuration
                .default_values
                .lifecycle_transition_validate
        );
    }

    #[test]
    fn test_default_lifecycle_transition_validate() {
        // create DefaultValues object by providing only the required fields
        let default_values = serde_json::from_str::<DefaultValues>(
            r#"{
            "country_code": "US",
            "language": "en",
            "locale": "en-US",
            "name": "Living Room"
        }"#,
        )
        .unwrap();
        assert!(!default_values.lifecycle_transition_validate);
    }

    #[test]
    fn test_lifecycle_transition_validate_override() {
        // create DefaultValues object by providing the required fields and lifecycle_transition_validate
        let default_values = serde_json::from_str::<DefaultValues>(
            r#"{
            "country_code": "US",
            "language": "en",
            "locale": "en-US",
            "name": "Living Room",
            "lifecycle_transition_validate": true
        }"#,
        )
        .unwrap();
        assert!(default_values.lifecycle_transition_validate);
    }
=======
    fn test_accessibility_audio_desc_settings_default_value() {
        let manifest = DeviceManifest::mock();
        assert!(
            !manifest
                .configuration
                .default_values
                .accessibility_audio_description_settings
        );
    }
>>>>>>> 52e4101d
}<|MERGE_RESOLUTION|>--- conflicted
+++ resolved
@@ -1014,7 +1014,6 @@
     }
 
     #[test]
-<<<<<<< HEAD
     fn test_lifecycle_transition_validate() {
         let manifest = DeviceManifest::mock();
         assert!(
@@ -1055,7 +1054,8 @@
         .unwrap();
         assert!(default_values.lifecycle_transition_validate);
     }
-=======
+
+    #[test]
     fn test_accessibility_audio_desc_settings_default_value() {
         let manifest = DeviceManifest::mock();
         assert!(
@@ -1065,5 +1065,4 @@
                 .accessibility_audio_description_settings
         );
     }
->>>>>>> 52e4101d
 }