--- conflicted
+++ resolved
@@ -216,36 +216,6 @@
     }
 
     #[test]
-<<<<<<< HEAD
-    fn test_extn_request_session_token() {
-        let token_context = TokenContext {
-            distributor_id: String::from("test_distributor"),
-            app_id: String::from("test_app"),
-        };
-        let session_token_request = SessionTokenRequest {
-            token_type: TokenType::Device,
-            options: vec![String::from("option1"), String::from("option2")],
-            context: Some(token_context),
-        };
-
-        let contract_type: RippleContract = RippleContract::Session(SessionAdjective::Device);
-        test_extn_payload_provider(session_token_request, contract_type);
-    }
-
-    #[test]
-    fn test_extn_request_session_token_none() {
-        let other_payload =
-            ExtnPayload::Request(ExtnRequest::AccountSession(AccountSessionRequest::Get));
-        let result = SessionTokenRequest::get_from_payload(other_payload);
-=======
-    fn test_extn_request_account_session_none() {
-        let other_payload = ExtnPayload::Request(ExtnRequest::Config(Config::DefaultApp));
-        let result = AccountSessionRequest::get_from_payload(other_payload);
->>>>>>> 062c4963
-        assert_eq!(result, None);
-    }
-
-    #[test]
     fn test_extn_payload_provider_for_account_session() {
         let account_session = AccountSession {
             id: String::from("your_id"),
