--- conflicted
+++ resolved
@@ -238,7 +238,6 @@
 }
 
 #[derive(Debug, Serialize, Deserialize, Clone, PartialEq)]
-<<<<<<< HEAD
 #[serde(rename_all = "snake_case")]
 pub enum PubSubAdjective {
     Provider,
@@ -252,8 +251,6 @@
 }
 
 #[derive(Debug, Serialize, Deserialize, Clone, PartialEq)]
-=======
->>>>>>> 05d27ee4
 #[serde(rename_all = "snake_case")]
 pub enum SessionAdjective {
     Account,
