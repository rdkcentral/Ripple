// Copyright 2023 Comcast Cable Communications Management, LLC
//
// Licensed under the Apache License, Version 2.0 (the "License");
// you may not use this file except in compliance with the License.
// You may obtain a copy of the License at
//
// http://www.apache.org/licenses/LICENSE-2.0
//
// Unless required by applicable law or agreed to in writing, software
// distributed under the License is distributed on an "AS IS" BASIS,
// WITHOUT WARRANTIES OR CONDITIONS OF ANY KIND, either express or implied.
// See the License for the specific language governing permissions and
// limitations under the License.
//
// SPDX-License-Identifier: Apache-2.0
//

use serde::{Deserialize, Serialize};
use serde_json::Value;

use crate::{
    extn::extn_client_message::{
        ExtnEvent, ExtnPayload, ExtnPayloadProvider, ExtnRequest, ExtnResponse,
    },
    framework::ripple_contract::RippleContract,
};

use super::session::PubSubAdjective;

<<<<<<< HEAD
#[derive(Debug, Serialize, Deserialize, Clone)]
=======
#[derive(Debug, PartialEq, Serialize, Deserialize, Clone)]
>>>>>>> c3e23fd9
pub enum PubSubRequest {
    Connect(PubSubConnectRequest),
    UpdateConnection(PubSubUpdateConnectionCredentialsRequest),
    Subscribe(PubSubSubscribeRequest),
    UnSubscribe(PubSubUnSubscribeRequest),
    Publish(PubSubPublishRequest),
    Disconnect(String),
}

#[derive(Debug, PartialEq, Serialize, Deserialize, Clone)]
pub enum PubSubResponse {
    Connect(PubSubConnectResponse),
    Publish(PubSubPublishResponse),
    Subscribe(PubSubSubscribeResponse),
    UnSubscribe(PubSubUnSubscribeResponse),
    UpdateConnection(PubSubConnectResponse),
    Disconnect(bool),
}

#[derive(Debug, PartialEq, Serialize, Deserialize, Clone)]
pub struct PubSubNotifyTopic {
    pub connection_id: String,
    pub topic: String,
    pub value: Value,
}
<<<<<<< HEAD
#[derive(Debug, Serialize, Deserialize, Clone)]
=======
#[derive(Debug, PartialEq, Serialize, Deserialize, Clone)]
>>>>>>> c3e23fd9
pub enum PubSubConnectionStatus {
    Connected(String),
    Disconnected(String),
    Reconnecting(String),
<<<<<<< HEAD
}

#[derive(Debug, Serialize, Deserialize, Clone)]
pub enum PubSubEvents {
    PubSubConnectionEvent(PubSubConnectionStatus),
    PubSubValueChangeEvent(PubSubNotifyTopic),
}

impl PubSubEvents {
    pub fn as_pub_sub_value_change_event(&self) -> Option<&PubSubNotifyTopic> {
        if let Self::PubSubValueChangeEvent(v) = self {
            Some(v)
        } else {
            None
        }
    }

    pub fn as_pub_sub_connection_event(&self) -> Option<&PubSubConnectionStatus> {
        if let Self::PubSubConnectionEvent(v) = self {
            Some(v)
        } else {
            None
        }
    }
}

#[derive(Debug, Serialize, Deserialize, Clone)]
pub struct PubSubSubscribedParam {
    pub connection_id: String,
    pub topic: String,
}
=======
}

#[derive(Debug, PartialEq, Serialize, Deserialize, Clone)]
pub enum PubSubEvents {
    PubSubConnectionEvent(PubSubConnectionStatus),
    PubSubValueChangeEvent(PubSubNotifyTopic),
}

impl PubSubEvents {
    pub fn as_pub_sub_value_change_event(&self) -> Option<&PubSubNotifyTopic> {
        if let Self::PubSubValueChangeEvent(v) = self {
            Some(v)
        } else {
            None
        }
    }

    pub fn as_pub_sub_connection_event(&self) -> Option<&PubSubConnectionStatus> {
        if let Self::PubSubConnectionEvent(v) = self {
            Some(v)
        } else {
            None
        }
    }
}

#[derive(Debug, Serialize, Deserialize, Clone)]
pub struct PubSubSubscribedParam {
    pub connection_id: String,
    pub topic: String,
}
>>>>>>> c3e23fd9
// #[derive(Debug, Serialize, Deserialize, Clone)]
// pub struct PubSubSubscribedResponse {
//     pub payload: Option<String>,
//     pub payload_type: Option<String>,
//     pub headers: Option<String>,
//     pub result: bool,
// }

<<<<<<< HEAD
#[derive(Debug, Serialize, Deserialize, Clone)]
=======
#[derive(Debug, PartialEq, Serialize, Deserialize, Clone)]
>>>>>>> c3e23fd9
pub struct PubSubPublishRequest {
    pub connection_id: String,
    pub topic: String,
    pub message: String,
    pub message_type: String,
}
#[derive(Debug, PartialEq, Serialize, Deserialize, Clone)]
pub struct PubSubPublishResponse {
    pub result: bool,
    // pub status_code: String,
    // pub connection_status: String,
<<<<<<< HEAD
}
#[derive(Debug, Serialize, Deserialize, Clone)]
pub struct Credentials {
    pub id: String,
    pub secret: String,
}
#[derive(Debug, Serialize, Deserialize, Clone)]
pub struct PubSubUpdateConnectionCredentialsRequest {
    pub connection_id: String,
    pub updated_secret: String,
}
#[derive(Debug, Serialize, Deserialize, Clone)]
=======
}
#[derive(Debug, PartialEq, Serialize, Deserialize, Clone)]
pub struct Credentials {
    pub id: String,
    pub secret: String,
}
#[derive(Debug, PartialEq, Serialize, Deserialize, Clone)]
pub struct PubSubUpdateConnectionCredentialsRequest {
    pub connection_id: String,
    pub updated_secret: String,
}
#[derive(Debug, PartialEq, Serialize, Deserialize, Clone)]
>>>>>>> c3e23fd9
pub struct PubSubConnectRequest {
    pub endpoint_url: String,
    pub client_name: Option<String>,
    pub credentials: Credentials,
    // pub retry_interval_in_msec: u32,
    pub operation_timeout_in_msec: u32,
    // pub max_retry_interval: u32,
}
#[derive(Debug, PartialEq, Serialize, Deserialize, Clone)]
pub struct PubSubConnectResponse {
    pub connection_status: String,
    // status_code: String,
    pub connection_id: String,
    // result: bool,
}

<<<<<<< HEAD
#[derive(Debug, Serialize, Deserialize, Clone)]
=======
#[derive(Debug, PartialEq, Serialize, Deserialize, Clone)]
>>>>>>> c3e23fd9
pub struct PubSubSubscribeRequest {
    pub connection_id: String,
    pub topic: String,
}

<<<<<<< HEAD
#[derive(Debug, Serialize, Deserialize, Clone)]
=======
#[derive(Debug, PartialEq, Serialize, Deserialize, Clone)]
>>>>>>> c3e23fd9
pub struct PubSubUnSubscribeRequest {
    pub context: String,
    pub topic: String,
}

#[derive(Debug, PartialEq, Serialize, Deserialize, Clone)]
pub struct PubSubSubscribeResponse {
    // pub connection_status: String,
    // pub status_code: String,
    pub result: bool,
}

#[derive(Debug, PartialEq, Serialize, Deserialize, Clone)]
pub struct PubSubUnSubscribeResponse {
    // pub connection_status: String,
    // pub status_code: String,
    pub result: bool,
}

#[derive(Debug, Serialize, Deserialize, Clone)]
pub struct PubSubUnSubscribeResponse {
    // pub connection_status: String,
    // pub status_code: String,
    pub result: bool,
}

#[derive(Debug, Serialize, Deserialize, Clone)]
pub struct PubSubUnSubscriberResponse {
    pub connection_status: String,
    pub status_code: String,
    pub result: bool,
}
impl ExtnPayloadProvider for PubSubNotifyTopic {
    fn get_from_payload(payload: ExtnPayload) -> Option<Self> {
        if let ExtnPayload::Event(ExtnEvent::PubSubEvent(PubSubEvents::PubSubValueChangeEvent(
            topic,
        ))) = payload
        {
            return Some(topic);
        }

        None
    }

    fn get_extn_payload(&self) -> ExtnPayload {
        ExtnPayload::Event(ExtnEvent::PubSubEvent(
            PubSubEvents::PubSubValueChangeEvent(self.to_owned()),
        ))
    }

    fn contract() -> RippleContract {
        RippleContract::PubSub(PubSubAdjective::Listener)
    }
}

impl ExtnPayloadProvider for PubSubConnectionStatus {
    fn get_from_payload(payload: ExtnPayload) -> Option<Self> {
        if let ExtnPayload::Event(ExtnEvent::PubSubEvent(PubSubEvents::PubSubConnectionEvent(
            connection_status,
        ))) = payload
        {
            return Some(connection_status);
        }

        None
    }

    fn get_extn_payload(&self) -> ExtnPayload {
        ExtnPayload::Event(ExtnEvent::PubSubEvent(PubSubEvents::PubSubConnectionEvent(
            self.to_owned(),
        )))
    }

    fn contract() -> RippleContract {
        RippleContract::PubSub(PubSubAdjective::Listener)
    }
}

impl ExtnPayloadProvider for PubSubEvents {
    fn get_from_payload(payload: ExtnPayload) -> Option<Self> {
        if let ExtnPayload::Event(ExtnEvent::PubSubEvent(event)) = payload {
            return Some(event);
        }

        None
    }

    fn get_extn_payload(&self) -> ExtnPayload {
        ExtnPayload::Event(ExtnEvent::PubSubEvent(self.to_owned()))
    }

    fn contract() -> RippleContract {
        RippleContract::PubSub(PubSubAdjective::Listener)
    }
}

impl ExtnPayloadProvider for PubSubConnectRequest {
    fn get_from_payload(payload: ExtnPayload) -> Option<Self> {
        if let ExtnPayload::Request(ExtnRequest::PubSub(PubSubRequest::Connect(connect_request))) =
            payload
        {
            Some(connect_request)
        } else {
            None
        }
    }

    fn get_extn_payload(&self) -> ExtnPayload {
        ExtnPayload::Request(ExtnRequest::PubSub(PubSubRequest::Connect(self.clone())))
    }

    fn contract() -> RippleContract {
        RippleContract::PubSub(PubSubAdjective::Provider)
    }
}

impl ExtnPayloadProvider for PubSubSubscribeRequest {
    fn get_from_payload(payload: ExtnPayload) -> Option<Self> {
        if let ExtnPayload::Request(ExtnRequest::PubSub(PubSubRequest::Subscribe(
            subscribe_request,
        ))) = payload
        {
            Some(subscribe_request)
        } else {
            None
        }
    }

    fn get_extn_payload(&self) -> ExtnPayload {
        ExtnPayload::Request(ExtnRequest::PubSub(PubSubRequest::Subscribe(self.clone())))
    }

    fn contract() -> RippleContract {
        RippleContract::PubSub(PubSubAdjective::Provider)
    }
}

impl ExtnPayloadProvider for PubSubUnSubscribeRequest {
    fn get_from_payload(payload: ExtnPayload) -> Option<Self> {
        if let ExtnPayload::Request(ExtnRequest::PubSub(PubSubRequest::UnSubscribe(
            unsubscribe_request,
        ))) = payload
        {
            Some(unsubscribe_request)
        } else {
            None
        }
    }

    fn get_extn_payload(&self) -> ExtnPayload {
        ExtnPayload::Request(ExtnRequest::PubSub(PubSubRequest::UnSubscribe(
            self.clone(),
        )))
    }

    fn contract() -> RippleContract {
        RippleContract::PubSub(PubSubAdjective::Provider)
    }
}

impl ExtnPayloadProvider for PubSubPublishRequest {
    fn get_from_payload(payload: ExtnPayload) -> Option<Self> {
        if let ExtnPayload::Request(ExtnRequest::PubSub(PubSubRequest::Publish(publish_request))) =
            payload
        {
            Some(publish_request)
        } else {
            None
        }
    }

    fn get_extn_payload(&self) -> ExtnPayload {
        ExtnPayload::Request(ExtnRequest::PubSub(PubSubRequest::Publish(self.clone())))
    }

    fn contract() -> RippleContract {
        RippleContract::PubSub(PubSubAdjective::Publish)
    }
}

impl ExtnPayloadProvider for PubSubConnectResponse {
    fn get_extn_payload(&self) -> ExtnPayload {
        ExtnPayload::Response(ExtnResponse::PubSub(PubSubResponse::Connect(self.clone())))
    }

    fn get_from_payload(payload: ExtnPayload) -> Option<Self> {
        if let ExtnPayload::Response(ExtnResponse::PubSub(PubSubResponse::Connect(
            connect_response,
        ))) = payload
        {
            Some(connect_response)
        } else {
            None
        }
    }

    fn contract() -> RippleContract {
        RippleContract::PubSub(PubSubAdjective::Listener)
    }
}

impl ExtnPayloadProvider for PubSubSubscribeResponse {
    fn get_extn_payload(&self) -> ExtnPayload {
        ExtnPayload::Response(ExtnResponse::PubSub(PubSubResponse::Subscribe(
            self.clone(),
        )))
    }

    fn get_from_payload(payload: ExtnPayload) -> Option<Self> {
        if let ExtnPayload::Response(ExtnResponse::PubSub(PubSubResponse::Subscribe(
            subscribe_response,
        ))) = payload
        {
            Some(subscribe_response)
        } else {
            None
        }
    }

    fn contract() -> RippleContract {
        RippleContract::PubSub(PubSubAdjective::Listener)
    }
}

impl ExtnPayloadProvider for PubSubPublishResponse {
    fn get_extn_payload(&self) -> ExtnPayload {
        ExtnPayload::Response(ExtnResponse::PubSub(PubSubResponse::Publish(self.clone())))
    }

    fn get_from_payload(payload: ExtnPayload) -> Option<Self> {
        if let ExtnPayload::Response(ExtnResponse::PubSub(PubSubResponse::Publish(
            publish_response,
        ))) = payload
        {
            Some(publish_response)
        } else {
            None
        }
    }

    fn contract() -> RippleContract {
        RippleContract::PubSub(PubSubAdjective::Listener)
    }
}

impl ExtnPayloadProvider for PubSubUnSubscribeResponse {
    fn get_extn_payload(&self) -> ExtnPayload {
        ExtnPayload::Response(ExtnResponse::PubSub(PubSubResponse::UnSubscribe(
            self.clone(),
        )))
    }

    fn get_from_payload(payload: ExtnPayload) -> Option<Self> {
        if let ExtnPayload::Response(ExtnResponse::PubSub(PubSubResponse::UnSubscribe(
            unsub_response,
        ))) = payload
        {
            Some(unsub_response)
        } else {
            None
        }
    }

    fn contract() -> RippleContract {
        RippleContract::PubSub(PubSubAdjective::Listener)
    }
}

impl ExtnPayloadProvider for PubSubRequest {
    fn get_extn_payload(&self) -> ExtnPayload {
        ExtnPayload::Request(ExtnRequest::PubSub(self.clone()))
    }

    fn get_from_payload(payload: ExtnPayload) -> Option<Self> {
        if let ExtnPayload::Request(ExtnRequest::PubSub(pubsub_request)) = payload {
            Some(pubsub_request)
        } else {
            None
        }
    }

    fn contract() -> RippleContract {
        RippleContract::PubSub(PubSubAdjective::Provider)
    }
}

impl ExtnPayloadProvider for PubSubResponse {
    fn get_extn_payload(&self) -> ExtnPayload {
        ExtnPayload::Response(ExtnResponse::PubSub(self.clone()))
    }

    fn get_from_payload(payload: ExtnPayload) -> Option<Self> {
        if let ExtnPayload::Response(ExtnResponse::PubSub(pubsub_request)) = payload {
            Some(pubsub_request)
        } else {
            None
        }
    }

<<<<<<< HEAD
    fn contract() -> RippleContract {
        RippleContract::PubSub(PubSubAdjective::Listener)
    }
}

impl ExtnPayloadProvider for PubSubUpdateConnectionCredentialsRequest {
    fn get_from_payload(payload: ExtnPayload) -> Option<Self> {
        if let ExtnPayload::Request(ExtnRequest::PubSub(PubSubRequest::UpdateConnection(
            update_request,
        ))) = payload
        {
            Some(update_request)
        } else {
            None
        }
    }

    fn get_extn_payload(&self) -> ExtnPayload {
        ExtnPayload::Request(ExtnRequest::PubSub(PubSubRequest::UpdateConnection(
            self.clone(),
        )))
    }

    fn contract() -> RippleContract {
        RippleContract::PubSub(PubSubAdjective::Provider)
=======
    fn contract() -> RippleContract {
        RippleContract::PubSub(PubSubAdjective::Listener)
    }
}

impl ExtnPayloadProvider for PubSubUpdateConnectionCredentialsRequest {
    fn get_from_payload(payload: ExtnPayload) -> Option<Self> {
        if let ExtnPayload::Request(ExtnRequest::PubSub(PubSubRequest::UpdateConnection(
            update_request,
        ))) = payload
        {
            Some(update_request)
        } else {
            None
        }
    }

    fn get_extn_payload(&self) -> ExtnPayload {
        ExtnPayload::Request(ExtnRequest::PubSub(PubSubRequest::UpdateConnection(
            self.clone(),
        )))
    }

    fn contract() -> RippleContract {
        RippleContract::PubSub(PubSubAdjective::Provider)
    }
}

#[cfg(test)]
mod tests {
    use super::*;
    use crate::utils::test_utils::test_extn_payload_provider;

    #[test]
    fn test_extn_payload_provider_for_pub_sub_notify_topic() {
        let pub_sub_notify_topic = PubSubNotifyTopic {
            topic: String::from("your_topic"),
            connection_id: "test_connection_id".to_string(),
            value: Value::String(String::from("your_value")),
        };
        let contract_type: RippleContract = RippleContract::PubSub(PubSubAdjective::Listener);
        test_extn_payload_provider(pub_sub_notify_topic, contract_type);
    }

    #[test]
    fn test_extn_payload_provider_for_pub_sub_connection_status() {
        let pub_sub_connection_status =
            PubSubConnectionStatus::Connected("test_connected".to_string());
        let contract_type: RippleContract = RippleContract::PubSub(PubSubAdjective::Listener);
        test_extn_payload_provider(pub_sub_connection_status, contract_type);
    }

    #[test]
    fn test_extn_payload_provider_for_pub_sub_events() {
        let pub_sub_events = PubSubEvents::PubSubConnectionEvent(
            PubSubConnectionStatus::Connected("test_connected".to_string()),
        );

        let contract_type: RippleContract = RippleContract::PubSub(PubSubAdjective::Listener);
        test_extn_payload_provider(pub_sub_events, contract_type);
    }

    #[test]
    fn test_pub_sub_connect_request() {
        let pub_sub_connect_request = PubSubConnectRequest {
            endpoint_url: "https://example.com/pubsub".to_string(),
            client_name: Some("test_client".to_string()),
            credentials: Credentials {
                id: "test_id".to_string(),
                secret: "test_secret".to_string(),
            },
            operation_timeout_in_msec: 5000,
        };
        let contract_type: RippleContract = RippleContract::PubSub(PubSubAdjective::Provider);
        test_extn_payload_provider(pub_sub_connect_request, contract_type);
    }

    #[test]
    fn test_pub_sub_subscribe_request() {
        let pub_sub_subscribe_request = PubSubSubscribeRequest {
            connection_id: "test_connection_id".to_string(),
            topic: "test_topic".to_string(),
        };
        let contract_type: RippleContract = RippleContract::PubSub(PubSubAdjective::Provider);
        test_extn_payload_provider(pub_sub_subscribe_request, contract_type);
    }

    #[test]
    fn test_pub_sub_unsubscribe_request() {
        let pub_sub_unsubscribe_request = PubSubUnSubscribeRequest {
            context: "test_context".to_string(),
            topic: "test_topic".to_string(),
        };
        let contract_type: RippleContract = RippleContract::PubSub(PubSubAdjective::Provider);
        test_extn_payload_provider(pub_sub_unsubscribe_request, contract_type);
    }

    #[test]
    fn test_pub_sub_publish_request() {
        let pub_sub_publish_request = PubSubPublishRequest {
            connection_id: "test_connection_id".to_string(),
            topic: "test_topic".to_string(),
            message: "test_message".to_string(),
            message_type: "test_message_type".to_string(),
        };
        let contract_type: RippleContract = RippleContract::PubSub(PubSubAdjective::Publish);
        test_extn_payload_provider(pub_sub_publish_request, contract_type);
    }

    #[test]
    fn test_extn_response_pub_sub_connect_response() {
        let connect_response = PubSubConnectResponse {
            connection_status: "connected".to_string(),
            connection_id: "test_connection_id".to_string(),
        };
        let contract_type: RippleContract = RippleContract::PubSub(PubSubAdjective::Listener);
        test_extn_payload_provider(connect_response, contract_type);
    }

    #[test]
    fn test_pub_sub_subscribe_response() {
        let pub_sub_subscribe_response = PubSubSubscribeResponse { result: true };
        let contract_type: RippleContract = RippleContract::PubSub(PubSubAdjective::Listener);
        test_extn_payload_provider(pub_sub_subscribe_response, contract_type);
    }

    #[test]
    fn test_pub_sub_publish_response() {
        let pub_sub_publish_response = PubSubPublishResponse { result: true };
        let contract_type: RippleContract = RippleContract::PubSub(PubSubAdjective::Listener);
        test_extn_payload_provider(pub_sub_publish_response, contract_type);
    }

    #[test]
    fn test_pub_sub_unsubscribe_response() {
        let pub_sub_unsubscribe_response = PubSubUnSubscribeResponse { result: true };
        let contract_type: RippleContract = RippleContract::PubSub(PubSubAdjective::Listener);
        test_extn_payload_provider(pub_sub_unsubscribe_response, contract_type);
    }

    #[test]
    fn test_pub_sub_request() {
        let pub_sub_request = PubSubRequest::Connect(PubSubConnectRequest {
            endpoint_url: "test_endpoint".to_string(),
            client_name: Some("test_client".to_string()),
            credentials: Credentials {
                id: "test_id".to_string(),
                secret: "test_secret".to_string(),
            },
            operation_timeout_in_msec: 1000,
        });
        let contract_type: RippleContract = RippleContract::PubSub(PubSubAdjective::Provider);
        test_extn_payload_provider(pub_sub_request, contract_type);
    }

    #[test]
    fn test_pub_sub_response() {
        let pub_sub_response = PubSubResponse::Connect(PubSubConnectResponse {
            connection_status: "Connected".to_string(),
            connection_id: "test_connection_id".to_string(),
        });
        let contract_type: RippleContract = RippleContract::PubSub(PubSubAdjective::Listener);
        test_extn_payload_provider(pub_sub_response, contract_type);
    }

    #[test]
    fn test_pub_sub_update_connection_credentials_request() {
        let pub_sub_update_request = PubSubUpdateConnectionCredentialsRequest {
            connection_id: "test_connection_id".to_string(),
            updated_secret: "new_secret".to_string(),
        };
        let contract_type: RippleContract = RippleContract::PubSub(PubSubAdjective::Provider);
        test_extn_payload_provider(pub_sub_update_request, contract_type);
>>>>>>> c3e23fd9
    }
}<|MERGE_RESOLUTION|>--- conflicted
+++ resolved
@@ -27,11 +27,7 @@
 
 use super::session::PubSubAdjective;
 
-<<<<<<< HEAD
-#[derive(Debug, Serialize, Deserialize, Clone)]
-=======
-#[derive(Debug, PartialEq, Serialize, Deserialize, Clone)]
->>>>>>> c3e23fd9
+#[derive(Debug, PartialEq, Serialize, Deserialize, Clone)]
 pub enum PubSubRequest {
     Connect(PubSubConnectRequest),
     UpdateConnection(PubSubUpdateConnectionCredentialsRequest),
@@ -57,19 +53,14 @@
     pub topic: String,
     pub value: Value,
 }
-<<<<<<< HEAD
-#[derive(Debug, Serialize, Deserialize, Clone)]
-=======
-#[derive(Debug, PartialEq, Serialize, Deserialize, Clone)]
->>>>>>> c3e23fd9
+#[derive(Debug, PartialEq, Serialize, Deserialize, Clone)]
 pub enum PubSubConnectionStatus {
     Connected(String),
     Disconnected(String),
     Reconnecting(String),
-<<<<<<< HEAD
-}
-
-#[derive(Debug, Serialize, Deserialize, Clone)]
+}
+
+#[derive(Debug, PartialEq, Serialize, Deserialize, Clone)]
 pub enum PubSubEvents {
     PubSubConnectionEvent(PubSubConnectionStatus),
     PubSubValueChangeEvent(PubSubNotifyTopic),
@@ -98,39 +89,6 @@
     pub connection_id: String,
     pub topic: String,
 }
-=======
-}
-
-#[derive(Debug, PartialEq, Serialize, Deserialize, Clone)]
-pub enum PubSubEvents {
-    PubSubConnectionEvent(PubSubConnectionStatus),
-    PubSubValueChangeEvent(PubSubNotifyTopic),
-}
-
-impl PubSubEvents {
-    pub fn as_pub_sub_value_change_event(&self) -> Option<&PubSubNotifyTopic> {
-        if let Self::PubSubValueChangeEvent(v) = self {
-            Some(v)
-        } else {
-            None
-        }
-    }
-
-    pub fn as_pub_sub_connection_event(&self) -> Option<&PubSubConnectionStatus> {
-        if let Self::PubSubConnectionEvent(v) = self {
-            Some(v)
-        } else {
-            None
-        }
-    }
-}
-
-#[derive(Debug, Serialize, Deserialize, Clone)]
-pub struct PubSubSubscribedParam {
-    pub connection_id: String,
-    pub topic: String,
-}
->>>>>>> c3e23fd9
 // #[derive(Debug, Serialize, Deserialize, Clone)]
 // pub struct PubSubSubscribedResponse {
 //     pub payload: Option<String>,
@@ -139,11 +97,7 @@
 //     pub result: bool,
 // }
 
-<<<<<<< HEAD
-#[derive(Debug, Serialize, Deserialize, Clone)]
-=======
-#[derive(Debug, PartialEq, Serialize, Deserialize, Clone)]
->>>>>>> c3e23fd9
+#[derive(Debug, PartialEq, Serialize, Deserialize, Clone)]
 pub struct PubSubPublishRequest {
     pub connection_id: String,
     pub topic: String,
@@ -155,33 +109,18 @@
     pub result: bool,
     // pub status_code: String,
     // pub connection_status: String,
-<<<<<<< HEAD
-}
-#[derive(Debug, Serialize, Deserialize, Clone)]
+}
+#[derive(Debug, PartialEq, Serialize, Deserialize, Clone)]
 pub struct Credentials {
     pub id: String,
     pub secret: String,
 }
-#[derive(Debug, Serialize, Deserialize, Clone)]
+#[derive(Debug, PartialEq, Serialize, Deserialize, Clone)]
 pub struct PubSubUpdateConnectionCredentialsRequest {
     pub connection_id: String,
     pub updated_secret: String,
 }
-#[derive(Debug, Serialize, Deserialize, Clone)]
-=======
-}
-#[derive(Debug, PartialEq, Serialize, Deserialize, Clone)]
-pub struct Credentials {
-    pub id: String,
-    pub secret: String,
-}
-#[derive(Debug, PartialEq, Serialize, Deserialize, Clone)]
-pub struct PubSubUpdateConnectionCredentialsRequest {
-    pub connection_id: String,
-    pub updated_secret: String,
-}
-#[derive(Debug, PartialEq, Serialize, Deserialize, Clone)]
->>>>>>> c3e23fd9
+#[derive(Debug, PartialEq, Serialize, Deserialize, Clone)]
 pub struct PubSubConnectRequest {
     pub endpoint_url: String,
     pub client_name: Option<String>,
@@ -198,21 +137,13 @@
     // result: bool,
 }
 
-<<<<<<< HEAD
-#[derive(Debug, Serialize, Deserialize, Clone)]
-=======
-#[derive(Debug, PartialEq, Serialize, Deserialize, Clone)]
->>>>>>> c3e23fd9
+#[derive(Debug, PartialEq, Serialize, Deserialize, Clone)]
 pub struct PubSubSubscribeRequest {
     pub connection_id: String,
     pub topic: String,
 }
 
-<<<<<<< HEAD
-#[derive(Debug, Serialize, Deserialize, Clone)]
-=======
-#[derive(Debug, PartialEq, Serialize, Deserialize, Clone)]
->>>>>>> c3e23fd9
+#[derive(Debug, PartialEq, Serialize, Deserialize, Clone)]
 pub struct PubSubUnSubscribeRequest {
     pub context: String,
     pub topic: String,
@@ -512,33 +443,6 @@
         }
     }
 
-<<<<<<< HEAD
-    fn contract() -> RippleContract {
-        RippleContract::PubSub(PubSubAdjective::Listener)
-    }
-}
-
-impl ExtnPayloadProvider for PubSubUpdateConnectionCredentialsRequest {
-    fn get_from_payload(payload: ExtnPayload) -> Option<Self> {
-        if let ExtnPayload::Request(ExtnRequest::PubSub(PubSubRequest::UpdateConnection(
-            update_request,
-        ))) = payload
-        {
-            Some(update_request)
-        } else {
-            None
-        }
-    }
-
-    fn get_extn_payload(&self) -> ExtnPayload {
-        ExtnPayload::Request(ExtnRequest::PubSub(PubSubRequest::UpdateConnection(
-            self.clone(),
-        )))
-    }
-
-    fn contract() -> RippleContract {
-        RippleContract::PubSub(PubSubAdjective::Provider)
-=======
     fn contract() -> RippleContract {
         RippleContract::PubSub(PubSubAdjective::Listener)
     }
@@ -712,6 +616,5 @@
         };
         let contract_type: RippleContract = RippleContract::PubSub(PubSubAdjective::Provider);
         test_extn_payload_provider(pub_sub_update_request, contract_type);
->>>>>>> c3e23fd9
     }
 }