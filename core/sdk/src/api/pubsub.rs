// Copyright 2023 Comcast Cable Communications Management, LLC
//
// Licensed under the Apache License, Version 2.0 (the "License");
// you may not use this file except in compliance with the License.
// You may obtain a copy of the License at
//
// http://www.apache.org/licenses/LICENSE-2.0
//
// Unless required by applicable law or agreed to in writing, software
// distributed under the License is distributed on an "AS IS" BASIS,
// WITHOUT WARRANTIES OR CONDITIONS OF ANY KIND, either express or implied.
// See the License for the specific language governing permissions and
// limitations under the License.
//
// SPDX-License-Identifier: Apache-2.0
//

use serde::{Deserialize, Serialize};
use serde_json::Value;

use crate::{
    extn::extn_client_message::{
        ExtnEvent, ExtnPayload, ExtnPayloadProvider, ExtnRequest, ExtnResponse,
    },
    framework::ripple_contract::RippleContract,
};

<<<<<<< HEAD
#[derive(Debug, PartialEq, Serialize, Deserialize, Clone)]
=======
use super::session::PubSubAdjective;

#[derive(Debug, Serialize, Deserialize, Clone)]
>>>>>>> 3409eb60
pub enum PubSubRequest {
    Connect(PubSubConnectRequest),
    UpdateConnection(PubSubUpdateConnectionCredentialsRequest),
    Subscribe(PubSubSubscribeRequest),
    UnSubscribe(PubSubUnSubscribeRequest),
    Publish(PubSubPublishRequest),
    Disconnect(String),
}

#[derive(Debug, PartialEq, Serialize, Deserialize, Clone)]
pub enum PubSubResponse {
    Connect(PubSubConnectResponse),
    Publish(PubSubPublishResponse),
    Subscribe(PubSubSubscribeResponse),
    UnSubscribe(PubSubUnSubscribeResponse),
    UpdateConnection(PubSubConnectResponse),
    Disconnect(bool),
}

#[derive(Debug, PartialEq, Serialize, Deserialize, Clone)]
pub struct PubSubNotifyTopic {
    pub connection_id: String,
    pub topic: String,
    pub value: Value,
}
#[derive(Debug, Serialize, Deserialize, Clone)]
pub enum PubSubConnectionStatus {
    Connected(String),
    Disconnected(String),
    Reconnecting(String),
}

<<<<<<< HEAD
#[derive(Debug, PartialEq, Serialize, Deserialize, Clone)]
pub struct PubSubSubscribedParam {
    pub context: String,
    pub topic: String,
}
#[derive(Debug, PartialEq, Serialize, Deserialize, Clone)]
pub struct PubSubSubscribedResponse {
    pub payload: Option<String>,
    pub payload_type: Option<String>,
    pub headers: Option<String>,
    pub result: bool,
=======
#[derive(Debug, Serialize, Deserialize, Clone)]
pub enum PubSubEvents {
    PubSubConnectionEvent(PubSubConnectionStatus),
    PubSubValueChangeEvent(PubSubNotifyTopic),
}

impl PubSubEvents {
    pub fn as_pub_sub_value_change_event(&self) -> Option<&PubSubNotifyTopic> {
        if let Self::PubSubValueChangeEvent(v) = self {
            Some(v)
        } else {
            None
        }
    }

    pub fn as_pub_sub_connection_event(&self) -> Option<&PubSubConnectionStatus> {
        if let Self::PubSubConnectionEvent(v) = self {
            Some(v)
        } else {
            None
        }
    }
}

#[derive(Debug, Serialize, Deserialize, Clone)]
pub struct PubSubSubscribedParam {
    pub connection_id: String,
    pub topic: String,
>>>>>>> 3409eb60
}
// #[derive(Debug, Serialize, Deserialize, Clone)]
// pub struct PubSubSubscribedResponse {
//     pub payload: Option<String>,
//     pub payload_type: Option<String>,
//     pub headers: Option<String>,
//     pub result: bool,
// }

<<<<<<< HEAD
#[derive(Debug, PartialEq, Serialize, Deserialize, Clone)]
pub struct PubSubPublishParams {
    pub context: String,
=======
#[derive(Debug, Serialize, Deserialize, Clone)]
pub struct PubSubPublishRequest {
    pub connection_id: String,
>>>>>>> 3409eb60
    pub topic: String,
    pub message: String,
    pub message_type: String,
}
#[derive(Debug, PartialEq, Serialize, Deserialize, Clone)]
pub struct PubSubPublishResponse {
    pub result: bool,
    // pub status_code: String,
    // pub connection_status: String,
}
#[derive(Debug, Serialize, Deserialize, Clone)]
pub struct Credentials {
    pub id: String,
    pub secret: String,
}
#[derive(Debug, Serialize, Deserialize, Clone)]
pub struct PubSubUpdateConnectionCredentialsRequest {
    pub connection_id: String,
    pub updated_secret: String,
}
<<<<<<< HEAD
#[derive(Debug, PartialEq, Serialize, Deserialize, Clone)]
pub struct PubSubConnectParam {
=======
#[derive(Debug, Serialize, Deserialize, Clone)]
pub struct PubSubConnectRequest {
>>>>>>> 3409eb60
    pub endpoint_url: String,
    pub client_name: Option<String>,
    pub credentials: Credentials,
    // pub retry_interval_in_msec: u32,
    pub operation_timeout_in_msec: u32,
    // pub max_retry_interval: u32,
}
#[derive(Debug, PartialEq, Serialize, Deserialize, Clone)]
pub struct PubSubConnectResponse {
    pub connection_status: String,
    // status_code: String,
    pub connection_id: String,
    // result: bool,
}

<<<<<<< HEAD
#[derive(Debug, PartialEq, Serialize, Deserialize, Clone)]
pub struct PubSubSubscribeParam {
=======
#[derive(Debug, Serialize, Deserialize, Clone)]
pub struct PubSubSubscribeRequest {
    pub connection_id: String,
    pub topic: String,
}

#[derive(Debug, Serialize, Deserialize, Clone)]
pub struct PubSubUnSubscribeRequest {
>>>>>>> 3409eb60
    pub context: String,
    pub topic: String,
}

#[derive(Debug, PartialEq, Serialize, Deserialize, Clone)]
pub struct PubSubSubscribeResponse {
    // pub connection_status: String,
    // pub status_code: String,
    pub result: bool,
}

#[derive(Debug, Serialize, Deserialize, Clone)]
pub struct PubSubUnSubscribeResponse {
    // pub connection_status: String,
    // pub status_code: String,
    pub result: bool,
}

#[derive(Debug, Serialize, Deserialize, Clone)]
pub struct PubSubUnSubscriberResponse {
    pub connection_status: String,
    pub status_code: String,
    pub result: bool,
}
impl ExtnPayloadProvider for PubSubNotifyTopic {
    fn get_from_payload(payload: ExtnPayload) -> Option<Self> {
        if let ExtnPayload::Event(ExtnEvent::PubSubEvent(PubSubEvents::PubSubValueChangeEvent(
            topic,
        ))) = payload
        {
            return Some(topic);
        }

        None
    }

    fn get_extn_payload(&self) -> ExtnPayload {
        ExtnPayload::Event(ExtnEvent::PubSubEvent(
            PubSubEvents::PubSubValueChangeEvent(self.to_owned()),
        ))
    }

    fn contract() -> RippleContract {
        RippleContract::PubSub(PubSubAdjective::Listener)
    }
}

impl ExtnPayloadProvider for PubSubConnectionStatus {
    fn get_from_payload(payload: ExtnPayload) -> Option<Self> {
        if let ExtnPayload::Event(ExtnEvent::PubSubEvent(PubSubEvents::PubSubConnectionEvent(
            connection_status,
        ))) = payload
        {
            return Some(connection_status);
        }

        None
    }

    fn get_extn_payload(&self) -> ExtnPayload {
        ExtnPayload::Event(ExtnEvent::PubSubEvent(PubSubEvents::PubSubConnectionEvent(
            self.to_owned(),
        )))
    }

    fn contract() -> RippleContract {
        RippleContract::PubSub(PubSubAdjective::Listener)
    }
}

impl ExtnPayloadProvider for PubSubEvents {
    fn get_from_payload(payload: ExtnPayload) -> Option<Self> {
        if let ExtnPayload::Event(ExtnEvent::PubSubEvent(event)) = payload {
            return Some(event);
        }

        None
    }

    fn get_extn_payload(&self) -> ExtnPayload {
        ExtnPayload::Event(ExtnEvent::PubSubEvent(self.to_owned()))
    }

    fn contract() -> RippleContract {
        RippleContract::PubSub(PubSubAdjective::Listener)
    }
}

impl ExtnPayloadProvider for PubSubConnectRequest {
    fn get_from_payload(payload: ExtnPayload) -> Option<Self> {
        if let ExtnPayload::Request(ExtnRequest::PubSub(PubSubRequest::Connect(connect_request))) =
            payload
        {
            Some(connect_request)
        } else {
            None
        }
    }

    fn get_extn_payload(&self) -> ExtnPayload {
        ExtnPayload::Request(ExtnRequest::PubSub(PubSubRequest::Connect(self.clone())))
    }

    fn contract() -> RippleContract {
        RippleContract::PubSub(PubSubAdjective::Provider)
    }
}

impl ExtnPayloadProvider for PubSubSubscribeRequest {
    fn get_from_payload(payload: ExtnPayload) -> Option<Self> {
        if let ExtnPayload::Request(ExtnRequest::PubSub(PubSubRequest::Subscribe(
            subscribe_request,
        ))) = payload
        {
            Some(subscribe_request)
        } else {
            None
        }
    }

    fn get_extn_payload(&self) -> ExtnPayload {
        ExtnPayload::Request(ExtnRequest::PubSub(PubSubRequest::Subscribe(self.clone())))
    }

    fn contract() -> RippleContract {
        RippleContract::PubSub(PubSubAdjective::Provider)
    }
}

impl ExtnPayloadProvider for PubSubUnSubscribeRequest {
    fn get_from_payload(payload: ExtnPayload) -> Option<Self> {
        if let ExtnPayload::Request(ExtnRequest::PubSub(PubSubRequest::UnSubscribe(
            unsubscribe_request,
        ))) = payload
        {
            Some(unsubscribe_request)
        } else {
            None
        }
    }

    fn get_extn_payload(&self) -> ExtnPayload {
        ExtnPayload::Request(ExtnRequest::PubSub(PubSubRequest::UnSubscribe(
            self.clone(),
        )))
    }

    fn contract() -> RippleContract {
        RippleContract::PubSub(PubSubAdjective::Provider)
    }
}

impl ExtnPayloadProvider for PubSubPublishRequest {
    fn get_from_payload(payload: ExtnPayload) -> Option<Self> {
        if let ExtnPayload::Request(ExtnRequest::PubSub(PubSubRequest::Publish(publish_request))) =
            payload
        {
            Some(publish_request)
        } else {
            None
        }
    }

    fn get_extn_payload(&self) -> ExtnPayload {
        ExtnPayload::Request(ExtnRequest::PubSub(PubSubRequest::Publish(self.clone())))
    }

    fn contract() -> RippleContract {
        RippleContract::PubSub(PubSubAdjective::Publish)
    }
}

impl ExtnPayloadProvider for PubSubConnectResponse {
    fn get_extn_payload(&self) -> ExtnPayload {
        ExtnPayload::Response(ExtnResponse::PubSub(PubSubResponse::Connect(self.clone())))
    }

    fn get_from_payload(payload: ExtnPayload) -> Option<Self> {
        if let ExtnPayload::Response(ExtnResponse::PubSub(PubSubResponse::Connect(
            connect_response,
        ))) = payload
        {
            Some(connect_response)
        } else {
            None
        }
    }

    fn contract() -> RippleContract {
        RippleContract::PubSub(PubSubAdjective::Listener)
    }
}

impl ExtnPayloadProvider for PubSubSubscribeResponse {
    fn get_extn_payload(&self) -> ExtnPayload {
        ExtnPayload::Response(ExtnResponse::PubSub(PubSubResponse::Subscribe(
            self.clone(),
        )))
    }

    fn get_from_payload(payload: ExtnPayload) -> Option<Self> {
        if let ExtnPayload::Response(ExtnResponse::PubSub(PubSubResponse::Subscribe(
            subscribe_response,
        ))) = payload
        {
            Some(subscribe_response)
        } else {
            None
        }
    }

    fn contract() -> RippleContract {
        RippleContract::PubSub(PubSubAdjective::Listener)
    }
}

impl ExtnPayloadProvider for PubSubPublishResponse {
    fn get_extn_payload(&self) -> ExtnPayload {
        ExtnPayload::Response(ExtnResponse::PubSub(PubSubResponse::Publish(self.clone())))
    }

    fn get_from_payload(payload: ExtnPayload) -> Option<Self> {
        if let ExtnPayload::Response(ExtnResponse::PubSub(PubSubResponse::Publish(
            publish_response,
        ))) = payload
        {
            Some(publish_response)
        } else {
            None
        }
    }

    fn contract() -> RippleContract {
        RippleContract::PubSub(PubSubAdjective::Listener)
    }
}

impl ExtnPayloadProvider for PubSubUnSubscribeResponse {
    fn get_extn_payload(&self) -> ExtnPayload {
        ExtnPayload::Response(ExtnResponse::PubSub(PubSubResponse::UnSubscribe(
            self.clone(),
        )))
    }

    fn get_from_payload(payload: ExtnPayload) -> Option<Self> {
        if let ExtnPayload::Response(ExtnResponse::PubSub(PubSubResponse::UnSubscribe(
            unsub_response,
        ))) = payload
        {
            Some(unsub_response)
        } else {
            None
        }
    }

    fn contract() -> RippleContract {
        RippleContract::PubSub(PubSubAdjective::Listener)
    }
}

impl ExtnPayloadProvider for PubSubRequest {
    fn get_extn_payload(&self) -> ExtnPayload {
        ExtnPayload::Request(ExtnRequest::PubSub(self.clone()))
    }

    fn get_from_payload(payload: ExtnPayload) -> Option<Self> {
        if let ExtnPayload::Request(ExtnRequest::PubSub(pubsub_request)) = payload {
            Some(pubsub_request)
        } else {
            None
        }
    }

    fn contract() -> RippleContract {
        RippleContract::PubSub(PubSubAdjective::Provider)
    }
}

impl ExtnPayloadProvider for PubSubResponse {
    fn get_extn_payload(&self) -> ExtnPayload {
        ExtnPayload::Response(ExtnResponse::PubSub(self.clone()))
    }

    fn get_from_payload(payload: ExtnPayload) -> Option<Self> {
        if let ExtnPayload::Response(ExtnResponse::PubSub(pubsub_request)) = payload {
            Some(pubsub_request)
        } else {
            None
        }
    }

    fn contract() -> RippleContract {
        RippleContract::PubSub(PubSubAdjective::Listener)
    }
}

impl ExtnPayloadProvider for PubSubUpdateConnectionCredentialsRequest {
    fn get_from_payload(payload: ExtnPayload) -> Option<Self> {
        if let ExtnPayload::Request(ExtnRequest::PubSub(PubSubRequest::UpdateConnection(
            update_request,
        ))) = payload
        {
            Some(update_request)
        } else {
            None
        }
    }

    fn get_extn_payload(&self) -> ExtnPayload {
        ExtnPayload::Request(ExtnRequest::PubSub(PubSubRequest::UpdateConnection(
            self.clone(),
        )))
    }

    fn contract() -> RippleContract {
        RippleContract::PubSub(PubSubAdjective::Provider)
    }
}

#[cfg(test)]
mod tests {
    use super::*;
    use crate::utils::test_utils::test_extn_payload_provider;

    #[test]
    fn test_extn_request_pub_sub() {
        let connect_param = PubSubConnectParam {
            endpoint_url: "test_endpoint_url".to_string(),
            client_name: "test_client_name".to_string(),
            credentials: Some("test_credentials".to_string()),
            operation_timeout_in_msec: 5000,
        };

        let pub_sub_request = PubSubRequest::Connect(connect_param);

        let contract_type: RippleContract = RippleContract::PubSub;
        test_extn_payload_provider(pub_sub_request, contract_type);
    }

    #[test]
    fn test_extn_response_pub_sub() {
        let connect_response = PubSubConnectResponse {
            connection_status: "connected".to_string(),
            context: "test_context".to_string(),
        };

        let pubsub_response = PubSubResponse::Connect(connect_response);
        let contract_type: RippleContract = RippleContract::PubSub;

        test_extn_payload_provider(pubsub_response, contract_type);
    }

    #[test]
    fn test_extn_payload_provider_for_pub_sub_notify_topic() {
        let pub_sub_notify_topic = PubSubNotifyTopic {
            topic: String::from("your_topic"),
        };

        let contract_type: RippleContract = RippleContract::PubSub;
        test_extn_payload_provider(pub_sub_notify_topic, contract_type);
    }
}<|MERGE_RESOLUTION|>--- conflicted
+++ resolved
@@ -25,13 +25,9 @@
     framework::ripple_contract::RippleContract,
 };
 
-<<<<<<< HEAD
-#[derive(Debug, PartialEq, Serialize, Deserialize, Clone)]
-=======
 use super::session::PubSubAdjective;
 
-#[derive(Debug, Serialize, Deserialize, Clone)]
->>>>>>> 3409eb60
+#[derive(Debug, PartialEq, Serialize, Deserialize, Clone)]
 pub enum PubSubRequest {
     Connect(PubSubConnectRequest),
     UpdateConnection(PubSubUpdateConnectionCredentialsRequest),
@@ -57,27 +53,14 @@
     pub topic: String,
     pub value: Value,
 }
-#[derive(Debug, Serialize, Deserialize, Clone)]
+#[derive(Debug, PartialEq, Serialize, Deserialize, Clone)]
 pub enum PubSubConnectionStatus {
     Connected(String),
     Disconnected(String),
     Reconnecting(String),
 }
 
-<<<<<<< HEAD
-#[derive(Debug, PartialEq, Serialize, Deserialize, Clone)]
-pub struct PubSubSubscribedParam {
-    pub context: String,
-    pub topic: String,
-}
-#[derive(Debug, PartialEq, Serialize, Deserialize, Clone)]
-pub struct PubSubSubscribedResponse {
-    pub payload: Option<String>,
-    pub payload_type: Option<String>,
-    pub headers: Option<String>,
-    pub result: bool,
-=======
-#[derive(Debug, Serialize, Deserialize, Clone)]
+#[derive(Debug, PartialEq, Serialize, Deserialize, Clone)]
 pub enum PubSubEvents {
     PubSubConnectionEvent(PubSubConnectionStatus),
     PubSubValueChangeEvent(PubSubNotifyTopic),
@@ -105,7 +88,6 @@
 pub struct PubSubSubscribedParam {
     pub connection_id: String,
     pub topic: String,
->>>>>>> 3409eb60
 }
 // #[derive(Debug, Serialize, Deserialize, Clone)]
 // pub struct PubSubSubscribedResponse {
@@ -115,15 +97,9 @@
 //     pub result: bool,
 // }
 
-<<<<<<< HEAD
-#[derive(Debug, PartialEq, Serialize, Deserialize, Clone)]
-pub struct PubSubPublishParams {
-    pub context: String,
-=======
-#[derive(Debug, Serialize, Deserialize, Clone)]
+#[derive(Debug, PartialEq, Serialize, Deserialize, Clone)]
 pub struct PubSubPublishRequest {
     pub connection_id: String,
->>>>>>> 3409eb60
     pub topic: String,
     pub message: String,
     pub message_type: String,
@@ -134,23 +110,18 @@
     // pub status_code: String,
     // pub connection_status: String,
 }
-#[derive(Debug, Serialize, Deserialize, Clone)]
+#[derive(Debug, PartialEq, Serialize, Deserialize, Clone)]
 pub struct Credentials {
     pub id: String,
     pub secret: String,
 }
-#[derive(Debug, Serialize, Deserialize, Clone)]
+#[derive(Debug, PartialEq, Serialize, Deserialize, Clone)]
 pub struct PubSubUpdateConnectionCredentialsRequest {
     pub connection_id: String,
     pub updated_secret: String,
 }
-<<<<<<< HEAD
-#[derive(Debug, PartialEq, Serialize, Deserialize, Clone)]
-pub struct PubSubConnectParam {
-=======
-#[derive(Debug, Serialize, Deserialize, Clone)]
+#[derive(Debug, PartialEq, Serialize, Deserialize, Clone)]
 pub struct PubSubConnectRequest {
->>>>>>> 3409eb60
     pub endpoint_url: String,
     pub client_name: Option<String>,
     pub credentials: Credentials,
@@ -166,19 +137,14 @@
     // result: bool,
 }
 
-<<<<<<< HEAD
-#[derive(Debug, PartialEq, Serialize, Deserialize, Clone)]
-pub struct PubSubSubscribeParam {
-=======
-#[derive(Debug, Serialize, Deserialize, Clone)]
+#[derive(Debug, PartialEq, Serialize, Deserialize, Clone)]
 pub struct PubSubSubscribeRequest {
     pub connection_id: String,
     pub topic: String,
 }
 
-#[derive(Debug, Serialize, Deserialize, Clone)]
+#[derive(Debug, PartialEq, Serialize, Deserialize, Clone)]
 pub struct PubSubUnSubscribeRequest {
->>>>>>> 3409eb60
     pub context: String,
     pub topic: String,
 }
@@ -190,7 +156,7 @@
     pub result: bool,
 }
 
-#[derive(Debug, Serialize, Deserialize, Clone)]
+#[derive(Debug, PartialEq, Serialize, Deserialize, Clone)]
 pub struct PubSubUnSubscribeResponse {
     // pub connection_status: String,
     // pub status_code: String,
@@ -504,40 +470,144 @@
     use crate::utils::test_utils::test_extn_payload_provider;
 
     #[test]
-    fn test_extn_request_pub_sub() {
-        let connect_param = PubSubConnectParam {
-            endpoint_url: "test_endpoint_url".to_string(),
-            client_name: "test_client_name".to_string(),
-            credentials: Some("test_credentials".to_string()),
-            operation_timeout_in_msec: 5000,
-        };
-
-        let pub_sub_request = PubSubRequest::Connect(connect_param);
-
-        let contract_type: RippleContract = RippleContract::PubSub;
-        test_extn_payload_provider(pub_sub_request, contract_type);
-    }
-
-    #[test]
-    fn test_extn_response_pub_sub() {
-        let connect_response = PubSubConnectResponse {
-            connection_status: "connected".to_string(),
-            context: "test_context".to_string(),
-        };
-
-        let pubsub_response = PubSubResponse::Connect(connect_response);
-        let contract_type: RippleContract = RippleContract::PubSub;
-
-        test_extn_payload_provider(pubsub_response, contract_type);
-    }
-
-    #[test]
     fn test_extn_payload_provider_for_pub_sub_notify_topic() {
         let pub_sub_notify_topic = PubSubNotifyTopic {
             topic: String::from("your_topic"),
+            connection_id: "test_connection_id".to_string(),
+            value: Value::String(String::from("your_value")),
         };
-
-        let contract_type: RippleContract = RippleContract::PubSub;
+        let contract_type: RippleContract = RippleContract::PubSub(PubSubAdjective::Listener);
         test_extn_payload_provider(pub_sub_notify_topic, contract_type);
     }
+
+    #[test]
+    fn test_extn_payload_provider_for_pub_sub_connection_status() {
+        let pub_sub_connection_status =
+            PubSubConnectionStatus::Connected("test_connected".to_string());
+        let contract_type: RippleContract = RippleContract::PubSub(PubSubAdjective::Listener);
+        test_extn_payload_provider(pub_sub_connection_status, contract_type);
+    }
+
+    #[test]
+    fn test_extn_payload_provider_for_pub_sub_events() {
+        let pub_sub_events = PubSubEvents::PubSubConnectionEvent(
+            PubSubConnectionStatus::Connected("test_connected".to_string()),
+        );
+
+        let contract_type: RippleContract = RippleContract::PubSub(PubSubAdjective::Listener);
+        test_extn_payload_provider(pub_sub_events, contract_type);
+    }
+
+    #[test]
+    fn test_pub_sub_connect_request() {
+        let pub_sub_connect_request = PubSubConnectRequest {
+            endpoint_url: "https://example.com/pubsub".to_string(),
+            client_name: Some("test_client".to_string()),
+            credentials: Credentials {
+                id: "test_id".to_string(),
+                secret: "test_secret".to_string(),
+            },
+            operation_timeout_in_msec: 5000,
+        };
+        let contract_type: RippleContract = RippleContract::PubSub(PubSubAdjective::Provider);
+        test_extn_payload_provider(pub_sub_connect_request, contract_type);
+    }
+
+    #[test]
+    fn test_pub_sub_subscribe_request() {
+        let pub_sub_subscribe_request = PubSubSubscribeRequest {
+            connection_id: "test_connection_id".to_string(),
+            topic: "test_topic".to_string(),
+        };
+        let contract_type: RippleContract = RippleContract::PubSub(PubSubAdjective::Provider);
+        test_extn_payload_provider(pub_sub_subscribe_request, contract_type);
+    }
+
+    #[test]
+    fn test_pub_sub_unsubscribe_request() {
+        let pub_sub_unsubscribe_request = PubSubUnSubscribeRequest {
+            context: "test_context".to_string(),
+            topic: "test_topic".to_string(),
+        };
+        let contract_type: RippleContract = RippleContract::PubSub(PubSubAdjective::Provider);
+        test_extn_payload_provider(pub_sub_unsubscribe_request, contract_type);
+    }
+
+    #[test]
+    fn test_pub_sub_publish_request() {
+        let pub_sub_publish_request = PubSubPublishRequest {
+            connection_id: "test_connection_id".to_string(),
+            topic: "test_topic".to_string(),
+            message: "test_message".to_string(),
+            message_type: "test_message_type".to_string(),
+        };
+        let contract_type: RippleContract = RippleContract::PubSub(PubSubAdjective::Publish);
+        test_extn_payload_provider(pub_sub_publish_request, contract_type);
+    }
+
+    #[test]
+    fn test_extn_response_pub_sub_connect_response() {
+        let connect_response = PubSubConnectResponse {
+            connection_status: "connected".to_string(),
+            connection_id: "test_connection_id".to_string(),
+        };
+        let contract_type: RippleContract = RippleContract::PubSub(PubSubAdjective::Listener);
+        test_extn_payload_provider(connect_response, contract_type);
+    }
+
+    #[test]
+    fn test_pub_sub_subscribe_response() {
+        let pub_sub_subscribe_response = PubSubSubscribeResponse { result: true };
+        let contract_type: RippleContract = RippleContract::PubSub(PubSubAdjective::Listener);
+        test_extn_payload_provider(pub_sub_subscribe_response, contract_type);
+    }
+
+    #[test]
+    fn test_pub_sub_publish_response() {
+        let pub_sub_publish_response = PubSubPublishResponse { result: true };
+        let contract_type: RippleContract = RippleContract::PubSub(PubSubAdjective::Listener);
+        test_extn_payload_provider(pub_sub_publish_response, contract_type);
+    }
+
+    #[test]
+    fn test_pub_sub_unsubscribe_response() {
+        let pub_sub_unsubscribe_response = PubSubUnSubscribeResponse { result: true };
+        let contract_type: RippleContract = RippleContract::PubSub(PubSubAdjective::Listener);
+        test_extn_payload_provider(pub_sub_unsubscribe_response, contract_type);
+    }
+
+    #[test]
+    fn test_pub_sub_request() {
+        let pub_sub_request = PubSubRequest::Connect(PubSubConnectRequest {
+            endpoint_url: "test_endpoint".to_string(),
+            client_name: Some("test_client".to_string()),
+            credentials: Credentials {
+                id: "test_id".to_string(),
+                secret: "test_secret".to_string(),
+            },
+            operation_timeout_in_msec: 1000,
+        });
+        let contract_type: RippleContract = RippleContract::PubSub(PubSubAdjective::Provider);
+        test_extn_payload_provider(pub_sub_request, contract_type);
+    }
+
+    #[test]
+    fn test_pub_sub_response() {
+        let pub_sub_response = PubSubResponse::Connect(PubSubConnectResponse {
+            connection_status: "Connected".to_string(),
+            connection_id: "test_connection_id".to_string(),
+        });
+        let contract_type: RippleContract = RippleContract::PubSub(PubSubAdjective::Listener);
+        test_extn_payload_provider(pub_sub_response, contract_type);
+    }
+
+    #[test]
+    fn test_pub_sub_update_connection_credentials_request() {
+        let pub_sub_update_request = PubSubUpdateConnectionCredentialsRequest {
+            connection_id: "test_connection_id".to_string(),
+            updated_secret: "new_secret".to_string(),
+        };
+        let contract_type: RippleContract = RippleContract::PubSub(PubSubAdjective::Provider);
+        test_extn_payload_provider(pub_sub_update_request, contract_type);
+    }
 }