--- conflicted
+++ resolved
@@ -56,11 +56,8 @@
     SetVoiceGuidanceSpeed(f32),
     GetTimezoneWithOffset,
     FullCapabilities,
-<<<<<<< HEAD
     PowerState,
-=======
     SerialNumber,
->>>>>>> 2ab8e0cc
 }
 
 impl ExtnPayloadProvider for DeviceInfoRequest {
