--- conflicted
+++ resolved
@@ -17,13 +17,9 @@
 use serde::{Deserialize, Serialize};
 
 use super::{
-<<<<<<< HEAD
-    device_browser::BrowserRequest, device_info_request::DeviceInfoRequest,
-    device_wifi::WifiRequest, device_window_manager::WindowManagerRequest,
-=======
     device_accessory::RemoteAccessoryRequest, device_browser::BrowserRequest,
-    device_info_request::DeviceInfoRequest, device_window_manager::WindowManagerRequest,
->>>>>>> 06d43a62
+    device_info_request::DeviceInfoRequest, device_wifi::WifiRequest,
+    device_window_manager::WindowManagerRequest,
 };
 
 #[derive(Debug, Clone, Serialize, Deserialize)]
@@ -31,9 +27,6 @@
     DeviceInfo(DeviceInfoRequest),
     Browser(BrowserRequest),
     WindowManager(WindowManagerRequest),
-<<<<<<< HEAD
     Wifi(WifiRequest),
-=======
     Accessory(RemoteAccessoryRequest),
->>>>>>> 06d43a62
 }