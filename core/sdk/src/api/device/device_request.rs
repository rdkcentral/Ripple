--- conflicted
+++ resolved
@@ -17,14 +17,9 @@
 use serde::{Deserialize, Serialize};
 
 use super::{
-<<<<<<< HEAD
-    device_accessibility_data::StorageRequest, device_browser::BrowserRequest,
-    device_info_request::DeviceInfoRequest, device_window_manager::WindowManagerRequest,
-=======
-    device_accessory::RemoteAccessoryRequest, device_browser::BrowserRequest,
-    device_info_request::DeviceInfoRequest, device_wifi::WifiRequest,
-    device_window_manager::WindowManagerRequest,
->>>>>>> bec3ecdc
+    device_accessibility_data::StorageRequest, device_accessory::RemoteAccessoryRequest,
+    device_browser::BrowserRequest, device_info_request::DeviceInfoRequest,
+    device_wifi::WifiRequest, device_window_manager::WindowManagerRequest,
 };
 
 #[derive(Debug, Clone, Serialize, Deserialize)]
@@ -32,10 +27,7 @@
     DeviceInfo(DeviceInfoRequest),
     Browser(BrowserRequest),
     WindowManager(WindowManagerRequest),
-<<<<<<< HEAD
     Storage(StorageRequest),
-=======
     Wifi(WifiRequest),
     Accessory(RemoteAccessoryRequest),
->>>>>>> bec3ecdc
 }