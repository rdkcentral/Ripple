--- conflicted
+++ resolved
@@ -36,7 +36,6 @@
     Accessory(RemoteAccessoryRequest),
 }
 
-<<<<<<< HEAD
 #[derive(Hash, Eq, PartialEq, Debug, Serialize, Deserialize, Clone)]
 pub enum HdcpProfile {
     #[serde(rename = "hdcp1.4")]
@@ -178,7 +177,8 @@
 #[derive(Debug, Serialize, Deserialize, Clone)]
 pub struct OnInternetConnectedRequest {
     pub timeout: u64,
-=======
+}
+
 #[derive(Debug, Serialize, Deserialize, Default, Clone)]
 pub struct LanguageProperty {
     //#[serde(with = "language_code_serde")]
@@ -189,5 +189,4 @@
 pub struct TimezoneProperty {
     //#[serde(with = "timezone_serde")]
     pub value: String,
->>>>>>> 572408e8
 }