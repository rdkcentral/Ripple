// If not stated otherwise in this file or this component's license file the
// following copyright and licenses apply:
//
// Copyright 2023 RDK Management
//
// Licensed under the Apache License, Version 2.0 (the "License");
// you may not use this file except in compliance with the License.
// You may obtain a copy of the License at
//
// http://www.apache.org/licenses/LICENSE-2.0
//
// Unless required by applicable law or agreed to in writing, software
// distributed under the License is distributed on an "AS IS" BASIS,
// WITHOUT WARRANTIES OR CONDITIONS OF ANY KIND, either express or implied.
// See the License for the specific language governing permissions and
// limitations under the License.
use serde::{Deserialize, Serialize};

use super::{
<<<<<<< HEAD
    device_accessibility_data::StorageRequest, device_accessory::RemoteAccessoryRequest,
    device_browser::BrowserRequest, device_info_request::DeviceInfoRequest,
=======
    device_accessory::RemoteAccessoryRequest, device_browser::BrowserRequest,
    device_info_request::DeviceInfoRequest, device_storage::StorageRequest,
>>>>>>> 79dc0a80
    device_wifi::WifiRequest, device_window_manager::WindowManagerRequest,
};

#[derive(Debug, Clone, Serialize, Deserialize)]
pub enum DeviceRequest {
    DeviceInfo(DeviceInfoRequest),
    Browser(BrowserRequest),
    WindowManager(WindowManagerRequest),
    Storage(StorageRequest),
    Wifi(WifiRequest),
    Accessory(RemoteAccessoryRequest),
<<<<<<< HEAD
    Storage(StorageRequest),
=======
}

#[derive(Debug, Serialize, Deserialize, Default, Clone)]
pub struct LanguageProperty {
    //#[serde(with = "language_code_serde")]
    pub value: String,
}

#[derive(Debug, Serialize, Deserialize, Default, Clone)]
pub struct TimezoneProperty {
    //#[serde(with = "timezone_serde")]
    pub value: String,
>>>>>>> 79dc0a80
}<|MERGE_RESOLUTION|>--- conflicted
+++ resolved
@@ -17,13 +17,8 @@
 use serde::{Deserialize, Serialize};
 
 use super::{
-<<<<<<< HEAD
-    device_accessibility_data::StorageRequest, device_accessory::RemoteAccessoryRequest,
-    device_browser::BrowserRequest, device_info_request::DeviceInfoRequest,
-=======
     device_accessory::RemoteAccessoryRequest, device_browser::BrowserRequest,
     device_info_request::DeviceInfoRequest, device_storage::StorageRequest,
->>>>>>> 79dc0a80
     device_wifi::WifiRequest, device_window_manager::WindowManagerRequest,
 };
 
@@ -35,9 +30,6 @@
     Storage(StorageRequest),
     Wifi(WifiRequest),
     Accessory(RemoteAccessoryRequest),
-<<<<<<< HEAD
-    Storage(StorageRequest),
-=======
 }
 
 #[derive(Debug, Serialize, Deserialize, Default, Clone)]
@@ -50,5 +42,4 @@
 pub struct TimezoneProperty {
     //#[serde(with = "timezone_serde")]
     pub value: String,
->>>>>>> 79dc0a80
 }