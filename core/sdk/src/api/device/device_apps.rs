// Copyright 2023 Comcast Cable Communications Management, LLC
//
// Licensed under the Apache License, Version 2.0 (the "License");
// you may not use this file except in compliance with the License.
// You may obtain a copy of the License at
//
// http://www.apache.org/licenses/LICENSE-2.0
//
// Unless required by applicable law or agreed to in writing, software
// distributed under the License is distributed on an "AS IS" BASIS,
// WITHOUT WARRANTIES OR CONDITIONS OF ANY KIND, either express or implied.
// See the License for the specific language governing permissions and
// limitations under the License.
//
// SPDX-License-Identifier: Apache-2.0
//

use serde::{Deserialize, Serialize};

use crate::{
    api::app_catalog::AppMetadata,
    extn::extn_client_message::{ExtnPayload, ExtnPayloadProvider, ExtnRequest},
    framework::ripple_contract::RippleContract,
};

use super::device_request::DeviceRequest;

#[derive(Debug, PartialEq, Serialize, Deserialize, Clone)]
pub enum AppsRequest {
    Init,
<<<<<<< HEAD
    GetApps(Option<String>),
    InstallApp(AppMetadata),
=======
    GetInstalledApps(Option<String>),
    InstallApp(DeviceAppMetadata),
>>>>>>> 2063510b
    UninstallApp(InstalledApp),
    GetFireboltPermissions(String),
}

#[derive(Debug, Serialize, Deserialize, Clone, PartialEq)]
pub struct InstalledApp {
    pub id: String,
    pub version: String,
}

#[derive(Debug, Clone, Serialize, Deserialize, PartialEq)]
pub struct DeviceAppMetadata {
    pub id: String,
    pub title: String,
    pub version: String,
    pub uri: String,
    pub data: Option<String>,
}

impl DeviceAppMetadata {
    pub fn new(
        id: String,
        title: String,
        version: String,
        uri: String,
        data: Option<String>,
    ) -> DeviceAppMetadata {
        DeviceAppMetadata {
            id,
            title,
            version,
            uri,
            data,
        }
    }
}

impl From<AppMetadata> for DeviceAppMetadata {
    fn from(value: AppMetadata) -> Self {
        DeviceAppMetadata {
            id: value.id,
            title: value.title,
            version: value.version,
            uri: value.uri,
            data: value.data,
        }
    }
}

impl ExtnPayloadProvider for AppsRequest {
    fn get_extn_payload(&self) -> ExtnPayload {
        ExtnPayload::Request(ExtnRequest::Device(DeviceRequest::Apps(self.clone())))
    }

    fn get_from_payload(payload: ExtnPayload) -> Option<Self> {
        if let ExtnPayload::Request(ExtnRequest::Device(DeviceRequest::Apps(d))) = payload {
            return Some(d);
        }

        None
    }

    fn contract() -> RippleContract {
        RippleContract::Apps
    }
}

#[cfg(test)]
mod tests {
    use super::*;
    use crate::utils::test_utils::test_extn_payload_provider;

    #[test]
    fn test_extn_payload_provider_for_apps_request_get_apps() {
        let get_apps_request = AppsRequest::GetInstalledApps(Some(String::from("filter_criteria")));

        let contract_type: RippleContract = RippleContract::Apps;
        test_extn_payload_provider(get_apps_request, contract_type);
    }
}<|MERGE_RESOLUTION|>--- conflicted
+++ resolved
@@ -28,13 +28,8 @@
 #[derive(Debug, PartialEq, Serialize, Deserialize, Clone)]
 pub enum AppsRequest {
     Init,
-<<<<<<< HEAD
-    GetApps(Option<String>),
-    InstallApp(AppMetadata),
-=======
     GetInstalledApps(Option<String>),
     InstallApp(DeviceAppMetadata),
->>>>>>> 2063510b
     UninstallApp(InstalledApp),
     GetFireboltPermissions(String),
 }
