--- conflicted
+++ resolved
@@ -15,17 +15,12 @@
 // SPDX-License-Identifier: Apache-2.0
 //
 
-<<<<<<< HEAD
 use crate::api::context::ActivationStatus;
 use crate::api::context::RippleContext;
 use crate::api::context::RippleContextUpdateType;
 use serde_json::json;
 use std::collections::HashMap;
-use std::sync::{Arc, RwLock};
-
-=======
-use super::service_message::ServiceMessage;
->>>>>>> 9e6b9c65
+
 use crate::api::gateway::rpc_gateway_api::CallContext;
 use crate::api::{
     gateway::rpc_gateway_api::{ApiMessage, ApiProtocol},
@@ -45,19 +40,15 @@
 use log::{debug, error, info, trace, warn};
 use serde::de::DeserializeOwned;
 use serde_json::Value;
-use std::collections::HashMap;
 use std::sync::{Arc, RwLock};
 use tokio::sync::{mpsc, oneshot};
 use tokio::sync::{mpsc::Sender as MSender, oneshot::Sender as OSender};
 use tokio_tungstenite::tungstenite::Message;
 use uuid::Uuid;
 
-<<<<<<< HEAD
 use super::service_message::{
     JsonRpcNotification, JsonRpcRequest, JsonRpcSuccess, ServiceMessage, ServiceRequestType,
 };
-=======
->>>>>>> 9e6b9c65
 #[derive(Debug, Clone, Default)]
 pub struct ServiceClient {
     pub service_sender: Option<MSender<ServiceMessage>>,
@@ -97,39 +88,13 @@
 
         if let Some(symbol) = self.extn_symbol {
             let (extn_client, ext_tr) = ExtnClient::new_extn(symbol.clone());
-<<<<<<< HEAD
-            (
-                ServiceClient {
-                    service_sender: Some(service_sender),
-                    service_router,
-                    extn_client: Some(extn_client),
-                    service_id: Some(ExtnId::try_from(symbol.id.clone()).unwrap()),
-                    response_processors: Arc::new(RwLock::new(HashMap::new())),
-                    event_processors: Arc::new(RwLock::new(HashMap::new())),
-                },
-                Some(ext_tr),
-                Some(service_tr),
-            )
-        } else {
-            (
-                ServiceClient {
-                    service_sender: Some(service_sender),
-                    service_router,
-                    extn_client: None,
-                    service_id: None,
-                    response_processors: Arc::new(RwLock::new(HashMap::new())),
-                    event_processors: Arc::new(RwLock::new(HashMap::new())),
-                },
-                None,
-                Some(service_tr),
-            )
-=======
             ServiceClient {
                 service_sender: Some(service_sender),
                 service_router,
                 extn_client: Some(extn_client),
                 service_id: Some(ExtnId::try_from(symbol.id.clone()).unwrap()),
                 response_processors: Arc::new(RwLock::new(HashMap::new())),
+                    event_processors: Arc::new(RwLock::new(HashMap::new())),
                 outbound_extn_rx: Arc::new(RwLock::new(Some(ext_tr))),
                 outbound_service_rx: Arc::new(RwLock::new(Some(service_tr))),
             }
@@ -140,10 +105,10 @@
                 extn_client: None,
                 service_id: None,
                 response_processors: Arc::new(RwLock::new(HashMap::new())),
+                    event_processors: Arc::new(RwLock::new(HashMap::new())),
                 outbound_extn_rx: Arc::new(RwLock::new(None)),
                 outbound_service_rx: Arc::new(RwLock::new(None)),
             }
->>>>>>> 9e6b9c65
         }
     }
 }
@@ -703,12 +668,9 @@
                     ExtnId::try_from("ripple:channel:gateway:service1".to_string()).unwrap(),
                 ),
                 response_processors: Arc::new(RwLock::new(HashMap::new())),
-<<<<<<< HEAD
-                event_processors: Arc::new(RwLock::new(HashMap::new())),
-=======
                 outbound_extn_rx: Arc::new(RwLock::new(Some(extn_tr))),
                 outbound_service_rx: Arc::new(RwLock::new(Some(service_tr))),
->>>>>>> 9e6b9c65
+                event_processors: Arc::new(RwLock::new(HashMap::new())),
             }
         }
 
