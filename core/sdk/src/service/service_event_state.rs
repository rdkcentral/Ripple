--- conflicted
+++ resolved
@@ -2,11 +2,8 @@
 use crate::api::context::RippleContextUpdateType;
 use crate::api::gateway::rpc_gateway_api::CallContext;
 use crate::log::{debug, error};
-<<<<<<< HEAD
 use crate::service::service_message::ServiceMessage;
-=======
 use serde_json::Value;
->>>>>>> e1b9338f
 use std::collections::HashMap;
 use std::sync::{Arc, RwLock};
 use tokio::sync::mpsc::Sender;
@@ -16,7 +13,7 @@
     pub ripple_context: Arc<RwLock<RippleContext>>,
     pub event_subscribers: Arc<RwLock<HashMap<RippleContextUpdateType, Vec<String>>>>,
     pub event_main_subscribers:
-        Arc<RwLock<HashMap<RippleContextUpdateType, Vec<Sender<ServiceMessage>>>>>,
+        Arc<RwLock<HashMap<RippleContextUpdateType, Sender<ServiceMessage>>>>,
 }
 
 impl ServiceEventState {
@@ -47,23 +44,20 @@
         match context_update_type {
             Some(update_type) => read_lock.get(&update_type).cloned().unwrap_or_default(),
             None => Vec::new(),
-<<<<<<< HEAD
         }
     }
 
     pub fn get_event_main_processors(
         &self,
         context_update_type: Option<RippleContextUpdateType>,
-    ) -> Vec<Sender<ServiceMessage>> {
+    ) -> Option<Sender<ServiceMessage>> {
         let event_main_subscribers: Arc<
-            RwLock<HashMap<RippleContextUpdateType, Vec<Sender<ServiceMessage>>>>,
+            RwLock<HashMap<RippleContextUpdateType, Sender<ServiceMessage>>>,
         > = Arc::clone(&self.event_main_subscribers);
         let read_lock = event_main_subscribers.read().unwrap();
         match context_update_type {
-            Some(update_type) => read_lock.get(&update_type).cloned().unwrap_or_default(),
-            None => Vec::new(),
-=======
->>>>>>> e1b9338f
+            Some(update_type) => read_lock.get(&update_type).cloned(),
+            None => None,
         }
     }
 
@@ -75,23 +69,22 @@
             .push(processor);
     }
 
-<<<<<<< HEAD
     pub fn add_event_main_processor(
         &self,
         update_type: RippleContextUpdateType,
         processor: Sender<ServiceMessage>,
     ) {
+        println!(
+            "^^^ Adding main event processor for update type: {:?}",
+            update_type
+        );
         let mut event_main_subscribers = self.event_main_subscribers.write().unwrap();
         event_main_subscribers
             .entry(update_type)
-            .or_default()
-            .push(processor);
+            .or_insert(processor);
     }
 
-    pub fn process_event_notification(&self, update_type: &str, sm: ServiceMessage) {
-=======
     pub fn subscribe_context_event(&self, update_type: &str, context: Option<Value>) {
->>>>>>> e1b9338f
         let update_type = format!("\"{}\"", update_type);
         let update_type = serde_json::from_str::<RippleContextUpdateType>(&update_type);
         match update_type {
