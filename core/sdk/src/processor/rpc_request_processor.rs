--- conflicted
+++ resolved
@@ -149,56 +149,6 @@
                 req.method
             );
 
-<<<<<<< HEAD
-            // RpcRouter::resolve_route(req.clone(), &router_state).await;
-
-            // Route
-            match req.clone().ctx.protocol {
-                ApiProtocol::Extn => {
-                    println!("**** rpc_request_processor: process_request: Routing Extn Protocol");
-                    RpcRouter::route_extn_protocol(
-                        &router_state,
-                        req.clone(),
-                        extn_msg,
-                    )
-                    .await;
-                }
-                _ => {
-                    println!("**** rpc_request_processor: process_request: Routing others");
-                    // if the websocket disconnects before the session is received this leads to an error
-                    let res = RpcRouter::resolve_route(req.clone(), &router_state).await;
-                    println!(
-                        "**** rpc_request_processor: process_request: routing req method: {} res: {:?}",
-                        req.method,
-                        res
-                    );
-                    // TBD - how to return the response to the extn_broker ? 
-                    // do we need session to send the response back to the extn_broker thru return_api_message_for_transport via bridge?
-                }
-            }
-
-            // match resp {
-            //     Ok(response_msg) => {
-            //         println!(
-            //             "**** rpc_request_processor: process_request: routing req method: {} msg: {:?}",
-            //             req.method,
-            //             response_msg
-            //         );
-            //         if response_msg.is_error() {
-            //             Self::handle_error(client, extn_msg, RippleError::ProcessorError).await;
-            //         } else {
-            //             if let Ok(json_value) = serde_json::from_str(&response_msg.jsonrpc_msg) {
-            //                 if Self::respond(client, extn_msg, ExtnResponse::Value(json_value))
-            //                     .await
-            //                     .is_ok()
-            //                 {
-            //                     return true;
-            //                 }
-            //             } else {
-            //                 Self::handle_error(client, extn_msg, RippleError::ProcessorError).await;
-            //             }
-            //         }
-=======
             let resp = RpcRouter::resolve_route(req.clone(), &router_state).await;
             println!("*** _DEBUG: resp={:?}", resp);
 
@@ -207,7 +157,6 @@
             //     ApiProtocol::Extn => {
             //         println!("**** rpc_request_processor: process_request: Routing Extn Protocol");
             //         RpcRouter::route_extn_protocol(&router_state, req.clone(), extn_msg).await;
->>>>>>> 73fc9a78
             //     }
             //     _ => {
             //         println!("**** rpc_request_processor: process_request: Routing others");
