--- conflicted
+++ resolved
@@ -54,18 +54,12 @@
             error!("Failed to merge methods: {:?}", e);
         }
     }
-<<<<<<< HEAD
-
-    pub fn get_methods(&self) -> Methods {
-        self.methods.read().unwrap().clone()
-=======
     pub fn get_method_entry(&self, method_name: &str) -> Option<(String, MethodCallback)> {
         // Acquire a read lock without cloning the entire Methods registry
         let methods_guard = self.methods.read().ok()?;
         methods_guard
             .method_with_name(method_name)
             .map(|(name, method)| (name.to_owned(), method.clone()))
->>>>>>> 182ab8c7
     }
 
     pub fn get_resources(&self) -> Resources {
