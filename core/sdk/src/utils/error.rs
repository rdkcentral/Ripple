--- conflicted
+++ resolved
@@ -35,11 +35,8 @@
     NoResponse,
     InvalidAccess,
     Permission(DenyReason),
-<<<<<<< HEAD
     ServiceError,
-=======
     NotAvailable,
->>>>>>> c48e3c74
 }
 impl std::fmt::Display for RippleError {
     fn fmt(&self, f: &mut std::fmt::Formatter<'_>) -> std::fmt::Result {
@@ -58,11 +55,8 @@
             RippleError::NoResponse => write!(f, "NoResponse"),
             RippleError::InvalidAccess => write!(f, "InvalidAccess"),
             RippleError::Permission(p) => write!(f, "Permission {}", p),
-<<<<<<< HEAD
             RippleError::ServiceError => write!(f, "ServiceError"),
-=======
             RippleError::NotAvailable => write!(f, "NotAvailable"),
->>>>>>> c48e3c74
         }
     }
 }
