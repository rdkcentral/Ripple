// Copyright 2023 Comcast Cable Communications Management, LLC
//
// Licensed under the Apache License, Version 2.0 (the "License");
// you may not use this file except in compliance with the License.
// You may obtain a copy of the License at
//
// http://www.apache.org/licenses/LICENSE-2.0
//
// Unless required by applicable law or agreed to in writing, software
// distributed under the License is distributed on an "AS IS" BASIS,
// WITHOUT WARRANTIES OR CONDITIONS OF ANY KIND, either express or implied.
// See the License for the specific language governing permissions and
// limitations under the License.
//
// SPDX-License-Identifier: Apache-2.0
//

use serde::{self, Deserialize, Deserializer};

use regex::Regex;
enum Patterns {
    Language,
    Timezone,
}

fn pattern_matches(pattern: Patterns, str: &str) -> bool {
    Regex::new(pattern.as_str()).unwrap().is_match(str)
}

impl Patterns {
    fn as_str(&self) -> &'static str {
        match self {
            Patterns::Language => "^[A-Za-z]{2}$",
            Patterns::Timezone => "^[-+_/ A-Za-z 0-9]*$",
        }
    }
}

pub mod opacity_serde {
    use serde::{Deserialize, Deserializer, Serializer};
    pub fn serialize<S>(value: &u32, serializer: S) -> Result<S::Ok, S::Error>
    where
        S: Serializer,
    {
        if *value > 100 {
            Err(serde::ser::Error::custom(
                "Invalid value for Opacity. Value should be between 0 and 100 inclusive",
            ))
        } else {
            serializer.serialize_u32(*value)
        }
    }
    pub fn deserialize<'de, D>(deserializer: D) -> Result<u32, D::Error>
    where
        D: Deserializer<'de>,
    {
        let num = u32::deserialize(deserializer)?;
        if num > 100 {
            Err(serde::de::Error::custom(
                "Invalid value for Opacity. Value should be between 0 and 100 inclusive",
            ))
        } else {
            Ok(num)
        }
    }
}

pub mod language_code_serde {
    use super::{pattern_matches, Patterns};
    use serde::{Deserialize, Deserializer, Serializer};

    pub fn serialize<S>(str: &str, serializer: S) -> Result<S::Ok, S::Error>
    where
        S: Serializer,
    {
        if pattern_matches(Patterns::Language, str) {
            serializer.serialize_str(str)
        } else {
            Err(serde::ser::Error::custom(
                "Language code is not of the format specified in ISO 639",
            ))
        }
    }
    pub fn deserialize<'de, D>(deserializer: D) -> Result<String, D::Error>
    where
        D: Deserializer<'de>,
    {
        let str = String::deserialize(deserializer)?;
        if pattern_matches(Patterns::Language, &str) {
            Ok(str)
        } else {
            Err(serde::de::Error::custom(
                "Language code is not of the format specified in ISO 639",
            ))
        }
    }
}

pub mod optional_language_code_serde {
    use super::language_code_serde;
    use serde::{Deserializer, Serializer};

    pub fn serialize<S>(data: &Option<String>, serializer: S) -> Result<S::Ok, S::Error>
    where
        S: Serializer,
    {
        if let Some(str) = data {
            language_code_serde::serialize(str, serializer)
        } else {
            serializer.serialize_none()
        }
    }

    pub fn deserialize<'de, D>(deserializer: D) -> Result<Option<String>, D::Error>
    where
        D: Deserializer<'de>,
    {
        language_code_serde::deserialize(deserializer).map(Some)
    }
}

pub mod optional_language_code_list_serde {
    use super::{pattern_matches, Patterns};
    use serde::{ser::SerializeSeq, Deserialize, Deserializer, Serializer};

    pub fn serialize<S>(data: &Option<Vec<String>>, serializer: S) -> Result<S::Ok, S::Error>
    where
        S: Serializer,
    {
        if let Some(list_of_lang) = data {
            let mut seq = serializer.serialize_seq(Some(list_of_lang.len()))?;
            for str in list_of_lang {
                seq.serialize_element(str)?;
            }
            seq.end()
        } else {
            serializer.serialize_none()
        }
    }

    pub fn deserialize<'de, D>(deserializer: D) -> Result<Option<Vec<String>>, D::Error>
    where
        D: Deserializer<'de>,
    {
        let s: Vec<String> = Vec::deserialize(deserializer)?;
        for elem in &s {
            if !pattern_matches(Patterns::Language, elem) {
                return Err(serde::de::Error::custom(
                    "One or more language is not of the ISO 639 format",
                ));
            }
        }
        Ok(Some(s))
    }
}

pub mod date_time_str_serde {
    use chrono::DateTime;
    use serde::{self, Deserialize, Deserializer, Serializer};

<<<<<<< HEAD
    pub fn serialize<S>(data: &String, serializer: S) -> Result<S::Ok, S::Error>
    where
        S: Serializer,
    {
        let formed_date_res = DateTime::parse_from_rfc3339(&data);
        if let Ok(_) = formed_date_res {
            serializer.serialize_str(&data)
=======
    pub fn serialize<S>(data: &str, serializer: S) -> Result<S::Ok, S::Error>
    where
        S: Serializer,
    {
        let formed_date_res = DateTime::parse_from_rfc3339(data);
        if formed_date_res.is_ok() {
            serializer.serialize_str(data)
>>>>>>> ae1e4419
        } else {
            Err(serde::ser::Error::custom(
                "String not convertible to date-time",
            ))
        }
    }

    pub fn deserialize<'de, D>(deserializer: D) -> Result<String, D::Error>
    where
        D: Deserializer<'de>,
    {
        let str = String::deserialize(deserializer)?;
        let formed_date_res = DateTime::parse_from_rfc3339(&str);
<<<<<<< HEAD
        if let Ok(_) = formed_date_res {
=======
        if formed_date_res.is_ok() {
>>>>>>> ae1e4419
            Ok(str)
        } else {
            Err(serde::de::Error::custom(
                "Field is not a valid OpenRPC date-time format string",
            ))
        }
    }
}

pub mod optional_date_time_str_serde {
    use super::date_time_str_serde;
    use serde::{Deserializer, Serializer};

    pub fn serialize<S>(date: &Option<String>, serializer: S) -> Result<S::Ok, S::Error>
    where
        S: Serializer,
    {
        if let Some(data) = date {
            date_time_str_serde::serialize(data, serializer)
        } else {
            serializer.serialize_none()
        }
    }

    pub fn deserialize<'de, D>(deserializer: D) -> Result<Option<String>, D::Error>
    where
        D: Deserializer<'de>,
    {
        date_time_str_serde::deserialize(deserializer).map(Some)
    }
}

pub mod timezone_serde {
    use super::{pattern_matches, Patterns};
    use serde::{Deserialize, Deserializer, Serializer};

    pub fn serialize<S>(str: &str, serializer: S) -> Result<S::Ok, S::Error>
    where
        S: Serializer,
    {
        if pattern_matches(Patterns::Timezone, str) {
            serializer.serialize_str(str)
        } else {
            Err(serde::ser::Error::custom(
                "Timezone is not in a format supported by the IANA TZ database",
            ))
        }
    }

    pub fn deserialize<'de, D>(deserializer: D) -> Result<String, D::Error>
    where
        D: Deserializer<'de>,
    {
        let str = String::deserialize(deserializer)?;
        if pattern_matches(Patterns::Timezone, &str) {
            Ok(str)
        } else {
            Err(serde::de::Error::custom(
                "Timezone is not in a format supported by the IANA TZ database",
            ))
        }
    }
}

pub fn progress_value_deserialize<'de, D>(deserializer: D) -> Result<f32, D::Error>
where
    D: Deserializer<'de>,
{
    let value: f32 = f32::deserialize(deserializer)?;
    if value < 0.0 {
        Err(serde::de::Error::custom(
            "Invalid value for progress. Minimum value should be 0.0",
        ))
    } else {
        Ok(value)
    }
}

pub struct SerdeClearString;

impl SerdeClearString {
    pub fn as_clear_string<T>(t: &T) -> String
    where
        T: ?Sized + serde::ser::Serialize,
    {
        let s: String = serde_json::to_string(t).unwrap();
        s[1..s.len() - 1].into()
    }

    pub fn prep_clear_string(t: &str) -> String {
        format!("\"{}\"", t)
    }
}<|MERGE_RESOLUTION|>--- conflicted
+++ resolved
@@ -158,15 +158,6 @@
     use chrono::DateTime;
     use serde::{self, Deserialize, Deserializer, Serializer};
 
-<<<<<<< HEAD
-    pub fn serialize<S>(data: &String, serializer: S) -> Result<S::Ok, S::Error>
-    where
-        S: Serializer,
-    {
-        let formed_date_res = DateTime::parse_from_rfc3339(&data);
-        if let Ok(_) = formed_date_res {
-            serializer.serialize_str(&data)
-=======
     pub fn serialize<S>(data: &str, serializer: S) -> Result<S::Ok, S::Error>
     where
         S: Serializer,
@@ -174,7 +165,6 @@
         let formed_date_res = DateTime::parse_from_rfc3339(data);
         if formed_date_res.is_ok() {
             serializer.serialize_str(data)
->>>>>>> ae1e4419
         } else {
             Err(serde::ser::Error::custom(
                 "String not convertible to date-time",
@@ -188,11 +178,7 @@
     {
         let str = String::deserialize(deserializer)?;
         let formed_date_res = DateTime::parse_from_rfc3339(&str);
-<<<<<<< HEAD
-        if let Ok(_) = formed_date_res {
-=======
         if formed_date_res.is_ok() {
->>>>>>> ae1e4419
             Ok(str)
         } else {
             Err(serde::de::Error::custom(
