--- conflicted
+++ resolved
@@ -19,11 +19,8 @@
 pub mod error;
 pub mod extn_utils;
 pub mod logger;
-<<<<<<< HEAD
+pub mod mock_utils;
 pub mod rpc_utils;
-=======
-pub mod mock_utils;
->>>>>>> 36014a4f
 pub mod serde_utils;
 pub mod test_utils;
 pub mod time_utils;