# Copyright 2023 Comcast Cable Communications Management, LLC
#
# Licensed under the Apache License, Version 2.0 (the "License");
# you may not use this file except in compliance with the License.
# You may obtain a copy of the License at
#
# http://www.apache.org/licenses/LICENSE-2.0
#
# Unless required by applicable law or agreed to in writing, software
# distributed under the License is distributed on an "AS IS" BASIS,
# WITHOUT WARRANTIES OR CONDITIONS OF ANY KIND, either express or implied.
# See the License for the specific language governing permissions and
# limitations under the License.
#
# SPDX-License-Identifier: Apache-2.0
#
[package]
name = "ripple_sdk"
version = "1.1.0"
edition = "2021"
repository = "https://github.com/rdkcentral/Ripple"

[features]
local_dev = []
default = []
rpc = ["jsonrpsee"]
tdk = []
full = ["rpc"]
sysd = []
test = ["jsonrpsee", "mock"]
mock_service = ["mock_app_gw/mock_service"]
mock = []
http_contract_tests = [
]

websocket_contract_tests = [

]
contract_tests = [
    "http_contract_tests",
    "websocket_contract_tests",
]
[dependencies]

#dependencies inherited from workspace
futures-channel.workspace = true
serde.workspace = true
serde_json.workspace = true
chrono.workspace = true
tokio = { workspace = true, features = [
    "macros",
    "sync",
    "rt-multi-thread",
    "signal",
    "time",
] }
futures.workspace = true
jsonrpsee = { workspace = true, features=["server"], optional = true }

regex.workspace = true
uuid = { workspace = true, features = ["serde", "v5", "v4"] }

serde_yaml = "0.9.10"
serde_millis = "0.1.1"
semver = { version = "1.0.20", default-features = false }
log = "0.4"
fern = "0.6"
async-trait = "0.1.57"
libloading = "0.7.4"
async-channel = { version = "2.1.0", default-features = false }
tree_magic_mini = { version = "3.0.3", optional = true}
lazy_static = "1.5.0"
<<<<<<< HEAD
jaq-interpret = { version = "1.5.0", default-features = false }
jaq-parse = { version = "1.0.2", default-features = false }
jaq-core = "1.5.0"
jaq-std = { version = "1.5.1", default-features = false }
=======
mock_app_gw = { path = "src/service/mock_app_gw", optional = true}
>>>>>>> fd838798

[dev-dependencies]
ripple_sdk = { path = ".", features=["tdk"]}
rstest = "0.18.0"
async-std = { version = "1.5", features = ["attributes"] }
testing_logger = "0.1.1"<|MERGE_RESOLUTION|>--- conflicted
+++ resolved
@@ -70,14 +70,11 @@
 async-channel = { version = "2.1.0", default-features = false }
 tree_magic_mini = { version = "3.0.3", optional = true}
 lazy_static = "1.5.0"
-<<<<<<< HEAD
+mock_app_gw = { path = "src/service/mock_app_gw", optional = true}
 jaq-interpret = { version = "1.5.0", default-features = false }
 jaq-parse = { version = "1.0.2", default-features = false }
 jaq-core = "1.5.0"
 jaq-std = { version = "1.5.1", default-features = false }
-=======
-mock_app_gw = { path = "src/service/mock_app_gw", optional = true}
->>>>>>> fd838798
 
 [dev-dependencies]
 ripple_sdk = { path = ".", features=["tdk"]}
