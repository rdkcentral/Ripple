--- conflicted
+++ resolved
@@ -53,10 +53,8 @@
 async-channel = "=2.1.0"
 
 [dev-dependencies]
-<<<<<<< HEAD
 ripple_sdk = { path = ".", features=["tdk"]}
-=======
+
 rstest = "0.18.0"
 async-std = { version = "1.5", features = ["attributes"] }
-testing_logger = "0.1.1"
->>>>>>> 36014a4f
+testing_logger = "0.1.1"