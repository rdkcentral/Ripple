// Copyright 2023 Comcast Cable Communications Management, LLC
//
// Licensed under the Apache License, Version 2.0 (the "License");
// you may not use this file except in compliance with the License.
// You may obtain a copy of the License at
//
// http://www.apache.org/licenses/LICENSE-2.0
//
// Unless required by applicable law or agreed to in writing, software
// distributed under the License is distributed on an "AS IS" BASIS,
// WITHOUT WARRANTIES OR CONDITIONS OF ANY KIND, either express or implied.
// See the License for the specific language governing permissions and
// limitations under the License.
//
// SPDX-License-Identifier: Apache-2.0
//
use jaq_interpret::{Ctx, FilterT, ParseCtx, RcIter, Val};
use ripple_sdk::api::{
    gateway::rpc_gateway_api::RpcRequest, manifest::extn_manifest::ExtnManifest,
};
use ripple_sdk::log::trace;
use ripple_sdk::{
    chrono::Utc,
    log::{debug, error, info, warn},
    serde_json::Value,
    utils::error::RippleError,
};
use serde::Deserialize;
use std::collections::HashMap;
use std::fs;

#[derive(Debug, Deserialize, Default, Clone)]
pub struct RuleSet {
    pub endpoints: HashMap<String, RuleEndpoint>,
    pub rules: HashMap<String, Rule>,
}

impl RuleSet {
    pub fn append(&mut self, rule_set: RuleSet) {
        self.endpoints.extend(rule_set.endpoints);
        let rules: HashMap<String, Rule> = rule_set
            .rules
            .into_iter()
            .map(|(k, v)| {
                debug!("Loading JQ Rule for {}", k.to_lowercase());
                (k.to_lowercase(), v)
            })
            .collect();
        self.rules.extend(rules);
    }
}

#[derive(Debug, Deserialize, Clone)]
pub struct RuleEndpoint {
    pub protocol: RuleEndpointProtocol,
    pub url: String,
    #[serde(default = "default_autostart")]
    pub jsonrpc: bool,
}

impl RuleEndpoint {
    pub fn get_url(&self) -> String {
        if cfg!(feature = "local_dev") {
            if let Ok(host_override) = std::env::var("DEVICE_HOST") {
                if !host_override.is_empty() {
                    return self.url.replace("127.0.0.1", &host_override);
                }
            }
        }
        self.url.clone()
    }
}

fn default_autostart() -> bool {
    true
}

#[derive(Deserialize, Debug, Clone)]
#[serde(rename_all = "lowercase")]
#[cfg_attr(test, derive(PartialEq))]
pub enum RuleEndpointProtocol {
    Websocket,
    Http,
    Thunder,
}

#[derive(Debug, Clone, Deserialize)]
pub struct Rule {
    pub alias: String,
    // Not every rule needs transform
    #[serde(default)]
    pub transform: RuleTransform,
    pub endpoint: Option<String>,
}
impl Default for Rule {
    fn default() -> Self {
        Rule {
            alias: "".to_string(),
            transform: RuleTransform::default(),
            endpoint: None,
        }
    }
}

#[derive(Debug, Clone, Deserialize, Default)]
pub struct RuleTransform {
    pub request: Option<String>,
    pub response: Option<String>,
    pub event: Option<String>,
}

impl RuleTransform {
    pub fn apply_context(&mut self, rpc_request: &RpcRequest) {
        if let Some(value) = self.request.take() {
            debug!("Check if value contains {}", value);
            if value.contains("$context.appId") {
                debug!("has context");
                let new_value = value.replace("$context.appId", &rpc_request.ctx.app_id);
                debug!("changed value {}", new_value);
                let _ = self.request.insert(new_value);
            } else {
                let _ = self.request.insert(value);
            }
        }
    }

    pub fn get_filter(&self, typ: RuleTransformType) -> Option<String> {
        match typ {
            RuleTransformType::Request => self.request.clone(),
            RuleTransformType::Event => self.event.clone(),
            RuleTransformType::Response => self.response.clone(),
        }
    }
}

pub enum RuleTransformType {
    Request,
    Response,
    Event,
}

#[derive(Debug, Clone, Default)]
pub struct RuleEngine {
    pub rules: RuleSet,
}
#[derive(Debug, Clone)]
pub enum RuleEngineError {
    PartialRuleLoadError(Vec<String>, RuleEngine),
}

#[derive(Debug, Clone)]
pub enum JqError {
    RuleParseFailed,
    RuleCompileFailed(String),
    RuleNotFound(String),
    RuleFailedToProcess(String),
    InvalidData,
}
impl From<RippleError> for JqError {
    fn from(ripple_error: RippleError) -> Self {
        JqError::RuleCompileFailed(ripple_error.to_string())
    }
}
impl From<JqError> for RippleError {
    fn from(_: JqError) -> Self {
        RippleError::ParseError
    }
}

impl RuleEngine {
    fn build_path(path: &str, default_path: &str) -> String {
        if path.starts_with('/') {
            path.to_owned()
        } else {
            format!("{}{}", default_path, path)
        }
    }
    pub fn build_from_paths(
        rule_paths: Vec<String>,
        default_path: &str,
    ) -> Result<Self, RuleEngineError> {
        let mut engine = RuleEngine::default();
<<<<<<< HEAD
        let mut failed_paths: Vec<String> = Vec::new();
        for path in rule_paths.iter() {
            let path = Self::build_path(path, default_path);
            if let Ok(contents) = fs::read_to_string(path.clone()) {
                if let Ok((path, rule_set)) = Self::load_from_content(contents) {
                    debug!("Rules loaded from path={}", path);
                    engine.rules.append(rule_set)
=======
        for path in extn_manifest.rules_path.iter() {
            let path_for_rule = Self::build_path(path, &extn_manifest.default_path);
            debug!("loading rule {}", path_for_rule);
            if let Some(p) = Path::new(&path_for_rule).to_str() {
                if let Ok(contents) = fs::read_to_string(p) {
                    debug!("Rule content {}", contents);
                    if let Ok((_, rule_set)) = Self::load_from_content(contents) {
                        engine.rules.append(rule_set)
                    } else {
                        warn!("invalid rule found in path {}", path)
                    }
>>>>>>> f988f9fb
                } else {
                    failed_paths.push(path.to_string());
                    warn!("invalid rule found in path {}", path)
                }
            } else {
                failed_paths.push(path.to_string());
                warn!("path for the rule is invalid {}", path)
            }
        }
        if failed_paths.is_empty() {
            Err(RuleEngineError::PartialRuleLoadError(failed_paths, engine))
        } else {
            Ok(engine)
        }
    }

    pub fn build(extn_manifest: &ExtnManifest) -> Self {
        debug!("building rules engine {:?}", extn_manifest.rules_path);
        match Self::build_from_paths(
            extn_manifest.rules_path.clone(),
            extn_manifest.default_path.as_str(),
        ) {
            Ok(engine) => engine,
            Err(e) => match e {
                RuleEngineError::PartialRuleLoadError(failed_paths, engine) => {
                    error!("Failed to load rules from paths  {:?}. This is currently not fatal but may produce unexepected results. ",failed_paths);
                    engine
                }
            },
        }
        // let mut engine = RuleEngine::default();
        // for path in extn_manifest.rules_path.iter() {
        //     let path_for_rule = Self::build_path(path, &extn_manifest.default_path);
        //     debug!("loading rule {}", path_for_rule);
        //     if let Some(p) = Path::new(&path_for_rule).to_str() {
        //         if let Ok(contents) = fs::read_to_string(p) {
        //             debug!("Rule content {}", contents);
        //             if let Ok((path, rule_set)) = Self::load_from_content(contents) {
        //                 debug!("Rules loaded from path={}", path);
        //                 engine.rules.append(rule_set)
        //             } else {
        //                 warn!("invalid rule found in path {}", path)
        //             }
        //         } else {
        //             warn!("path for the rule is invalid {}", path)
        //         }
        //     } else {
        //         warn!("invalid rule path {}", path)
        //     }
        // }
        // engine
    }

    pub fn load_from_content(contents: String) -> Result<(String, RuleSet), RippleError> {
        match serde_json::from_str::<RuleSet>(&contents) {
            Ok(manifest) => Ok((contents, manifest)),
            Err(err) => {
                warn!("{:?} could not load rule", err);
                Err(RippleError::InvalidInput)
            }
        }
    }

    pub fn has_rule(&self, request: &RpcRequest) -> bool {
        self.rules
            .rules
            .contains_key(&request.ctx.method.to_lowercase())
    }

    pub fn get_rule(&self, rpc_request: &RpcRequest) -> Option<Rule> {
<<<<<<< HEAD
        self.get_rule_by_method_name(&rpc_request.method)
    }
    pub fn get_rule_by_method_name(&self, method_name: &str) -> Option<Rule> {
        if let Some(rule) = self.rules.rules.get(method_name).cloned() {
=======
        if let Some(mut rule) = self
            .rules
            .rules
            .get(&rpc_request.method.to_lowercase())
            .cloned()
        {
            rule.transform.apply_context(rpc_request);
>>>>>>> f988f9fb
            return Some(rule);
        } else {
            info!("Rule not available for {}", rpc_request.method);
        }
        None
    }
}

// pub fn jq_compile(input: Value, filter: &str, reference: String) -> Result<Value, JqError> {
//     debug!("Jq rule {}  input {:?}", filter, input);
//     let start = Utc::now().timestamp_millis();
//     // start out only from core filters,
//     // which do not include filters in the standard library
//     // such as `map`, `select` etc.
//     let mut defs = ParseCtx::new(Vec::new());

//     // parse the filter
//     let (f, errs) = jaq_parse::parse(filter, jaq_parse::main());
//     if !errs.is_empty() {
//         error!("Error in rule {:?}", errs);
//         return Err(JqError::RuleParseFailed);
//     }

//     // compile the filter in the context of the given definitions
//     let f = defs.compile(f.unwrap());
//     if !defs.errs.is_empty() {
//         error!("Error in rule {}", reference);
//         for (err, _) in defs.errs {
//             error!("reference={} {}", reference, err);
//         }
//         return Err(JqError::RuleCompileFailed);
//     }

//     let inputs = RcIter::new(core::iter::empty());

//     // iterator over the output values
//     let mut out = f.run((Ctx::new([], &inputs), Val::from(input)));

//     if let Some(Ok(v)) = out.next() {
//         info!(
//             "Ripple Gateway Rule Processing Time: {},{}",
//             reference,
//             Utc::now().timestamp_millis() - start
//         );
//         return Ok(Value::from(v));
//     }

//     Err(JqError::RuleNotFound)
// }

pub fn jq_compile(input: Value, filter: &str, reference: String) -> Result<Value, JqError> {
    debug!(
        "processing jq_rule={}, input {:?} , reference={}",
        filter, input, reference
    );
    let start = Utc::now().timestamp_millis();
    // start out only from core filters,
    // which do not include filters in the standard library
    // such as `map`, `select` etc.

    let mut defs = ParseCtx::new(Vec::new());
    defs.insert_natives(jaq_core::core());
    defs.insert_defs(jaq_std::std());
    // parse the filter
    let (f, errs) = jaq_parse::parse(filter, jaq_parse::main());
    if !errs.is_empty() {
        error!("Error in rule {:?}", errs);
        return Err(JqError::RuleParseFailed);
    }
    // compile the filter in the context of the given definitions
    let compiled = defs.compile(f.unwrap());
    if !defs.errs.is_empty() {
        error!("Error in rule {}", reference);
        for (err, _) in defs.errs {
            error!("reference={} {}", reference, err);
        }
        return Err(JqError::RuleCompileFailed(reference.clone()));
    }

<<<<<<< HEAD
    //let inputs = RcIter::new(core::iter::empty());

    // iterator over the output values
    let out = compiled
        .run((
            Ctx::new([], &RcIter::new(core::iter::empty())),
            Val::from(input.clone()),
        ))
        .next();

    match out {
        Some(val) => match val {
            Ok(v) => {
                info!(
                    "Ripple Gateway Rule Processing Time: {},{}",
                    reference,
                    Utc::now().timestamp_millis() - start
                );
                trace!(
                    "jq_rule={}, input {:?} , extracted value={}",
                    filter,
                    input,
                    v
                );

                if v == Val::Null {
                    debug!(
                        "jq processing returned null for jq_rule={}, input {:?} , reference={}",
                        filter, input, reference
                    );
                    //return Err(JqError::InvalidData);
                }
                Ok(Value::from(v))
            }
            Err(e) => {
                debug!("Encountered primtive value in jq_rule={}, input {:?} , reference={}, error={}. Returning value {}", filter, input, reference,e,input);
                Err(JqError::RuleFailedToProcess(reference))
            }
        },
        None => {
            error!(
                "Ripple Gateway Rule Processing Time: {},{}",
                reference,
                Utc::now().timestamp_millis() - start
            );
            Err(JqError::RuleFailedToProcess(reference))
        }
=======
    let inputs = RcIter::new(core::iter::empty());
    // iterator over the output values
    let mut out = f.run((Ctx::new([], &inputs), Val::from(input)));
    if let Some(Ok(v)) = out.next() {
        info!(
            "Ripple Gateway Rule Processing Time: {},{}",
            reference,
            Utc::now().timestamp_millis() - start
        );
        return Ok(Value::from(v));
    }

    Err(RippleError::ParseError)
}

#[cfg(test)]
mod tests {
    use super::*;
    use ripple_sdk::serde_json::json;

    #[test]
    fn test_jq_compile() {
        let filter = "if .success then ( .stbVersion | split(\"_\")[0] ) else { code: -32100, message: \"couldn't get version\" } end";
        let input = json!({
            "stbVersion":"SCXI11BEI_VBN_24Q2_sprint_20240620140024sdy_FG_GRT",
            "receiverVersion":"7.2.0.0",
            "stbTimestamp":"Thu 20 Jun 2024 14:00:24 UTC",
            "success":true
        });
        let resp = jq_compile(input, filter, String::new());
        assert_eq!(resp.unwrap(), "SCXI11BEI".to_string());

        let filter = "{ namespace: \"refui\", scope: .scope, key: .key, value: .value }";
        let input = json!({
            "key": "key3",
            "scope": "account",
            "value": "value2"
        });
        let resp = jq_compile(input, filter, String::new());
        let expected = json!({
           "namespace": "refui",
           "key": "key3",
           "scope": "account",
           "value": "value2"
        });
        assert_eq!(resp.unwrap(), expected);

        let filter = "if .success and ( .supportedHDCPVersion | contains(\"2.2\")) then {\"hdcp2.2\": true} elif .success and ( .supportedHDCPVersion | contains(\"1.4\")) then {\"hdcp1.4\": true}  else {\"code\": -32100, \"message\": \"couldn't get version\"} end";
        let input = json!({
            "supportedHDCPVersion":"2.2",
            "isHDCPSupported":true,
            "success":true
        });
        let resp = jq_compile(input, filter, String::new());
        let expected = json!({
           "hdcp2.2": true
        });
        assert_eq!(resp.unwrap(), expected);

        let filter = "if .success then (.value | fromjson | .value) else { \"code\": -32100, \"message\": \"couldn't get language\" } end";
        let input = json!({
           "value": "{\"update_time\":\"2024-07-26T23:39:57.831726080Z\",\"value\":\"EN\"}",
           "success":true
        });
        let resp = jq_compile(input, filter, String::new());
        assert_eq!(resp.unwrap(), "EN".to_string());
>>>>>>> f988f9fb
    }
}<|MERGE_RESOLUTION|>--- conflicted
+++ resolved
@@ -180,7 +180,6 @@
         default_path: &str,
     ) -> Result<Self, RuleEngineError> {
         let mut engine = RuleEngine::default();
-<<<<<<< HEAD
         let mut failed_paths: Vec<String> = Vec::new();
         for path in rule_paths.iter() {
             let path = Self::build_path(path, default_path);
@@ -188,19 +187,6 @@
                 if let Ok((path, rule_set)) = Self::load_from_content(contents) {
                     debug!("Rules loaded from path={}", path);
                     engine.rules.append(rule_set)
-=======
-        for path in extn_manifest.rules_path.iter() {
-            let path_for_rule = Self::build_path(path, &extn_manifest.default_path);
-            debug!("loading rule {}", path_for_rule);
-            if let Some(p) = Path::new(&path_for_rule).to_str() {
-                if let Ok(contents) = fs::read_to_string(p) {
-                    debug!("Rule content {}", contents);
-                    if let Ok((_, rule_set)) = Self::load_from_content(contents) {
-                        engine.rules.append(rule_set)
-                    } else {
-                        warn!("invalid rule found in path {}", path)
-                    }
->>>>>>> f988f9fb
                 } else {
                     failed_paths.push(path.to_string());
                     warn!("invalid rule found in path {}", path)
@@ -265,29 +251,15 @@
     }
 
     pub fn has_rule(&self, request: &RpcRequest) -> bool {
-        self.rules
-            .rules
-            .contains_key(&request.ctx.method.to_lowercase())
+        self.rules.rules.contains_key(&request.ctx.method)
     }
 
     pub fn get_rule(&self, rpc_request: &RpcRequest) -> Option<Rule> {
-<<<<<<< HEAD
         self.get_rule_by_method_name(&rpc_request.method)
     }
     pub fn get_rule_by_method_name(&self, method_name: &str) -> Option<Rule> {
         if let Some(rule) = self.rules.rules.get(method_name).cloned() {
-=======
-        if let Some(mut rule) = self
-            .rules
-            .rules
-            .get(&rpc_request.method.to_lowercase())
-            .cloned()
-        {
-            rule.transform.apply_context(rpc_request);
->>>>>>> f988f9fb
             return Some(rule);
-        } else {
-            info!("Rule not available for {}", rpc_request.method);
         }
         None
     }
@@ -344,16 +316,15 @@
     // start out only from core filters,
     // which do not include filters in the standard library
     // such as `map`, `select` etc.
-
     let mut defs = ParseCtx::new(Vec::new());
-    defs.insert_natives(jaq_core::core());
-    defs.insert_defs(jaq_std::std());
+
     // parse the filter
     let (f, errs) = jaq_parse::parse(filter, jaq_parse::main());
     if !errs.is_empty() {
         error!("Error in rule {:?}", errs);
         return Err(JqError::RuleParseFailed);
     }
+
     // compile the filter in the context of the given definitions
     let compiled = defs.compile(f.unwrap());
     if !defs.errs.is_empty() {
@@ -364,7 +335,6 @@
         return Err(JqError::RuleCompileFailed(reference.clone()));
     }
 
-<<<<<<< HEAD
     //let inputs = RcIter::new(core::iter::empty());
 
     // iterator over the output values
@@ -412,73 +382,5 @@
             );
             Err(JqError::RuleFailedToProcess(reference))
         }
-=======
-    let inputs = RcIter::new(core::iter::empty());
-    // iterator over the output values
-    let mut out = f.run((Ctx::new([], &inputs), Val::from(input)));
-    if let Some(Ok(v)) = out.next() {
-        info!(
-            "Ripple Gateway Rule Processing Time: {},{}",
-            reference,
-            Utc::now().timestamp_millis() - start
-        );
-        return Ok(Value::from(v));
-    }
-
-    Err(RippleError::ParseError)
-}
-
-#[cfg(test)]
-mod tests {
-    use super::*;
-    use ripple_sdk::serde_json::json;
-
-    #[test]
-    fn test_jq_compile() {
-        let filter = "if .success then ( .stbVersion | split(\"_\")[0] ) else { code: -32100, message: \"couldn't get version\" } end";
-        let input = json!({
-            "stbVersion":"SCXI11BEI_VBN_24Q2_sprint_20240620140024sdy_FG_GRT",
-            "receiverVersion":"7.2.0.0",
-            "stbTimestamp":"Thu 20 Jun 2024 14:00:24 UTC",
-            "success":true
-        });
-        let resp = jq_compile(input, filter, String::new());
-        assert_eq!(resp.unwrap(), "SCXI11BEI".to_string());
-
-        let filter = "{ namespace: \"refui\", scope: .scope, key: .key, value: .value }";
-        let input = json!({
-            "key": "key3",
-            "scope": "account",
-            "value": "value2"
-        });
-        let resp = jq_compile(input, filter, String::new());
-        let expected = json!({
-           "namespace": "refui",
-           "key": "key3",
-           "scope": "account",
-           "value": "value2"
-        });
-        assert_eq!(resp.unwrap(), expected);
-
-        let filter = "if .success and ( .supportedHDCPVersion | contains(\"2.2\")) then {\"hdcp2.2\": true} elif .success and ( .supportedHDCPVersion | contains(\"1.4\")) then {\"hdcp1.4\": true}  else {\"code\": -32100, \"message\": \"couldn't get version\"} end";
-        let input = json!({
-            "supportedHDCPVersion":"2.2",
-            "isHDCPSupported":true,
-            "success":true
-        });
-        let resp = jq_compile(input, filter, String::new());
-        let expected = json!({
-           "hdcp2.2": true
-        });
-        assert_eq!(resp.unwrap(), expected);
-
-        let filter = "if .success then (.value | fromjson | .value) else { \"code\": -32100, \"message\": \"couldn't get language\" } end";
-        let input = json!({
-           "value": "{\"update_time\":\"2024-07-26T23:39:57.831726080Z\",\"value\":\"EN\"}",
-           "success":true
-        });
-        let resp = jq_compile(input, filter, String::new());
-        assert_eq!(resp.unwrap(), "EN".to_string());
->>>>>>> f988f9fb
     }
 }