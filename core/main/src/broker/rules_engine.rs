--- conflicted
+++ resolved
@@ -179,10 +179,7 @@
     let mut defs = ParseCtx::new(Vec::new());
     defs.insert_natives(jaq_core::core());
     defs.insert_defs(jaq_std::std());
-<<<<<<< HEAD
-=======
-
->>>>>>> 6a8ea429
+
     // parse the filter
     let (f, errs) = jaq_parse::parse(filter, jaq_parse::main());
     if !errs.is_empty() {
