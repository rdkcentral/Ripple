// Copyright 2023 Comcast Cable Communications Management, LLC
//
// Licensed under the Apache License, Version 2.0 (the "License");
// you may not use this file except in compliance with the License.
// You may obtain a copy of the License at
//
// http://www.apache.org/licenses/LICENSE-2.0
//
// Unless required by applicable law or agreed to in writing, software
// distributed under the License is distributed on an "AS IS" BASIS,
// WITHOUT WARRANTIES OR CONDITIONS OF ANY KIND, either express or implied.
// See the License for the specific language governing permissions and
// limitations under the License.
//
// SPDX-License-Identifier: Apache-2.0
//
use jaq_interpret::{Ctx, FilterT, ParseCtx, RcIter, Val};
use ripple_sdk::api::{
    gateway::rpc_gateway_api::RpcRequest, manifest::extn_manifest::ExtnManifest,
};
use ripple_sdk::{
    chrono::Utc,
    log::{debug, error, info, warn},
    serde_json::Value,
    utils::error::RippleError,
};
use serde::Deserialize;
use std::collections::HashMap;
use std::{fs, path::Path};

#[derive(Debug, Deserialize, Default, Clone)]
pub struct RuleSet {
    pub endpoints: HashMap<String, RuleEndpoint>,
    pub rules: HashMap<String, Rule>,
}

impl RuleSet {
    pub fn append(&mut self, rule_set: RuleSet) {
        self.endpoints.extend(rule_set.endpoints);
        let rules: HashMap<String, Rule> = rule_set
            .rules
            .into_iter()
            .map(|(k, v)| {
                debug!("Loading JQ Rule for {}", k.to_lowercase());
                (k.to_lowercase(), v)
            })
            .collect();
        self.rules.extend(rules);
    }
}

#[derive(Debug, Deserialize, Clone)]
pub struct RuleEndpoint {
    pub protocol: RuleEndpointProtocol,
    pub url: String,
    #[serde(default = "default_autostart")]
    pub jsonrpc: bool,
}

impl RuleEndpoint {
    pub fn get_url(&self) -> String {
        if cfg!(feature = "local_dev") {
            if let Ok(host_override) = std::env::var("DEVICE_HOST") {
                if !host_override.is_empty() {
                    return self.url.replace("127.0.0.1", &host_override);
                }
            }
        }
        self.url.clone()
    }
}

fn default_autostart() -> bool {
    true
}

#[derive(Deserialize, Debug, Clone)]
#[serde(rename_all = "lowercase")]
#[cfg_attr(test, derive(PartialEq))]
pub enum RuleEndpointProtocol {
    Websocket,
    Http,
    Thunder,
}

#[derive(Debug, Clone, Deserialize)]
pub struct Rule {
    pub alias: String,
    // Not every rule needs transform
    #[serde(default)]
    pub transform: RuleTransform,
    pub endpoint: Option<String>,
}

#[derive(Debug, Clone, Deserialize, Default)]
pub struct RuleTransform {
    pub request: Option<String>,
    pub response: Option<String>,
    pub event: Option<String>,
}

impl RuleTransform {
    pub fn apply_context(&mut self, rpc_request: &RpcRequest) {
        if let Some(value) = self.request.take() {
            debug!("Check if value contains {}", value);
            if value.contains("$context.appId") {
                debug!("has context");
                let new_value = value.replace("$context.appId", &rpc_request.ctx.app_id);
                debug!("changed value {}", new_value);
                let _ = self.request.insert(new_value);
            } else {
                let _ = self.request.insert(value);
            }
        }
    }

    pub fn get_filter(&self, typ: RuleTransformType) -> Option<String> {
        match typ {
            RuleTransformType::Request => self.request.clone(),
            RuleTransformType::Event => self.event.clone(),
            RuleTransformType::Response => self.response.clone(),
        }
    }
}

pub enum RuleTransformType {
    Request,
    Response,
    Event,
}

#[derive(Debug, Clone, Default)]
pub struct RuleEngine {
    pub rules: RuleSet,
}

impl RuleEngine {
    fn build_path(path: &str, default_path: &str) -> String {
        if path.starts_with('/') {
            path.to_owned()
        } else {
            format!("{}{}", default_path, path)
        }
    }

    pub fn build(extn_manifest: &ExtnManifest) -> Self {
        debug!("building rules engine {:?}", extn_manifest.rules_path);
        let mut engine = RuleEngine::default();
        for path in extn_manifest.rules_path.iter() {
            let path_for_rule = Self::build_path(path, &extn_manifest.default_path);
            debug!("loading rule {}", path_for_rule);
            if let Some(p) = Path::new(&path_for_rule).to_str() {
                if let Ok(contents) = fs::read_to_string(p) {
                    debug!("Rule content {}", contents);
                    if let Ok((_, rule_set)) = Self::load_from_content(contents) {
                        engine.rules.append(rule_set)
                    } else {
                        warn!("invalid rule found in path {}", path)
                    }
                } else {
                    warn!("path for the rule is invalid {}", path)
                }
            } else {
                warn!("invalid rule path {}", path)
            }
        }
        engine
    }

    pub fn load_from_content(contents: String) -> Result<(String, RuleSet), RippleError> {
        match serde_json::from_str::<RuleSet>(&contents) {
            Ok(manifest) => Ok((contents, manifest)),
            Err(err) => {
                warn!("{:?} could not load rule", err);
                Err(RippleError::InvalidInput)
            }
        }
    }

    pub fn has_rule(&self, request: &RpcRequest) -> bool {
        self.rules
            .rules
            .contains_key(&request.ctx.method.to_lowercase())
    }

    pub fn get_rule(&self, rpc_request: &RpcRequest) -> Option<Rule> {
        if let Some(mut rule) = self
            .rules
            .rules
            .get(&rpc_request.method.to_lowercase())
            .cloned()
        {
            rule.transform.apply_context(rpc_request);
            return Some(rule);
        } else {
            info!("Rule not available for {}", rpc_request.method);
        }
        None
    }
}

pub fn jq_compile(input: Value, filter: &str, reference: String) -> Result<Value, RippleError> {
    debug!("Jq rule {}  input {:?}", filter, input);
    let start = Utc::now().timestamp_millis();
    // start out only from core filters,
    // which do not include filters in the standard library
    // such as `map`, `select` etc.
<<<<<<< HEAD
=======
    let mut defs = ParseCtx::new(Vec::new());
    defs.insert_natives(jaq_core::core());
    defs.insert_defs(jaq_std::std());
>>>>>>> 4c709fc5

    let mut defs = ParseCtx::new(Vec::new());
    defs.insert_natives(jaq_core::core());
    defs.insert_defs(jaq_std::std());
    // parse the filter
    let (f, errs) = jaq_parse::parse(filter, jaq_parse::main());
    if !errs.is_empty() {
        error!("Error in rule {:?}", errs);
        return Err(RippleError::RuleError);
    }
    // compile the filter in the context of the given definitions
    let f = defs.compile(f.unwrap());
    if !defs.errs.is_empty() {
        error!("Error in rule {}", reference);
        for (err, _) in defs.errs {
            error!("reference={} {}", reference, err);
        }
        return Err(RippleError::RuleError);
    }

    let inputs = RcIter::new(core::iter::empty());
    // iterator over the output values
    let mut out = f.run((Ctx::new([], &inputs), Val::from(input)));
    if let Some(Ok(v)) = out.next() {
        info!(
            "Ripple Gateway Rule Processing Time: {},{}",
            reference,
            Utc::now().timestamp_millis() - start
        );
        return Ok(Value::from(v));
    }

    Err(RippleError::ParseError)
}

#[cfg(test)]
mod tests {
    use super::*;
    use ripple_sdk::serde_json::json;

    #[test]
    fn test_jq_compile() {
        let filter = "if .success then ( .stbVersion | split(\"_\")[0] ) else { code: -32100, message: \"couldn't get version\" } end";
        let input = json!({
            "stbVersion":"SCXI11BEI_VBN_24Q2_sprint_20240620140024sdy_FG_GRT",
            "receiverVersion":"7.2.0.0",
            "stbTimestamp":"Thu 20 Jun 2024 14:00:24 UTC",
            "success":true
        });
        let resp = jq_compile(input, filter, String::new());
        assert_eq!(resp.unwrap(), "SCXI11BEI".to_string());

        let filter = "{ namespace: \"refui\", scope: .scope, key: .key, value: .value }";
        let input = json!({
            "key": "key3",
            "scope": "account",
            "value": "value2"
        });
        let resp = jq_compile(input, filter, String::new());
        let expected = json!({
           "namespace": "refui",
           "key": "key3",
           "scope": "account",
           "value": "value2"
        });
        assert_eq!(resp.unwrap(), expected);

        let filter = "if .success and ( .supportedHDCPVersion | contains(\"2.2\")) then {\"hdcp2.2\": true} elif .success and ( .supportedHDCPVersion | contains(\"1.4\")) then {\"hdcp1.4\": true}  else {\"code\": -32100, \"message\": \"couldn't get version\"} end";
        let input = json!({
            "supportedHDCPVersion":"2.2",
            "isHDCPSupported":true,
            "success":true
        });
        let resp = jq_compile(input, filter, String::new());
        let expected = json!({
           "hdcp2.2": true
        });
        assert_eq!(resp.unwrap(), expected);

        let filter = "if .success then (.value | fromjson | .value) else { \"code\": -32100, \"message\": \"couldn't get language\" } end";
        let input = json!({
           "value": "{\"update_time\":\"2024-07-26T23:39:57.831726080Z\",\"value\":\"EN\"}",
           "success":true
        });
        let resp = jq_compile(input, filter, String::new());
        assert_eq!(resp.unwrap(), "EN".to_string());
    }
}<|MERGE_RESOLUTION|>--- conflicted
+++ resolved
@@ -205,16 +205,11 @@
     // start out only from core filters,
     // which do not include filters in the standard library
     // such as `map`, `select` etc.
-<<<<<<< HEAD
-=======
+
     let mut defs = ParseCtx::new(Vec::new());
     defs.insert_natives(jaq_core::core());
     defs.insert_defs(jaq_std::std());
->>>>>>> 4c709fc5
-
-    let mut defs = ParseCtx::new(Vec::new());
-    defs.insert_natives(jaq_core::core());
-    defs.insert_defs(jaq_std::std());
+
     // parse the filter
     let (f, errs) = jaq_parse::parse(filter, jaq_parse::main());
     if !errs.is_empty() {
