--- conflicted
+++ resolved
@@ -41,10 +41,6 @@
 
 use crate::broker::{
     endpoint_broker::{self, BrokerCallback, BrokerOutput, BrokerRequest, EndpointBrokerState},
-<<<<<<< HEAD
-=======
-    rules::rules_engine::{Rule, RuleTransformType},
->>>>>>> 188f56be
     thunder_broker::ThunderBroker,
 };
 
@@ -476,15 +472,7 @@
             .transform
             .get_transform_data(RuleTransformType::Request)
         {
-<<<<<<< HEAD
             return jq_compile(data, &filter, format!("{}_request", method));
-=======
-            return crate::broker::rules::rules_engine::jq_compile(
-                data,
-                &filter,
-                format!("{}_request", method),
-            );
->>>>>>> 188f56be
         }
         serde_json::to_value(&data).map_err(|e| {
             error!(
@@ -871,11 +859,7 @@
 
         response.data.result = Some(legacy_value.clone());
         if let Some(conversion_rule) = &config_entry.legacy_to_plugin_value_conversion {
-<<<<<<< HEAD
             let data = jq_compile(
-=======
-            let data = crate::broker::rules::rules_engine::jq_compile(
->>>>>>> 188f56be
                 json!({ "value": legacy_value }),
                 &conversion_rule.conversion_rule,
                 "legacy_to_plugin_value_conversion".to_string(),
