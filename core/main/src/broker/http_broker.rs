--- conflicted
+++ resolved
@@ -225,14 +225,10 @@
     use serde_json::{json, Value};
     use std::time::Duration;
 
-<<<<<<< HEAD
-    use crate::broker::endpoint_broker::BrokerOutput;
-=======
     use crate::broker::{
         endpoint_broker::BrokerOutput,
         rules::rules_engine::{Rule, RuleEndpoint, RuleEndpointProtocol},
     };
->>>>>>> 188f56be
 
     use super::*;
 
