// Copyright 2023 Comcast Cable Communications Management, LLC
//
// Licensed under the Apache License, Version 2.0 (the "License");
// you may not use this file except in compliance with the License.
// You may obtain a copy of the License at
//
// http://www.apache.org/licenses/LICENSE-2.0
//
// Unless required by applicable law or agreed to in writing, software
// distributed under the License is distributed on an "AS IS" BASIS,
// WITHOUT WARRANTIES OR CONDITIONS OF ANY KIND, either express or implied.
// See the License for the specific language governing permissions and
// limitations under the License.
//
// SPDX-License-Identifier: Apache-2.0
//
use super::{
    endpoint_broker::{
        BrokerCallback, BrokerCleaner, BrokerConnectRequest, BrokerOutput, BrokerRequest,
        BrokerSender, BrokerSubMap, EndpointBroker, EndpointBrokerState,
        BROKER_CHANNEL_BUFFER_SIZE,
    },
    thunder::thunder_plugins_status_mgr::StatusManager,
    thunder::user_data_migrator::UserDataMigrator,
};
use crate::state::platform_state::PlatformState;
use futures_util::{SinkExt, StreamExt};
use ripple_sdk::{
    api::{
        gateway::rpc_gateway_api::{JsonRpcApiResponse, RpcRequest},
        observability::log_signal::LogSignal,
    },
    log::{debug, error, info, trace},
    tokio::{
        self,
        sync::{mpsc, Mutex},
        time,
    },
    tokio_tungstenite::tungstenite::Message,
    utils::{error::RippleError, ws_utils::WebSocketUtils},
};
use serde_json::json;
use serde_json::Value;
use std::time::SystemTime;
use std::{
    collections::HashMap,
    sync::{Arc, RwLock},
    time::Duration,
    vec,
};

pub const COMPOSITE_REQUEST_TIME_OUT: u64 = 8;

#[derive(Clone)]
pub struct ThunderBroker {
    sender: BrokerSender,
    subscription_map: Arc<RwLock<BrokerSubMap>>,
    cleaner: BrokerCleaner,
    status_manager: StatusManager,
    default_callback: BrokerCallback,
    data_migrator: Option<UserDataMigrator>,
    custom_callback_list: Arc<Mutex<HashMap<u64, BrokerCallback>>>,
    composite_request_list: Arc<Mutex<HashMap<u64, CompositeRequest>>>,
    composite_request_purge_started: Arc<Mutex<bool>>,
}

#[derive(Clone)]
pub struct CompositeRequest {
    pub time_stamp: SystemTime,
    pub rpc_request: RpcRequest,
}

impl CompositeRequest {
    pub fn new(time_stamp: SystemTime, rpc_request: RpcRequest) -> CompositeRequest {
        CompositeRequest {
            time_stamp,
            rpc_request,
        }
    }
}

impl ThunderBroker {
    fn new(
        sender: BrokerSender,
        subscription_map: Arc<RwLock<BrokerSubMap>>,
        cleaner: BrokerCleaner,
        default_callback: BrokerCallback,
    ) -> Self {
        Self {
            sender,
            subscription_map,
            cleaner,
            status_manager: StatusManager::new(),
            default_callback,
            data_migrator: None,
            custom_callback_list: Arc::new(Mutex::new(HashMap::new())),
            composite_request_list: Arc::new(Mutex::new(HashMap::new())),
            composite_request_purge_started: Arc::new(Mutex::new(false)),
        }
    }

    fn with_data_migtator(mut self) -> Self {
        self.data_migrator = UserDataMigrator::create();
        self
    }

    pub fn get_default_callback(&self) -> BrokerCallback {
        self.default_callback.clone()
    }

    pub async fn register_composite_request(&self, id: u64, request: RpcRequest) {
        let mut composite_request_list = self.composite_request_list.lock().await;
        let composite_req = CompositeRequest::new(SystemTime::now(), request);
        composite_request_list.insert(id, composite_req);
        let purge_thread_started = self.composite_request_purge_started.lock().await;
        if *purge_thread_started {
            self.start_purge_composite_request_timer();
        }
    }

    pub async fn unregister_composite_request(&self, id: u64) {
        let mut composite_request_list = self.composite_request_list.lock().await;
        composite_request_list.remove(&id);
    }

    async fn get_composite_request(&self, id: Option<u64>) -> Option<RpcRequest> {
        let rid = id?;
        let composite_request_list = self.composite_request_list.lock().await;
        composite_request_list
            .get(&rid)
            .map(|req| req.rpc_request.clone())
    }

    pub async fn register_custom_callback(&self, id: u64, callback: BrokerCallback) {
        let mut custom_callback_list = self.custom_callback_list.lock().await;
        custom_callback_list.insert(id, callback);
    }

    pub async fn unregister_custom_callback(&self, id: u64) {
        let mut custom_callback_list = self.custom_callback_list.lock().await;
        custom_callback_list.remove(&id);
    }

    async fn get_broker_callback(&self, id: Option<u64>) -> BrokerCallback {
        if id.is_none() {
            return self.default_callback.clone();
        }
        let custom_callback_list = self.custom_callback_list.lock().await;
        if let Some(callback) = custom_callback_list.get(&id.unwrap()) {
            return callback.clone();
        }
        self.default_callback.clone()
    }

    // Start a timer to purge individual composite request that are older than 8 seconds
    fn start_purge_composite_request_timer(&self) {
        let composite_request_list = self.composite_request_list.clone();
        let mut interval = time::interval(Duration::from_millis(3000));
        let purge_thread_started = self.composite_request_purge_started.clone();
        tokio::spawn(async move {
            *purge_thread_started.lock().await = true;
            debug!("Starting composite request purge timer");
            // iterate each individual composite request and check if timestamp is greater than 8 seconds
            loop {
                interval.tick().await;
                let mut composite_request_list = composite_request_list.lock().await;
                let mut keys_to_remove = Vec::new();
                for (key, value) in composite_request_list.iter() {
                    match value.time_stamp.elapsed() {
                        Ok(elapsed) => {
                            if elapsed.as_secs() > COMPOSITE_REQUEST_TIME_OUT {
                                keys_to_remove.push(*key);
                            }
                        }
                        Err(e) => {
                            error!("Error while calculating elapsed time {:?}", e);
                        }
                    }
                }
                // remove request from the list
                for key in keys_to_remove {
                    composite_request_list.remove(&key);
                    debug!("Removed composite request with id {}", key);
                }
                if composite_request_list.is_empty() {
                    *purge_thread_started.lock().await = false;
                    debug!("Composite request list is empty, stop timer");
                    break;
                }
            }
        });
    }

    fn start(
        request: BrokerConnectRequest,
        callback: BrokerCallback,
        platform_state: Option<PlatformState>,
    ) -> Self {
        let endpoint = request.endpoint.clone();
        let (broker_request_tx, mut broker_request_rx) = mpsc::channel(BROKER_CHANNEL_BUFFER_SIZE);
        let (c_tx, mut c_tr) = mpsc::channel(2);
        let broker_sender = BrokerSender {
            sender: broker_request_tx,
        };
        let subscription_map = Arc::new(RwLock::new(request.sub_map.clone()));
        let cleaner = BrokerCleaner {
            cleaner: Some(c_tx.clone()),
        };
        let thunder_broker =
            Self::new(broker_sender, subscription_map, cleaner, callback).with_data_migtator();
        let broker_c = thunder_broker.clone();
        let broker_for_cleanup = thunder_broker.clone();
        let broker_for_reconnect = thunder_broker.clone();
        tokio::spawn(async move {
            let resp = WebSocketUtils::get_ws_stream(&endpoint.get_url(), None).await;
            if resp.is_err() {
                error!("FATAL error Thunder URL badly configured.");
                // This stops the Server
                let reconnect_request = request.clone();
                if request.reconnector.send(reconnect_request).await.is_err() {
                    error!("Error trying to stop server");
                }
                return;
            }
            let (ws_tx, mut ws_rx) = resp.unwrap();

            let ws_tx_wrap = Arc::new(Mutex::new(ws_tx));
            // send the first request to the broker. This is the controller statechange subscription request
            let status_request = broker_c
                .status_manager
                .generate_state_change_subscribe_request();
            {
                let mut ws_tx = ws_tx_wrap.lock().await;
                let _feed = ws_tx.feed(Message::Text(status_request.to_string())).await;
                let _flush = ws_tx.flush().await;
            }
            if let Some(ps) = platform_state {
                if ps
                    .get_device_manifest()
                    .get_features()
                    .thunder_plugin_status_check_at_broker_start_up
                {
                    debug!("thunder plugin status check at broker startup");
                    //send thunder plugin status check request for all plugin
                    let status_check_request =
                        broker_c.status_manager.generate_plugin_status_request(None);
                    {
                        let mut ws_tx = ws_tx_wrap.lock().await;

                        let _feed = ws_tx
                            .feed(Message::Text(status_check_request.to_string()))
                            .await;
                        let _flush = ws_tx.flush().await;
                    }
                } else {
                    debug!("thunder plugin status check at broker startup is disabled");
                }
            }
            tokio::pin! {
                let read = ws_rx.next();
            }
            let diagnostic_context: Arc<Mutex<Option<BrokerRequest>>> = Arc::new(Mutex::new(None));
            loop {
                tokio::select! {

                    Some(value) = &mut read => {
                        /* receive response here */
                        match value {
                            Ok(v) => {

                                if let Message::Text(t) = v {
                                    debug!("Broker Websocket message {:?}", t);

                                    if broker_c.status_manager.is_controller_response(broker_c.get_sender(), broker_c.get_default_callback(), t.as_bytes()).await {
                                        broker_c.status_manager.handle_controller_response(broker_c.get_sender(), broker_c.get_default_callback(), t.as_bytes()).await;
                                    }
                                    else {
                                        // send the incoming text without context back to the sender
                                        let id = Self::get_id_from_result(t.as_bytes());
                                        let composite_resp_params = Self::get_composite_response_params_by_id(broker_c.clone(), id).await;
                                        let _ = Self::handle_jsonrpc_response(t.as_bytes(),broker_c.get_broker_callback(id).await, composite_resp_params);
                                    };
                                }
                            },
                            Err(e) => {
                                error!("Broker Websocket error on read {:?}", e);
                                // Time to reconnect Thunder with existing subscription
                                break;
                            }
                        }

                    },
                    Some(mut request) = broker_request_rx.recv() => {
                        debug!("Got request from receiver for broker {:?}", request);
                        diagnostic_context.lock().await.replace(request.clone());

                        match broker_c.check_and_generate_plugin_activation_request(&request) {
                            Ok(requests) => {
                                if !requests.is_empty() {
                                    LogSignal::new("thunder_broker".to_string(),"sending message to thunder".to_string(), request.rpc.ctx.clone())
                                    .with_diagnostic_context_item("updated_request", &format!("{:?}", requests))
                                    .emit_debug();

                                    let mut ws_tx = ws_tx_wrap.lock().await;
                                    for r in requests {
                                        let _feed = ws_tx.feed(Message::Text(r)).await;
                                        let _flush = ws_tx.flush().await;
                                    }
                                }
                                else {
                                    // empty request means plugin is activated and ready to process the request
                                    // Intercept the request for data migration
                                    let mut request_consumed = false;
                                    if let Some(user_data_migrator) = broker_c.data_migrator.clone() {
                                        request_consumed = user_data_migrator.intercept_broker_request(&broker_c, ws_tx_wrap.clone(), &mut request).await;
                                    }

                                    // If the request is not consumed by the data migrator, continue with the request
                                    if !request_consumed {

                                        match broker_c.prepare_request(&request) {
                                            Ok(updated_request) => {

                                                LogSignal::new("thunder_broker".to_string(),"sending message to thunder".to_string(), request.rpc.ctx.clone())
                                                    .with_diagnostic_context_item("updated_request", &format!("{:?}", updated_request))
                                                    .emit_debug();

                                                // Add composite request to thunder broker; this is for later params_json referencing when response is received
                                                // response key in params_json is used for response rule transformation.
                                                if !request.rpc.params_json.is_empty() {
                                                    let pp: &str = request.rpc.params_json.as_str();
                                                    let pp_json = &serde_json::from_str::<Value>(pp).unwrap();
                                                    for pp in pp_json.as_array().unwrap() {
                                                        for (key, _value) in pp.as_object().unwrap() {
                                                            if key == "response" {
                                                                broker_c.register_composite_request(request.rpc.ctx.call_id, request.rpc.clone()).await;
                                                            }
                                                        }
                                                    }
                                                }
                                                let binding = ws_tx_wrap.clone();
                                                let mut ws_tx = binding.lock().await;
                                                for r in updated_request {
                                                    let _ = ws_tx.feed(Message::Text(r)).await;

                                                    let _ = ws_tx.flush().await;
                                                }
                                            }
                                            Err(e) => {
                                                LogSignal::new("thunder_broker".to_string(), "Prepare request failed".to_string(), request.rpc.ctx.clone())
                                                    .with_diagnostic_context_item("error", &format!("{:?}", e))
                                                    .emit_error();
                                                broker_c.get_default_callback().send_error(request,e).await
                                            }
                                        }
                                    }
                                }
                            }
                            Err(e) => {
                                match e {
                                    RippleError::ServiceNotReady => {
                                        info!("Thunder Service not ready, request is now in pending list {:?}", request);
                                    },
                                    _ =>
                                    broker_c.get_default_callback().send_error(request,e).await
                                }
                            }
                        }

                },
                    Some(cleanup_request) = c_tr.recv() => {
                        let value = {
                            broker_for_cleanup.subscription_map.write().unwrap().remove(&cleanup_request)
                        };
                        if let Some(mut cleanup) = value {
                            let sender = broker_for_cleanup.get_sender();
                            while let Some(mut v) = cleanup.pop() {
                                v.rpc = v.rpc.get_unsubscribe();
                                if (sender.send(v).await).is_err() {
                                    error!("Cleanup Error for {}",&cleanup_request);
                                }
                            }

                        }

                    }
                    }
            }

            let mut reconnect_request = request.clone();
            // Thunder Disconnected try reconnecting.
            {
                let mut subs = broker_for_reconnect.subscription_map.write().unwrap();
                for (k, v) in subs.drain().take(1) {
                    let _ = reconnect_request.sub_map.insert(k, v);
                }
            }
            if request.reconnector.send(reconnect_request).await.is_err() {
                error!("Error reconnecting to thunder");
            }
        });
        thunder_broker
    }

    fn update_response(response: &JsonRpcApiResponse, params: Option<Value>) -> JsonRpcApiResponse {
        let mut new_response = response.clone();
        if response.params.is_some() {
            new_response.result = response.params.clone();
        }
        if let Some(p) = params {
            let _ = new_response.params.insert(p);
        }
        new_response
    }

    async fn get_composite_response_params_by_id(
        broker: ThunderBroker,
        id: Option<u64>,
    ) -> Option<Value> {
        /* Get composite req params by call_id*/
        let rpc_req = broker.get_composite_request(id).await;
        let mut new_param: Option<Value> = None;
        if let Some(request) = rpc_req {
            let pp: &str = request.params_json.as_str();
            let pp_json = &serde_json::from_str::<Value>(pp).unwrap();

            // iterate pp_json array and extract object with response key
            for pp in pp_json.as_array().unwrap() {
                for (key, value) in pp.as_object().unwrap() {
                    if key == "response" {
                        new_param = Some(json!({"response": value}));
                    }
                }
            }
        }
        // remove composite request from list
        if let Some(id) = id {
            broker.unregister_composite_request(id).await;
        }
        new_param
    }

    fn get_id_from_result(result: &[u8]) -> Option<u64> {
        serde_json::from_slice::<JsonRpcApiResponse>(result)
            .ok()
            .and_then(|data| data.id)
    }

    fn get_callsign_and_method_from_alias(alias: &str) -> (String, Option<&str>) {
        let mut collection: Vec<&str> = alias.split('.').collect();
        let method = collection.pop();

        // Check if the second-to-last element is a digit (version number)
        if let Some(&version) = collection.last() {
            if version.chars().all(char::is_numeric) {
                collection.pop(); // Remove the version number
            }
        }

        let callsign = collection.join(".");
        (callsign, method)
    }
    fn unsubscribe(&self, request: &BrokerRequest) -> Option<BrokerRequest> {
        let mut sub_map = self.subscription_map.write().unwrap();
        trace!(
            "Unsubscribing a listen request for session id: {:?}",
            request.rpc.ctx.session_id
        );
        let app_id = &request.rpc.ctx.session_id;
        let method = &request.rpc.ctx.method;
        let mut existing_request = None;
        if let Some(mut existing_requests) = sub_map.remove(app_id) {
            if let Some(i) = existing_requests
                .iter()
                .position(|x| x.rpc.ctx.method.eq_ignore_ascii_case(method))
            {
                existing_request = Some(existing_requests.remove(i));
            }
            let _ = sub_map.insert(app_id.clone(), existing_requests);
        }
        existing_request
    }

    fn subscribe(&self, request: &BrokerRequest) -> Option<BrokerRequest> {
        let mut sub_map = self.subscription_map.write().unwrap();
        let app_id = &request.rpc.ctx.session_id;
        let method = &request.rpc.ctx.method;
        let listen = request.rpc.is_listening();
        let mut response = None;
        debug!(
            "Initial subscription map of {:?} app_id {:?}",
            sub_map, app_id
        );

        if let Some(mut v) = sub_map.remove(app_id) {
            debug!("Subscription map after removing app {:?}", v);
            if let Some(i) = v
                .iter()
                .position(|x| x.rpc.ctx.method.eq_ignore_ascii_case(method))
            {
                debug!(
                    "Removing subscription for method {} for app {}",
                    method, app_id
                );
                response = Some(v.remove(i));
            }
            if listen {
                v.push(request.clone());
            }
            let _ = sub_map.insert(app_id.clone(), v);
        } else {
            let _ = sub_map.insert(app_id.clone(), vec![request.clone()]);
        }
        response
    }

    fn check_and_generate_plugin_activation_request(
        &self,
        rpc_request: &super::endpoint_broker::BrokerRequest,
    ) -> Result<Vec<String>, RippleError> {
        let mut requests = Vec::new();
        let (callsign, method) = Self::get_callsign_and_method_from_alias(&rpc_request.rule.alias);

        if method.is_none() {
            return Err(RippleError::InvalidInput);
        }
        // check if the plugin is activated.
        let status = match self.status_manager.get_status(callsign.clone()) {
            Some(v) => v.clone(),
            None => {
                self.status_manager
                    .add_broker_request_to_pending_list(callsign.clone(), rpc_request.clone());
                // PluginState is not available with StateManager,  create an internal thunder request to activate the plugin
                let request = self
                    .status_manager
                    .generate_plugin_status_request(Some(callsign.clone()));
                requests.push(request.to_string());
                return Ok(requests);
            }
        };

        if status.state.is_missing() {
            error!("Plugin {} is missing", callsign);
            return Err(RippleError::ServiceError);
        }

        if status.state.is_activating() {
            info!(
                "Plugin {} is activating Adding broker request to pending list",
                callsign
            );
            self.status_manager
                .add_broker_request_to_pending_list(callsign.clone(), rpc_request.clone());
            return Err(RippleError::ServiceNotReady);
        }

        if !status.state.is_activated() {
            // add the broker request to pending list
            self.status_manager
                .add_broker_request_to_pending_list(callsign.clone(), rpc_request.clone());
            // create an internal thunder request to activate the plugin
            let request = self
                .status_manager
                .generate_plugin_activation_request(callsign.clone());
            requests.push(request.to_string());
            return Ok(requests);
        }
        Ok(requests)
    }
}

impl EndpointBroker for ThunderBroker {
    fn get_broker(
        ps: Option<PlatformState>,
        request: BrokerConnectRequest,
        callback: BrokerCallback,
        _broker_state: &mut EndpointBrokerState,
    ) -> Self {
        Self::start(request, callback, ps)
    }

    fn get_sender(&self) -> BrokerSender {
        self.sender.clone()
    }

    fn get_cleaner(&self) -> BrokerCleaner {
        self.cleaner.clone()
    }

    fn prepare_request(
        &self,
        rpc_request: &super::endpoint_broker::BrokerRequest,
    ) -> Result<Vec<String>, RippleError> {
        let rpc = rpc_request.clone().rpc;
        let id = rpc.ctx.call_id;
        let (callsign, method) = Self::get_callsign_and_method_from_alias(&rpc_request.rule.alias);
        let mut requests = Vec::new();

        let method = method.unwrap();
        debug!(
            "Preparing request for method {} and callsign {} for {} subscription {}",
            method,
            callsign,
            rpc_request.rpc.method,
            rpc_request.rpc.is_subscription()
        );
        // Below chunk of code is basically for subscription where thunder needs some special care based on
        // the JsonRpc specification
        if rpc_request.rpc.is_subscription() && !rpc_request.rpc.is_unlisten() {
            let listen = rpc_request.rpc.is_listening();
            // If there was an existing app and method combo for the same subscription just unregister that
            if let Some(cleanup) = self.subscribe(rpc_request) {
                requests.push(
                    json!({
                        "jsonrpc": "2.0",
                        "id": cleanup.rpc.ctx.call_id,
                        "method": format!("{}.unregister", callsign),
                        "params": {
                            "event": method,
                            "id": format!("{}", cleanup.rpc.ctx.call_id)
                        }
                    })
                    .to_string(),
                )
            }

            // Given unregistration is already performed by previous step just do registration
            if listen {
                requests.push(
                    json!({
                        "jsonrpc": "2.0",
                        "id": id,
                        "method": format!("{}.register", callsign),
                        "params": json!({
                            "event": method,
                            "id": format!("{}", id)
                        })
                    })
                    .to_string(),
                )
            }
        } else if rpc_request.rpc.is_unlisten() {
            if let Some(cleanup) = self.unsubscribe(rpc_request) {
                trace!(
                    "Unregistering thunder listener for call_id {} and method {}",
                    cleanup.rpc.ctx.call_id,
                    method
                );
                requests.push(
                    json!({
                        "jsonrpc": "2.0",
                        "id": cleanup.rpc.ctx.call_id,
                        "method": format!("{}.unregister", callsign),
                        "params": {
                            "event": method,
                            "id": format!("{}", cleanup.rpc.ctx.call_id)
                        }
                    })
                    .to_string(),
                )
            }
        } else {
            // Simple request and response handling
            requests.push(Self::update_request(rpc_request)?)
        }

        Ok(requests)
    }

    /// Default handler method for the broker to remove the context and send it back to the
    /// client for consumption
    fn handle_jsonrpc_response(
        result: &[u8],
        callback: BrokerCallback,
        params: Option<Value>,
    ) -> Result<BrokerOutput, RippleError> {
        let mut final_result = Err(RippleError::ParseError);
        if let Ok(data) = serde_json::from_slice::<JsonRpcApiResponse>(result) {
            let updated_data = Self::update_response(&data, params);
            final_result = Ok(BrokerOutput::new(updated_data));
        }
        if let Ok(output) = final_result.clone() {
            tokio::spawn(async move { callback.sender.send(output).await });
        } else {
            error!("Bad broker response {}", String::from_utf8_lossy(result));
        }

        final_result
    }
}

#[cfg(test)]
mod tests {
    use super::*;

    use crate::{
        broker::{
            endpoint_broker::{
                apply_response, apply_rule_for_event, BrokerCallback, BrokerConnectRequest,
                BrokerOutput, BrokerRequest, EndpointBroker,
            },
<<<<<<< HEAD
=======
            rules::rules_engine::{
                self, EventHandler, Rule, RuleEndpoint, RuleEndpointProtocol, RuleTransform,
            },
>>>>>>> d691911f
            test::mock_thunder_lite_server::MockThunderLiteServer,
        },
        create_and_send_broker_request, create_and_send_broker_request_with_jq_transform,
        process_broker_output, process_broker_output_event_resposne, read_broker_responses,
        setup_and_start_mock_thunder_lite_server,
        utils::test_utils::{MockWebsocket, WSMockData},
    };
    use ripple_sdk::{
        api::rules_engine::{Rule, RuleEndpoint, RuleEndpointProtocol},
        api::{
            gateway::rpc_gateway_api::{ApiProtocol, CallContext, RpcRequest},
            rules_engine::RuleTransform,
        },
        uuid::Uuid,
    };
    use serde_json::json;
    use std::time::Duration;
    use tokio::sync::mpsc;

    #[macro_export]
    macro_rules! setup_thunder_broker {
        ($server_handle:expr) => {{
            let endpoint = RuleEndpoint {
                protocol: RuleEndpointProtocol::Thunder,
                url: $server_handle.get_address(),
                jsonrpc: true,
            };
            let (reconnect_tx, _rec_rx) = mpsc::channel(2);

            let request = BrokerConnectRequest::new("thunder".to_owned(), endpoint, reconnect_tx);
            let (tx, rx) = mpsc::channel(16);
            let callback = BrokerCallback { sender: tx };
            let mut endpoint_state = EndpointBrokerState::default();
            let thunder_broker =
                ThunderBroker::get_broker(None, request, callback, &mut endpoint_state);

            (thunder_broker, rx)
        }};
    }

    pub fn get_test_new_internal(method: String, params: Option<Value>) -> RpcRequest {
        let ctx = CallContext::new(
            Uuid::new_v4().to_string(),
            Uuid::new_v4().to_string(),
            "internal".into(),
            1,
            ApiProtocol::Extn,
            method.clone(),
            None,
            false,
        );
        RpcRequest {
            params_json: RpcRequest::prepend_ctx(params, &ctx),
            ctx,
            method,
        }
    }

    fn test_create_broker_request_with_jq_transform_fn(
        method: &str,
        alias: &str,
        call_id: u64,
        params: Option<Value>,
        transform: Option<RuleTransform>,
        event_filter: Option<String>,
        event_handler: Option<EventHandler>,
    ) -> BrokerRequest {
        let mut broker_request = create_mock_broker_request(
            method,
            alias,
            params,
            transform,
            event_filter,
            event_handler,
        );
        broker_request.rpc.ctx.call_id = call_id;
        broker_request
    }
    async fn test_send_broker_request_fn(
        thunder_broker: &ThunderBroker,
        request: &BrokerRequest,
    ) -> Result<(), RippleError> {
        let sender = thunder_broker.get_sender();
        sender.send(request.clone()).await
    }

    async fn test_read_single_response(
        rx: &mut mpsc::Receiver<BrokerOutput>,
    ) -> Result<BrokerOutput, String> {
        // wait 2 seconds for the response
        match tokio::time::timeout(Duration::from_secs(2), rx.recv()).await {
            Ok(Some(broker_output)) => Ok(broker_output),
            Ok(None) => Err("Received None instead of BrokerOutput".to_string()),
            Err(_) => Err("Timeout while waiting for response".to_string()),
        }
    }

    async fn get_thunderbroker(
        tx: mpsc::Sender<bool>,
        send_data: Vec<WSMockData>,
        sender: mpsc::Sender<BrokerOutput>,
        on_close: bool,
    ) -> ThunderBroker {
        // setup mock websocket server
        /*
        doing unrwap here because doing it "right" would require changing call chain for this function, as result types would
        have to change
         */
        let port = MockWebsocket::start(send_data, Vec::new(), tx, on_close)
            .await
            .unwrap();

        let endpoint = RuleEndpoint {
            url: format!("ws://127.0.0.1:{}", port),
            protocol: RuleEndpointProtocol::Websocket,
            jsonrpc: false,
        };
        let (tx, _) = mpsc::channel(1);
        let request = BrokerConnectRequest::new("somekey".to_owned(), endpoint, tx);
        let callback = BrokerCallback { sender };
        ThunderBroker::get_broker(None, request, callback, &mut EndpointBrokerState::default())
    }

    //function to create a BrokerRequest
    fn create_mock_broker_request(
        method: &str,
        alias: &str,
        params: Option<Value>,
        transform: Option<RuleTransform>,
        event_filter: Option<String>,
        event_handler: Option<EventHandler>,
    ) -> BrokerRequest {
        BrokerRequest {
            rpc: get_test_new_internal(method.to_owned(), params),
            rule: Rule {
                alias: alias.to_owned(),
                // if transform is not provided, use default
                transform: transform.unwrap_or_default(),
                endpoint: None,
                filter: event_filter,
                event_handler,
                sources: None,
            },
            subscription_processed: None,
            workflow_callback: None,
            telemetry_response_listeners: vec![],
        }
    }

    #[tokio::test]
    async fn test_thunder_brokerage() {
        // Set up and start the mock thunder lite server
        let server_handle = setup_and_start_mock_thunder_lite_server!(
            // entry for getter
            "org.rdk.mock_plugin.getter",
            Some(serde_json::json!({"value": "unknown"})),
            None,
            None,
            // entry for setter with event response
            "org.rdk.mock_plugin.setter",
            Some(serde_json::json!({"value": "check-event"})),
            None,
            Some((
                JsonRpcApiResponse {
                    jsonrpc: "2.0".to_string(),
                    result: Some(serde_json::Value::Null),
                    error: None,
                    id: Some(1000),
                    method: Some("org.rdk.mock_plugin.onValueChanged".to_string()),
                    params: Some(json!({"value": "ripple"})),
                },
                500 // event response generated after 500 milliseconds of setter response
            ))
        );

        let (thunder_broker, mut rx) = setup_thunder_broker!(server_handle);

        // Create and send the getter Broker request
        println!("[Tester] Calling FireboltModuleName.testGetter");
        create_and_send_broker_request!(
            thunder_broker,
            "FireboltModuleName.testGetter",
            "org.rdk.mock_plugin.getter",
            2000,
            None
        );

        // Create and send the setter Broker request
        println!("[Tester] Calling FireboltModuleName.testSetter");
        create_and_send_broker_request!(
            thunder_broker,
            "FireboltModuleName.testSetter",
            "org.rdk.mock_plugin.setter",
            3000,
            None
        );

        // Read the responses and assert that 3 responses are received
        read_broker_responses!(rx, 3);
    }

    #[tokio::test]
    async fn test_end_to_end_skip_restriction_set_get_eventing_with_jq_rules() {
        let server_handle = setup_and_start_mock_thunder_lite_server!(
            // entry for getter
            "org.rdk.PersistentStore.getValue",
            Some(
                serde_json::json!({"value":"{\"update_time\":\"2020-09-05T01:10:31.068338209+00:00\",\"value\":\"none\"}", "success": true})
            ),
            None,
            None,
            // entry for setter with event response
            "org.rdk.PersistentStore.setValue",
            Some(serde_json::json!({"success":true})),
            None,
            Some((
                JsonRpcApiResponse {
                    jsonrpc: "2.0".to_string(),
                    result: Some(serde_json::Value::Null),
                    error: None,
                    id: Some(1000),
                    method: Some("org.rdk.mock_plugin.onSkipRestrictionChanged".to_string()),
                    params: Some(
                        json!({"namespace":"Advertising","key":"skipRestriction","value":"{\"update_time\": \"2020-02-20T22:37:52.452943Z\",\"value\": \"all\"}"})
                    ),
                },
                500 // event response generated after 500 milliseconds of setter response
            ))
        );

        let (thunder_broker, mut rx) = setup_thunder_broker!(server_handle);

        // Create and send "advertising.skipRestriction" Broker request
        let transform = RuleTransform{
            request:Some("{ namespace: \"Advertising\", key: \"skipRestriction\"}".to_string()),
            response:Some("if .result and .result.success then (.result.value | fromjson | .value) else \"none\" end".to_string()), 
            event: Some("(.value | fromjson | .value)".to_string()),
            rpcv2_event: None,
            event_decorator_method: None
        };

        let broker_request = test_create_broker_request_with_jq_transform_fn(
            "advertising.skipRestriction",
            "org.rdk.PersistentStore.getValue",
            4000,
            None, // params
            Some(transform.clone()),
            None,
            None,
        );

        let result = test_send_broker_request_fn(&thunder_broker, &broker_request).await;
        assert!(result.is_ok());

        let broker_output = test_read_single_response(&mut rx).await;
        assert!(broker_output.is_ok());

        process_broker_output!(broker_request, broker_output);

        // Create and send "advertising.setSkipRestriction with event generation option"
        let transform = RuleTransform{
            request:Some("{ value: {update_time: now | todateiso8601, value: .value}, namespace: \"Advertising\", key: \"skipRestriction\"}".to_string()),
            response:Some("if .result and .result.success then null else { error: { code: -32100, message: \"couldn't set skip restriction\" }} end".to_string()), 
            event: None,
            rpcv2_event: None,
            event_decorator_method: None
        };

        create_and_send_broker_request_with_jq_transform!(
            thunder_broker,
           "advertising.setSkipRestriction",
            "org.rdk.PersistentStore.setValue",
            5000,
            Some(json!({"value": "adsUnwatched"})), // input params for advertising.setSkipRestriction 
            Some(transform.clone()),
            Some(json!("if .namespace == \"Advertising\" and .key == \"skipRestriction\" then true else false end").to_string()),
            None
        );
        //read the response of setter function
        let broker_output = test_read_single_response(&mut rx).await;
        assert!(broker_output.is_ok());

        //read the response of setter event
        let broker_output = test_read_single_response(&mut rx).await;
        assert!(broker_output.is_ok());

        process_broker_output_event_resposne!(broker_request, broker_output, Some(json!("all")));
    }

    #[tokio::test]
    async fn test_thunderbroker_get_cleaner() {
        let (tx, mut _rx) = mpsc::channel(1);
        let (sender, _rec) = mpsc::channel(1);
        let send_data = vec![WSMockData::get(json!({"key":"value"}).to_string(), None)];

        let thndr_broker = get_thunderbroker(tx, send_data, sender, false).await;
        assert!(thndr_broker.get_cleaner().cleaner.is_some());
    }

    #[tokio::test]
    async fn test_thunderbroker_handle_jsonrpc_response() {
        let (tx, mut _rx) = mpsc::channel(1);
        let (sender, mut rec) = mpsc::channel(1);
        let send_data = vec![WSMockData::get(json!({"key":"value"}).to_string(), None)];

        let _thndr_broker = get_thunderbroker(tx, send_data, sender.clone(), false).await;

        let response = json!({
            "jsonrpc": "2.0",
            "result": {
                "key": "value"
            }
        });

        assert!(ThunderBroker::handle_jsonrpc_response(
            response.to_string().as_bytes(),
            BrokerCallback {
                sender: sender.clone(),
            },
            None,
        )
        .is_ok());

        let v = tokio::time::timeout(Duration::from_secs(2), rec.recv())
            .await
            .expect("Timeout while waiting for response");

        assert!(v.is_some(), "Expected some value, but got None");
        let broker_output = v.unwrap();
        let data = broker_output
            .data
            .result
            .expect("No result in response data");
        let key_value = data.get("key").expect("Key not found");
        let key_str = key_value.as_str().expect("Value is not a string");
        assert_eq!(key_str, "value");
    }
    /*
        #[ignore]
        #[tokio::test]
        async fn test_thunderbroker_subscribe_unsubscribe() {
            let (tx, mut _rx) = mpsc::channel(1);
            let (sender, mut rec) = mpsc::channel(1);
            let send_data = vec![WSMockData::get(
                json!({
                    "jsonrpc": "2.0",
                    "method": "AcknowledgeChallenge.onRequestChallenge",
                    "params": {
                        "listen": true
                    }
                })
                .to_string(),
            )];

            let thndr_broker = get_thunderbroker(tx, send_data, sender.clone(), false).await;

            // Subscribe to an event
            let subscribe_request = BrokerRequest {
                rpc: RpcRequest::get_new_internal(
                    "AcknowledgeChallenge.onRequestChallenge".to_owned(),
                    Some(json!({"listen": true})),
                ),
                rule: Rule {
                    alias: "AcknowledgeChallenge.onRequestChallenge".to_owned(),
                    transform: RuleTransform::default(),
                    endpoint: None,
                    filter: None,
                    event_handler: None,
                    sources: None,
                },
                subscription_processed: Some(false),
                workflow_callback: None,
            };

            thndr_broker.subscribe(&subscribe_request);

            // Simulate receiving an event
            let response = json!({
                "jsonrpc": "2.0",
                "method": "AcknowledgeChallenge.onRequestChallenge",
                "params": {
                    "challenge": "The request to challenge the user"
                }
            });

            assert!(ThunderBroker::handle_jsonrpc_response(
                response.to_string().as_bytes(),
                BrokerCallback {
                    sender: sender.clone(),
                },
                None,
            )
            .is_ok());

            let v = tokio::time::timeout(Duration::from_secs(2), rec.recv())
                .await
                .expect("Timeout while waiting for response");

            if let Some(broker_output) = v {
                let data = broker_output
                    .data
                    .result
                    .expect("No result in response data");
                let challenge_value = data
                    .get("challenge")
                    .expect("Challenge not found in response data");
                let challenge_str = challenge_value.as_str().expect("Value is not a string");
                assert_eq!(challenge_str, "The request to challenge the user");
                assert_eq!(
                    broker_output.data.method.unwrap(),
                    "AcknowledgeChallenge.onRequestChallenge"
                );
            } else {
                panic!("Received None instead of a valid response");
            }

            // Unsubscribe from the event
            let unsubscribe_request = BrokerRequest {
                rpc: RpcRequest::get_unsubscribe(&subscribe_request.rpc),
                rule: Rule {
                    alias: "AcknowledgeChallenge.onRequestChallenge".to_owned(),
                    transform: RuleTransform::default(),
                    endpoint: None,
                    filter: None,
                    event_handler: None,
                    sources: None,
                },
                subscription_processed: Some(true),
                workflow_callback: None,
            };
            thndr_broker.subscribe(&unsubscribe_request);

            // Simulate receiving an event
            let response = json!({
                "jsonrpc": "2.0",
                "method": "AcknowledgeChallenge.onRequestChallenge",
                "params": {
                    "challenge": "The request to challenge the user"
                }
            });

            assert!(ThunderBroker::handle_jsonrpc_response(
                response.to_string().as_bytes(),
                BrokerCallback {
                    sender: sender.clone(),
                },
                None,
            )
            .is_ok());

            let v = tokio::time::timeout(Duration::from_secs(2), rec.recv())
                .await
                .expect("Timeout while waiting for response");

            if let Some(broker_output) = v {
                let _data = broker_output
                    .data
                    .result
                    .expect("No result in response data");
                assert_eq!(
                    broker_output.data.method.unwrap(),
                    "AcknowledgeChallenge.onRequestChallenge"
                );
            } else {
                panic!("Received None instead of a valid response");
            }
        }
    */
    #[tokio::test]
    async fn test_thunderbroker_update_response() {
        let response = JsonRpcApiResponse {
            jsonrpc: "2.0".to_string(),
            result: Some(json!({"key": "value"})),
            error: None,
            id: Some(1),
            params: Some(json!({"param_key": "param_value"})),
            method: None,
        };

        let updated_response = ThunderBroker::update_response(&response, None);
        assert_eq!(updated_response.result, response.params);
    }

    #[tokio::test]
    async fn test_thunderbroker_get_callsign_and_method_from_alias() {
        let alias = "plugin.method";
        let (callsign, method) = ThunderBroker::get_callsign_and_method_from_alias(alias);
        assert_eq!(callsign, "plugin");
        assert_eq!(method, Some("method"));

        let alias = "plugin2.";
        let (callsign, method) = ThunderBroker::get_callsign_and_method_from_alias(alias);
        assert_eq!(callsign, "plugin2");
        assert!(method.is_some());
    }

    #[tokio::test]
    async fn test_register_composite_request() {
        let server_handle = setup_and_start_mock_thunder_lite_server!();
        let (thunder_broker, _) = setup_thunder_broker!(server_handle);
        let broker_request = create_mock_broker_request(
            "FireboltModuleName.testGetter",
            "org.rdk.mock_plugin.getter",
            None,
            None,
            None,
            None,
        );

        thunder_broker
            .register_composite_request(1, broker_request.rpc.clone())
            .await;
        let composite_request_list = thunder_broker.composite_request_list.lock().await;
        assert_eq!(composite_request_list.len(), 1);
        assert_eq!(
            composite_request_list.get(&1).unwrap().rpc_request,
            broker_request.rpc
        );
    }

    #[tokio::test]
    async fn test_unregister_composite_request() {
        let server_handle = setup_and_start_mock_thunder_lite_server!();
        let (thunder_broker, _) = setup_thunder_broker!(server_handle);
        let broker_request = create_mock_broker_request(
            "FireboltModuleName.testGetter",
            "org.rdk.mock_plugin.getter",
            None,
            None,
            None,
            None,
        );

        thunder_broker
            .register_composite_request(1, broker_request.rpc.clone())
            .await;
        thunder_broker.unregister_composite_request(1).await;
        let composite_request_list = thunder_broker.composite_request_list.lock().await;
        assert_eq!(composite_request_list.len(), 0);
    }

    #[tokio::test]
    async fn test_start_purge_composite_request_timer() {
        let server_handle = setup_and_start_mock_thunder_lite_server!();
        let (thunder_broker, _) = setup_thunder_broker!(server_handle);
        let broker_request = create_mock_broker_request(
            "FireboltModuleName.testGetter",
            "org.rdk.mock_plugin.getter",
            None,
            None,
            None,
            None,
        );

        thunder_broker
            .register_composite_request(1, broker_request.rpc.clone())
            .await;
        thunder_broker.start_purge_composite_request_timer();
        let composite_request_list = thunder_broker.composite_request_list.lock().await;
        // Not waiting for the timer to expire, so the list should not be empty
        assert_eq!(composite_request_list.len(), 1);
    }

    #[tokio::test]
    async fn test_register_custom_callback() {
        let server_handle = setup_and_start_mock_thunder_lite_server!();
        let (thunder_broker, _) = setup_thunder_broker!(server_handle);

        let (tx, _rx) = mpsc::channel(1);
        let callback = BrokerCallback { sender: tx };

        thunder_broker.register_custom_callback(1, callback).await;
        let custom_callback_list = thunder_broker.custom_callback_list.lock().await;
        assert_eq!(custom_callback_list.len(), 1);
    }

    #[tokio::test]
    async fn test_unregister_custom_callback() {
        let server_handle = setup_and_start_mock_thunder_lite_server!();
        let (thunder_broker, _) = setup_thunder_broker!(server_handle);

        let (tx, _rx) = mpsc::channel(1);
        let callback = BrokerCallback { sender: tx };

        thunder_broker.register_custom_callback(1, callback).await;
        thunder_broker.unregister_custom_callback(1).await;
        let custom_callback_list = thunder_broker.custom_callback_list.lock().await;
        assert_eq!(custom_callback_list.len(), 0);
    }

    #[tokio::test]
    async fn test_subscribe() {
        let server_handle = setup_and_start_mock_thunder_lite_server!();
        let (thunder_broker, _) = setup_thunder_broker!(server_handle);
        let broker_request = create_mock_broker_request(
            "FireboltModuleName.onEvent",
            "org.rdk.mock_plugin.onValueChanged",
            Some(json!({"listen": true})),
            None,
            None,
            None,
        );

        thunder_broker.subscribe(&broker_request);
        let subscription_map = thunder_broker.subscription_map.write().unwrap();
        assert_eq!(subscription_map.len(), 1);
    }

    // Add test for unsubscribe
    #[tokio::test]
    async fn test_unsubscribe() {
        let server_handle = setup_and_start_mock_thunder_lite_server!();
        let (thunder_broker, _) = setup_thunder_broker!(server_handle);
        let subscribe_request = create_mock_broker_request(
            "FireboltModuleName.onEvent",
            "org.rdk.mock_plugin.onValueChanged",
            Some(json!({"listen": true})),
            None,
            None,
            None,
        );

        thunder_broker.subscribe(&subscribe_request);
        {
            let subscription_map = thunder_broker.subscription_map.write().unwrap();
            assert_eq!(subscription_map.len(), 1);
        }

        let mut unsubscribe_request = create_mock_broker_request(
            "FireboltModuleName.onEvent",
            "org.rdk.mock_plugin.onValueChanged",
            Some(json!({"listen": false})),
            None,
            None,
            None,
        );

        unsubscribe_request.rpc.ctx.session_id = subscribe_request.rpc.ctx.session_id.clone();
        unsubscribe_request.rpc.ctx.method = subscribe_request.rpc.ctx.method.clone();

        thunder_broker.unsubscribe(&unsubscribe_request);
        let subscription_map = thunder_broker.subscription_map.write().unwrap();
        // TBD : Check. Unsubscribe is re-inserting the subscription back to the map
        // let _ = sub_map.insert(app_id.clone(), existing_requests);
        assert_eq!(subscription_map.len(), 1);
    }
}<|MERGE_RESOLUTION|>--- conflicted
+++ resolved
@@ -699,12 +699,6 @@
                 apply_response, apply_rule_for_event, BrokerCallback, BrokerConnectRequest,
                 BrokerOutput, BrokerRequest, EndpointBroker,
             },
-<<<<<<< HEAD
-=======
-            rules::rules_engine::{
-                self, EventHandler, Rule, RuleEndpoint, RuleEndpointProtocol, RuleTransform,
-            },
->>>>>>> d691911f
             test::mock_thunder_lite_server::MockThunderLiteServer,
         },
         create_and_send_broker_request, create_and_send_broker_request_with_jq_transform,
@@ -713,10 +707,9 @@
         utils::test_utils::{MockWebsocket, WSMockData},
     };
     use ripple_sdk::{
-        api::rules_engine::{Rule, RuleEndpoint, RuleEndpointProtocol},
         api::{
             gateway::rpc_gateway_api::{ApiProtocol, CallContext, RpcRequest},
-            rules_engine::RuleTransform,
+            rules_engine::{EventHandler, Rule, RuleEndpoint, RuleEndpointProtocol, RuleTransform},
         },
         uuid::Uuid,
     };
