use crate::utils::rpc_utils::extract_tcp_port;

// Copyright 2023 Comcast Cable Communications Management, LLC
//
// Licensed under the Apache License, Version 2.0 (the "License");
// you may not use this file except in compliance with the License.
// You may obtain a copy of the License at
//
// http://www.apache.org/licenses/LICENSE-2.0
//
// Unless required by applicable law or agreed to in writing, software
// distributed under the License is distributed on an "AS IS" BASIS,
// WITHOUT WARRANTIES OR CONDITIONS OF ANY KIND, either express or implied.
// See the License for the specific language governing permissions and
// limitations under the License.
//
// SPDX-License-Identifier: Apache-2.0
//
use super::{
    endpoint_broker::{
        BrokerCallback, BrokerCleaner, BrokerOutput, BrokerRequest, BrokerSender, EndpointBroker,
    },
    rules_engine::RuleEndpoint,
};
use futures_util::{SinkExt, StreamExt};
use ripple_sdk::{
    api::gateway::rpc_gateway_api::JsonRpcApiResponse,
    log::{debug, error, info},
    tokio::{self, net::TcpStream, sync::mpsc},
    utils::error::RippleError,
};
use serde_json::json;
use std::{
    collections::HashMap,
    sync::{Arc, RwLock},
    time::Duration,
    vec,
};
use tokio_tungstenite::client_async;

#[derive(Debug, Clone)]
pub struct ThunderBroker {
    sender: BrokerSender,
    subscription_map: Arc<RwLock<HashMap<String, Vec<BrokerRequest>>>>,
<<<<<<< HEAD
    cleaner: BrokerCleaner,
=======
>>>>>>> 30fff9eb
}

impl ThunderBroker {
    fn start(endpoint: RuleEndpoint, callback: BrokerCallback) -> Self {
        let (tx, mut tr) = mpsc::channel(10);
        let (c_tx, mut c_tr) = mpsc::channel(2);
        let sender = BrokerSender { sender: tx };
        let subscription_map = Arc::new(RwLock::new(HashMap::new()));
        let broker = Self {
            sender,
            subscription_map,
            cleaner: BrokerCleaner {
                cleaner: Some(c_tx.clone()),
            },
        };
        let broker_c = broker.clone();
        let broker_for_cleanup = broker.clone();
        let callback_for_sender = callback.clone();
        tokio::spawn(async move {
            info!("Broker Endpoint url {}", endpoint.url);
            let url = url::Url::parse(&endpoint.url).unwrap();
            let port = extract_tcp_port(&endpoint.url);
            info!("Url host str {}", url.host_str().unwrap());
            let mut index = 0;
            //let tcp_url = url.host_str()
            let tcp = loop {
                if let Ok(v) = TcpStream::connect(&port).await {
                    break v;
                } else {
                    if (index % 10).eq(&0) {
                        error!(
                            "Thunder Broker failed with retry for last {} secs in {}",
                            index, port
                        );
                    }
                    index += 1;
                    tokio::time::sleep(Duration::from_secs(1)).await;
                }
            };

            let (stream, _) = client_async(url, tcp).await.unwrap();
            let (mut ws_tx, mut ws_rx) = stream.split();

            tokio::pin! {
                let read = ws_rx.next();
            }
            loop {
                tokio::select! {
                    Some(value) = &mut read => {
                        match value {
                            Ok(v) => {
                                if let tokio_tungstenite::tungstenite::Message::Text(t) = v {
                                    // send the incoming text without context back to the sender
                                    Self::handle_jsonrpc_response(t.as_bytes(),callback.clone())
                                }
                            },
                            Err(e) => {
                                error!("Broker Websocket error on read {:?}", e);
                                break false
                            }
                        }

                    },
                    Some(request) = tr.recv() => {
                        debug!("Got request from receiver for broker {:?}", request);
                        match broker_c.prepare_request(&request) {
                            Ok(updated_request) => {
                                debug!("Sending request to broker {:?}", updated_request);
                                for r in updated_request {
                                    let _feed = ws_tx.feed(tokio_tungstenite::tungstenite::Message::Text(r)).await;
                                    let _flush = ws_tx.flush().await;
                                }
                            }
                            Err(e) => callback_for_sender.send_error(request,e).await
                        }
                    },
                    Some(cleanup_request) = c_tr.recv() => {
                        let value = {
                            broker_for_cleanup.subscription_map.write().unwrap().remove(&cleanup_request)
                        };
                        if let Some(mut cleanup) = value {
                            let sender = broker_for_cleanup.get_sender();
                            while let Some(mut v) = cleanup.pop() {
                                v.rpc = v.rpc.get_unsubscribe();
                                if (sender.send(v).await).is_err() {
                                    error!("Cleanup Error for {}",&cleanup_request);
                                }
                            }

                        }

                    }
                }
            }
        });
        broker
    }

    fn update_response(response: &JsonRpcApiResponse) -> JsonRpcApiResponse {
        let mut new_response = response.clone();
        if response.params.is_some() {
            new_response.result = response.params.clone();
        } else if response.error.is_some() {
            new_response.result = response.error.clone();
        }
        new_response
    }

    fn get_callsign_and_method_from_alias(alias: &str) -> (String, Option<&str>) {
        let mut collection: Vec<&str> = alias.split('.').collect();
        let method = collection.pop();
        let callsign = collection.join(".");
        (callsign, method)
    }

    fn subscribe(&self, request: &BrokerRequest) -> Option<BrokerRequest> {
        let mut sub_map = self.subscription_map.write().unwrap();
        let app_id = &request.rpc.ctx.session_id;
        let method = &request.rpc.ctx.method;
        let listen = request.rpc.is_listening();
        let mut response = None;
<<<<<<< HEAD
        if let Some(mut v) = sub_map.remove(app_id) {
            if let Some(i) = v.iter().position(|x| x.rpc.ctx.method.contains(method)) {
                let _ = response.insert(v.remove(i));
=======
        debug!(
            "Initial subscription map of {:?} app_id {:?}",
            sub_map, app_id
        );

        if let Some(mut v) = sub_map.remove(app_id) {
            debug!("Subscription map after removing app {:?}", v);
            if let Some(i) = v
                .iter()
                .position(|x| x.rpc.ctx.method.eq_ignore_ascii_case(method))
            {
                debug!(
                    "Removing subscription for method {} for app {}",
                    method, app_id
                );
                response = Some(v.remove(i));
                //let _ = response.insert(v.remove(i));
>>>>>>> 30fff9eb
            }
            if listen {
                v.push(request.clone());
            }
            let _ = sub_map.insert(app_id.clone(), v);
<<<<<<< HEAD
=======
        } else {
            let _ = sub_map.insert(app_id.clone(), vec![request.clone()]);
>>>>>>> 30fff9eb
        }
        response
    }
}

impl EndpointBroker for ThunderBroker {
    fn get_broker(endpoint: RuleEndpoint, callback: BrokerCallback) -> Self {
        Self::start(endpoint, callback)
    }

    fn get_sender(&self) -> BrokerSender {
        self.sender.clone()
    }

    fn get_cleaner(&self) -> BrokerCleaner {
        self.cleaner.clone()
    }

    fn prepare_request(
        &self,
        rpc_request: &super::endpoint_broker::BrokerRequest,
    ) -> Result<Vec<String>, RippleError> {
        let mut requests = Vec::new();
        let rpc = rpc_request.clone().rpc;
        let id = rpc.ctx.call_id;
        let (callsign, method) = Self::get_callsign_and_method_from_alias(&rpc_request.rule.alias);
        if method.is_none() {
            return Err(RippleError::InvalidInput);
        }
        let method = method.unwrap();
        // Below chunk of code is basically for subscription where thunder needs some special care based on
        // the JsonRpc specification
        if rpc_request.rpc.is_subscription() {
            let listen = rpc_request.rpc.is_listening();
            // If there was an existing app and method combo for the same subscription just unregister that
            if let Some(cleanup) = self.subscribe(rpc_request) {
                requests.push(
                    json!({
                        "jsonrpc": "2.0",
                        "id": cleanup.rpc.ctx.call_id,
                        "method": format!("{}.unregister", callsign),
                        "params": {
                            "event": method,
                            "id": format!("{}", cleanup.rpc.ctx.call_id)
                        }
                    })
                    .to_string(),
                )
            }

            // Given unregistration is already performed by previous step just do registration
            if listen {
                requests.push(
                    json!({
                        "jsonrpc": "2.0",
                        "id": id,
                        "method": format!("{}.register", callsign),
                        "params": json!({
                            "event": method,
                            "id": format!("{}", id)
                        })
                    })
                    .to_string(),
                )
            }
        } else {
            // Simple request and response handling
            let request = Self::update_request(rpc_request)?;
            requests.push(request)
        }

        Ok(requests)
    }

    /// Default handler method for the broker to remove the context and send it back to the
    /// client for consumption
    fn handle_jsonrpc_response(result: &[u8], callback: BrokerCallback) {
        let mut final_result = Err(RippleError::ParseError);
        if let Ok(data) = serde_json::from_slice::<JsonRpcApiResponse>(result) {
            let updated_data = Self::update_response(&data);
            final_result = Ok(BrokerOutput { data: updated_data });
        }
        if let Ok(output) = final_result {
            tokio::spawn(async move { callback.sender.send(output).await });
        } else {
            error!("Bad broker response {}", String::from_utf8_lossy(result));
        }
    }
}<|MERGE_RESOLUTION|>--- conflicted
+++ resolved
@@ -42,10 +42,7 @@
 pub struct ThunderBroker {
     sender: BrokerSender,
     subscription_map: Arc<RwLock<HashMap<String, Vec<BrokerRequest>>>>,
-<<<<<<< HEAD
     cleaner: BrokerCleaner,
-=======
->>>>>>> 30fff9eb
 }
 
 impl ThunderBroker {
@@ -167,11 +164,6 @@
         let method = &request.rpc.ctx.method;
         let listen = request.rpc.is_listening();
         let mut response = None;
-<<<<<<< HEAD
-        if let Some(mut v) = sub_map.remove(app_id) {
-            if let Some(i) = v.iter().position(|x| x.rpc.ctx.method.contains(method)) {
-                let _ = response.insert(v.remove(i));
-=======
         debug!(
             "Initial subscription map of {:?} app_id {:?}",
             sub_map, app_id
@@ -189,17 +181,13 @@
                 );
                 response = Some(v.remove(i));
                 //let _ = response.insert(v.remove(i));
->>>>>>> 30fff9eb
             }
             if listen {
                 v.push(request.clone());
             }
             let _ = sub_map.insert(app_id.clone(), v);
-<<<<<<< HEAD
-=======
         } else {
             let _ = sub_map.insert(app_id.clone(), vec![request.clone()]);
->>>>>>> 30fff9eb
         }
         response
     }
