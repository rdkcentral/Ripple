--- conflicted
+++ resolved
@@ -478,11 +478,8 @@
                 transform: RuleTransform::default(),
                 endpoint: None,
                 filter: None,
-<<<<<<< HEAD
                 event_handler: None,
-=======
                 sources: None,
->>>>>>> 9a9fdde0
             },
             subscription_processed: None,
             workflow_callback: None,
@@ -631,11 +628,8 @@
                 transform: RuleTransform::default(),
                 endpoint: None,
                 filter: None,
-<<<<<<< HEAD
                 event_handler: None,
-=======
                 sources: None,
->>>>>>> 9a9fdde0
             },
             subscription_processed: Some(false),
             workflow_callback: None,
@@ -689,11 +683,8 @@
                 transform: RuleTransform::default(),
                 endpoint: None,
                 filter: None,
-<<<<<<< HEAD
                 event_handler: None,
-=======
                 sources: None,
->>>>>>> 9a9fdde0
             },
             subscription_processed: Some(true),
             workflow_callback: None,
