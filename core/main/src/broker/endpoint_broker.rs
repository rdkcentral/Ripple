// Copyright 2023 Comcast Cable Communications Management, LLC
//
// Licensed under the Apache License, Version 2.0 (the "License");
// you may not use this file except in compliance with the License.
// You may obtain a copy of the License at
//
// http://www.apache.org/licenses/LICENSE-2.0
//
// Unless required by applicable law or agreed to in writing, software
// distributed under the License is distributed on an "AS IS" BASIS,
// WITHOUT WARRANTIES OR CONDITIONS OF ANY KIND, either express or implied.
// See the License for the specific language governing permissions and
// limitations under the License.
//
// SPDX-License-Identifier: Apache-2.0
//

use ripple_sdk::tokio::sync::RwLock as TokioRwLock;
use ripple_sdk::{
    api::{
        firebolt::fb_capabilities::{
            FireboltPermission, CAPABILITY_NOT_AVAILABLE, JSON_RPC_STANDARD_ERROR_INVALID_PARAMS,
        },
        gateway::rpc_gateway_api::{
            ApiMessage, ApiProtocol, CallContext, JsonRpcApiRequest, JsonRpcApiResponse,
            RpcRequest, RPC_V2,
        },
        observability::log_signal::LogSignal,
        rules_engine::{
            jq_compile, Rule, RuleEndpoint, RuleEndpointProtocol, RuleEngine, RuleEngineProvider,
            RuleRetrievalError, RuleRetrieved, RuleTransformType, RuleType,
        },
        session::AccountSession,
    },
    extn::extn_client_message::{ExtnEvent, ExtnMessage},
    framework::RippleResponse,
    log::{debug, error, info, trace},
    tokio::{
        self,
        sync::mpsc::{self, Receiver, Sender},
    },
    utils::error::RippleError,
};
use serde_json::{json, Value};
use std::sync::RwLock;
use std::{
    collections::HashMap,
    sync::{
        atomic::{AtomicU64, Ordering},
        Arc,
    },
};

use crate::{
    broker::broker_utils::BrokerUtils,
    firebolt::firebolt_gateway::JsonRpcError,
    service::extn::ripple_client::RippleClient,
    state::{
        ops_metrics_state::OpMetricState, platform_state::PlatformState, session_state::Session,
    },
    utils::router_utils::{
        add_telemetry_status_code, capture_stage, get_rpc_header, return_extn_response,
    },
};

use super::{
    event_management_utility::EventManagementUtility,
    extn_broker::ExtnBroker,
    http_broker::HttpBroker,
    provider_broker_state::{ProvideBrokerState, ProviderResult},
<<<<<<< HEAD
    service_broker::ServiceBroker,
=======
    rules::rules_engine::{
        jq_compile, EventHandler, Rule, RuleEndpoint, RuleEndpointProtocol, RuleEngine,
        RuleRetrievalError, RuleRetrieved, RuleType,
    },
>>>>>>> d691911f
    thunder_broker::ThunderBroker,
    websocket_broker::WebsocketBroker,
    workflow_broker::WorkflowBroker,
};

#[derive(Clone, Debug)]
pub struct BrokerSender {
    pub sender: Sender<BrokerRequest>,
}

#[derive(Clone, Debug, Default)]
pub struct BrokerCleaner {
    pub cleaner: Option<Sender<String>>,
}

impl BrokerCleaner {
    async fn cleanup_session(&self, appid: &str) -> Result<String, RippleError> {
        if let Some(cleaner) = self.cleaner.clone() {
            if let Err(e) = cleaner.try_send(appid.to_owned()) {
                error!("Couldnt cleanup {} {:?}", appid, e);
                return Err(RippleError::SendFailure);
            }
            return Ok(appid.to_owned());
        }
        Err(RippleError::NotAvailable)
    }
}

// Default Broker mpsc channel buffer size
pub const BROKER_CHANNEL_BUFFER_SIZE: usize = 32;

#[derive(Clone, Debug, Default)]
pub struct BrokerRequest {
    pub rpc: RpcRequest,
    pub rule: Rule,
    pub subscription_processed: Option<bool>,
    pub workflow_callback: Option<BrokerCallback>,
    pub telemetry_response_listeners: Vec<Sender<BrokerOutput>>,
}
impl ripple_sdk::api::observability::log_signal::ContextAsJson for BrokerRequest {
    fn as_json(&self) -> serde_json::Value {
        let mut map = serde_json::Map::new();
        map.insert(
            "session_id".to_string(),
            serde_json::Value::String(self.rpc.ctx.session_id.clone()),
        );
        map.insert(
            "request_id".to_string(),
            serde_json::Value::String(self.rpc.ctx.request_id.clone()),
        );
        map.insert(
            "app_id".to_string(),
            serde_json::Value::String(self.rpc.ctx.app_id.clone()),
        );
        map.insert(
            "call_id".to_string(),
            serde_json::Value::Number(serde_json::Number::from(self.rpc.ctx.call_id)),
        );
        map.insert(
            "method".to_string(),
            serde_json::Value::String(self.rpc.method.clone()),
        );

        serde_json::Value::Object(map)
    }
}
impl std::fmt::Display for BrokerRequest {
    fn fmt(&self, f: &mut std::fmt::Formatter<'_>) -> std::fmt::Result {
        write!(
            f,
            "BrokerRequest {{ rpc: {:?}, rule: {:?}, subscription_processed: {:?}, workflow_callback: {:?} }}",
            self.rpc, self.rule, self.subscription_processed, self.workflow_callback
        )
    }
}

pub type BrokerSubMap = HashMap<String, Vec<BrokerRequest>>;

#[derive(Clone, Debug)]
pub struct BrokerConnectRequest {
    pub key: String,
    pub endpoint: RuleEndpoint,
    pub sub_map: BrokerSubMap,
    pub session: Option<AccountSession>,
    pub reconnector: Sender<BrokerConnectRequest>,
}
impl Default for BrokerConnectRequest {
    fn default() -> Self {
        Self {
            key: "".to_owned(),
            endpoint: RuleEndpoint::default(),
            sub_map: HashMap::new(),
            session: None,
            reconnector: mpsc::channel(2).0,
        }
    }
}
impl From<BrokerRequest> for JsonRpcApiRequest {
    fn from(value: BrokerRequest) -> Self {
        Self {
            jsonrpc: "2.0".to_owned(),
            id: Some(value.rpc.ctx.call_id),
            method: value.rpc.ctx.method,
            params: serde_json::from_str(&value.rpc.params_json).unwrap_or(None),
        }
    }
}
impl From<BrokerRequest> for JsonRpcApiResponse {
    fn from(value: BrokerRequest) -> Self {
        Self {
            jsonrpc: "2.0".to_owned(),
            id: Some(value.rpc.ctx.call_id),
            result: None,
            error: None,
            method: None,
            params: None,
        }
    }
}

impl BrokerConnectRequest {
    pub fn new(
        key: String,
        endpoint: RuleEndpoint,
        reconnector: Sender<BrokerConnectRequest>,
    ) -> Self {
        Self {
            key,
            endpoint,
            sub_map: HashMap::new(),
            session: None,
            reconnector,
        }
    }

    pub fn new_with_sesssion(
        key: String,
        endpoint: RuleEndpoint,
        reconnector: Sender<BrokerConnectRequest>,
        session: Option<AccountSession>,
    ) -> Self {
        Self {
            key,
            endpoint,
            sub_map: HashMap::new(),
            session,
            reconnector,
        }
    }
}

impl BrokerRequest {
    pub fn is_subscription_processed(&self) -> bool {
        self.subscription_processed.is_some()
    }
}

impl BrokerRequest {
    pub fn new(
        rpc_request: &RpcRequest,
        rule: Rule,
        workflow_callback: Option<BrokerCallback>,
        telemetry_response_listeners: Vec<Sender<BrokerOutput>>,
    ) -> BrokerRequest {
        BrokerRequest {
            rpc: rpc_request.clone(),
            rule,
            subscription_processed: None,
            workflow_callback,
            telemetry_response_listeners,
        }
    }

    pub fn get_id(&self) -> String {
        self.rpc.ctx.session_id.clone()
    }
}

/// BrokerCallback will be used by the communication broker to send the firebolt response
/// back to the gateway for client consumption
#[derive(Clone, Debug)]
pub struct BrokerCallback {
    pub sender: Sender<BrokerOutput>,
}

impl Default for BrokerCallback {
    fn default() -> Self {
        Self {
            sender: mpsc::channel(2).0,
        }
    }
}

pub(crate) static ATOMIC_ID: AtomicU64 = AtomicU64::new(0);

impl BrokerCallback {
    pub async fn send_json_rpc_api_response(&self, response: JsonRpcApiResponse) {
        let output = BrokerOutput::new(response);
        if let Err(e) = self.sender.try_send(output) {
            error!("couldnt send response for {:?}", e);
        }
    }
    /// Default method used for sending errors via the BrokerCallback
    pub async fn send_error(&self, request: BrokerRequest, error: RippleError) {
        let value = serde_json::to_value(JsonRpcError {
            code: JSON_RPC_STANDARD_ERROR_INVALID_PARAMS,
            message: format!("Error with {:?}", error),
            data: None,
        })
        .unwrap();
        let data = JsonRpcApiResponse {
            jsonrpc: "2.0".to_owned(),
            id: Some(request.rpc.ctx.call_id),
            error: Some(value),
            result: None,
            method: None,
            params: None,
        };
        self.send_json_rpc_api_response(data).await;
    }
}

#[derive(Debug)]
pub struct BrokerContext {
    pub app_id: String,
}

#[derive(Debug, Clone, Default)]
pub struct BrokerOutput {
    pub data: JsonRpcApiResponse,
}

impl BrokerOutput {
    pub fn new(data: JsonRpcApiResponse) -> Self {
        Self { data }
    }
    pub fn with_jsonrpc_response(&mut self, data: JsonRpcApiResponse) -> &mut Self {
        self.data = data;
        self
    }
    pub fn is_result(&self) -> bool {
        self.data.result.is_some()
    }

    pub fn get_event(&self) -> Option<u64> {
        if let Some(e) = &self.data.method {
            let event: Vec<&str> = e.split('.').collect();
            if let Some(v) = event.first() {
                if let Ok(r) = v.parse::<u64>() {
                    return Some(r);
                }
            }
        }
        None
    }
    pub fn is_error(&self) -> bool {
        self.data.error.is_some()
    }
    pub fn is_success(&self) -> bool {
        self.data.result.is_some()
    }
    pub fn get_result(&self) -> Option<Value> {
        self.data.result.clone()
    }
    pub fn get_error(&self) -> Option<Value> {
        self.data.error.clone()
    }
    pub fn get_error_string(&self) -> String {
        if let Some(e) = self.data.error.clone() {
            if let Ok(v) = serde_json::to_string(&e) {
                return v;
            }
        }
        "unknown".to_string()
    }
}

impl From<CallContext> for BrokerContext {
    fn from(value: CallContext) -> Self {
        Self {
            app_id: value.app_id,
        }
    }
}

impl BrokerSender {
    // Method to send the request to the underlying broker for handling.
    pub async fn send(&self, request: BrokerRequest) -> RippleResponse {
        if let Err(e) = self.sender.try_send(request) {
            error!("Error sending to broker {:?}", e);
            Err(RippleError::SendFailure)
        } else {
            Ok(())
        }
    }
}

#[derive(Clone)]
pub struct EndpointBrokerState {
    endpoint_map: Arc<RwLock<HashMap<String, BrokerSender>>>,
    callback: BrokerCallback,
    request_map: Arc<RwLock<HashMap<u64, BrokerRequest>>>,
    extension_request_map: Arc<RwLock<HashMap<u64, ExtnMessage>>>,
    rule_engine: Arc<TokioRwLock<Box<dyn RuleEngineProvider + Send + Sync>>>,
    cleaner_list: Arc<RwLock<Vec<BrokerCleaner>>>,
    reconnect_tx: Sender<BrokerConnectRequest>,
    provider_broker_state: ProvideBrokerState,
    metrics_state: OpMetricState,
}
impl std::fmt::Debug for EndpointBrokerState {
    fn fmt(&self, f: &mut std::fmt::Formatter<'_>) -> std::fmt::Result {
        write!(f, "EndpointBrokerState {{}}")
    }
}

#[derive(Debug)]
pub enum HandleBrokerageError {
    RuleNotFound(String),
    BrokerNotFound(String),
    BrokerSendError,
    Broker,
}
impl From<RuleRetrievalError> for HandleBrokerageError {
    fn from(value: RuleRetrievalError) -> Self {
        match value {
            RuleRetrievalError::RuleNotFound(e) => HandleBrokerageError::RuleNotFound(e),
            RuleRetrievalError::RuleNotFoundAsWildcard => {
                HandleBrokerageError::RuleNotFound("Rule Not found as wildcard".to_string())
            }
            RuleRetrievalError::TooManyWildcardMatches => {
                HandleBrokerageError::RuleNotFound("Too many wildcard matches".to_string())
            }
        }
    }
}
#[derive(Debug, Clone)]
pub enum RenderedRequest {
    JsonRpc(JsonRpcApiResponse),
    ApiMessage(ApiMessage),
    Unlisten(BrokerRequest),
    BrokerRequest(BrokerRequest),
    ProviderJsonRpc(JsonRpcApiResponse),
    ProviderApiMessage(ApiMessage),
}
pub enum RenderedResponse {
    StaticJsonRpcApiResponse(JsonRpcApiResponse),
}
// impl From<RenderedRequest> for BrokerRequest {
//     fn from(value: RenderedRequest) -> Self {
//         match value {
//             RenderedRequest::JsonRpc(v, _) => BrokerRequest::from(v),
//             RenderedRequest::ApiMessage(v, _) => BrokerRequest::from(v),
//             RenderedRequest::Unlisten(v) => BrokerRequest::from(v),
//             RenderedRequest::BrokerRequest(v) => v,
//             RenderedRequest::ProviderJsonRpc(v, _) => BrokerRequest::from(v),
//             RenderedRequest::ProviderApiMessage(v, _) => BrokerRequest::from(v),
//         }
//     }
// }

#[derive(Debug)]
pub enum BrokerEndpoint {
    BrokerSender(BrokerSender),
    /*
    marker to indicate that something else should be used, such as a BrokerCallBack
    */
    Provider(BrokerCallback),
    //  Workflow(BrokerCallback, BrokerSender),
}
impl std::fmt::Display for BrokerEndpoint {
    fn fmt(&self, f: &mut std::fmt::Formatter<'_>) -> std::fmt::Result {
        match self {
            BrokerEndpoint::BrokerSender(_) => write!(f, "BrokerSender"),
            BrokerEndpoint::Provider(_) => write!(f, "Provider"),
        }
    }
}
impl BrokerEndpoint {
    pub async fn send_request(self, request: BrokerRequest) -> RippleResponse {
        match self {
            BrokerEndpoint::BrokerSender(broker_sender) => broker_sender
                .sender
                .try_send(request)
                .map_err(|_| RippleError::SendFailure),
            _ => {
                error!("BrokerEndpoint::send: BrokerSender not supported");
                Err(RippleError::SendFailure)
            }
        }
    }
}

impl Default for EndpointBrokerState {
    fn default() -> Self {
        Self {
            endpoint_map: Arc::new(RwLock::new(HashMap::new())),
            callback: BrokerCallback::default(),
            request_map: Arc::new(RwLock::new(HashMap::new())),
            extension_request_map: Arc::new(RwLock::new(HashMap::new())),
            rule_engine: Arc::new(TokioRwLock::new(Box::new(RuleEngine::default()))),
            cleaner_list: Arc::new(RwLock::new(Vec::new())),
            reconnect_tx: mpsc::channel(2).0,
            provider_broker_state: ProvideBrokerState::default(),
            metrics_state: OpMetricState::default(),
        }
    }
}

impl EndpointBrokerState {
    pub fn new(
        metrics_state: OpMetricState,
        tx: Sender<BrokerOutput>,
        rule_engine: Arc<TokioRwLock<Box<dyn RuleEngineProvider + Send + Sync>>>,
        _ripple_client: RippleClient,
    ) -> Self {
        let (reconnect_tx, _rec_tr) = mpsc::channel(2);
        let state = Self {
            endpoint_map: Arc::new(RwLock::new(HashMap::new())),
            callback: BrokerCallback { sender: tx },
            request_map: Arc::new(RwLock::new(HashMap::new())),
            extension_request_map: Arc::new(RwLock::new(HashMap::new())),
            rule_engine,
            cleaner_list: Arc::new(RwLock::new(Vec::new())),
            reconnect_tx,
            provider_broker_state: ProvideBrokerState::default(),
            metrics_state,
        };
        /*bobra: configuring this out for unit tests */
        #[cfg(not(test))]
        state.reconnect_thread(_rec_tr, _ripple_client);
        state
    }
    pub fn with_rules_engine(
        mut self,
        rule_engine: Arc<TokioRwLock<Box<dyn RuleEngineProvider + Send + Sync>>>,
    ) -> Self {
        self.rule_engine = rule_engine;
        self
    }
    pub async fn add_rule(self, rule: Rule) -> Self {
        let rule_engine = self.rule_engine.clone();
        rule_engine.write().await.add_rule(rule);
        self
    }
    pub async fn has_rule(&self, rule: &str) -> bool {
        self.rule_engine.read().await.has_rule(rule)
    }
    #[cfg(not(test))]
    fn reconnect_thread(&self, mut rx: Receiver<BrokerConnectRequest>, client: RippleClient) {
        use crate::firebolt::firebolt_gateway::FireboltGatewayCommand;
        let mut state = self.clone();
        tokio::spawn(async move {
            while let Some(v) = rx.recv().await {
                if matches!(v.endpoint.protocol, RuleEndpointProtocol::Thunder) {
                    if client
                        .send_gateway_command(FireboltGatewayCommand::StopServer)
                        .is_err()
                    {
                        error!("Stopping server")
                    }
                    break;
                } else {
                    state.build_endpoint(None, v)
                }
            }
        });
    }

    fn get_request(&self, id: u64) -> Result<BrokerRequest, RippleError> {
        let result = { self.request_map.read().unwrap().get(&id).cloned() };
        if result.is_none() {
            return Err(RippleError::InvalidInput);
        }

        let result = result.unwrap();
        if !result.rpc.is_subscription() {
            let _ = self.request_map.write().unwrap().remove(&id);
        }
        Ok(result)
    }

    fn update_unsubscribe_request(&self, id: u64) {
        let mut result = self.request_map.write().unwrap();
        if let Some(mut value) = result.remove(&id) {
            value.subscription_processed = Some(true);
            let _ = result.insert(id, value);
        }
    }

    fn get_extn_message(&self, id: u64, is_event: bool) -> Result<ExtnMessage, RippleError> {
        if is_event {
            let v = { self.extension_request_map.read().unwrap().get(&id).cloned() };
            if let Some(v1) = v {
                Ok(v1)
            } else {
                Err(RippleError::NotAvailable)
            }
        } else {
            let result = { self.extension_request_map.write().unwrap().remove(&id) };
            match result {
                Some(v) => Ok(v),
                None => Err(RippleError::NotAvailable),
            }
        }
    }

    pub fn get_next_id() -> u64 {
        //https://en.cppreference.com/w/cpp/atomic/memory_order#Sequentially-consistent_ordering
        /*
        Switching to SeqCst for now, as the there could be consistency issues using Relaxed
        note that fetch add returns the previous value after the add . This is
        fine because the requirement is to have a unique id for each request
        */
        ATOMIC_ID.fetch_add(1, Ordering::SeqCst)
    }
    /// Generic method which takes the given parameters from RPC request and adds rules using rule engine
    //TODO: decide fate of this function
    #[allow(dead_code)]
    fn apply_request_rule(rpc_request: &BrokerRequest) -> Result<Value, RippleError> {
        if let Ok(mut params) = serde_json::from_str::<Vec<Value>>(&rpc_request.rpc.params_json) {
            let last = if params.len() > 1 {
                params.pop().unwrap()
            } else {
                Value::Null
            };

            if let Some(filter) = rpc_request
                .rule
                .transform
                .get_transform_data(RuleTransformType::Request)
            {
                let transformed_request_res = jq_compile(
                    last,
                    &filter,
                    format!("{}_request", rpc_request.rpc.ctx.method),
                );

                LogSignal::new(
                    "endpoint_broker".to_string(),
                    "apply_request_rule".to_string(),
                    rpc_request.rpc.ctx.clone(),
                )
                .with_diagnostic_context_item("success", "true")
                .with_diagnostic_context_item("result", &format!("{:?}", transformed_request_res))
                .emit_debug();

                return transformed_request_res;
            }
            LogSignal::new(
                "endpoint_broker".to_string(),
                "apply_request_rule".to_string(),
                rpc_request.rpc.ctx.clone(),
            )
            .with_diagnostic_context_item("success", "true")
            .with_diagnostic_context_item("result", &last.to_string())
            .emit_debug();
            return Ok(serde_json::to_value(&last).unwrap());
        }
        LogSignal::new(
            "endpoint_broker".to_string(),
            "apply_request_rule: parse error".to_string(),
            rpc_request.rpc.ctx.clone(),
        )
        .emit_error();
        Err(RippleError::ParseError)
    }

    pub fn update_request(
        &self,
        rpc_request: &RpcRequest,
        rule: &Rule,
        extn_message: Option<ExtnMessage>,
        workflow_callback: Option<BrokerCallback>,
        telemetry_response_listeners: Vec<Sender<BrokerOutput>>,
    ) -> BrokerRequest {
        let id = Self::get_next_id();
        let mut rpc_request_c = rpc_request.clone();
        {
            let mut request_map = self.request_map.write().unwrap();
            let _ = request_map.insert(
                id,
                BrokerRequest {
                    rpc: rpc_request.clone(),
                    rule: rule.clone(),
                    subscription_processed: None,
                    workflow_callback: workflow_callback.clone(),
                    telemetry_response_listeners: telemetry_response_listeners.clone(),
                },
            );
        }

        if extn_message.is_some() {
            let mut extn_map = self.extension_request_map.write().unwrap();
            let _ = extn_map.insert(id, extn_message.unwrap());
        }

        rpc_request_c.ctx.call_id = id;

        BrokerRequest::new(
            &rpc_request_c,
            rule.clone(),
            workflow_callback,
            telemetry_response_listeners,
        )
    }
    pub async fn build_thunder_endpoint(&mut self) {
        let rules = self.rule_engine.read().await.get_rules().clone();
        if let Some(endpoint) = rules.endpoints.get("thunder").cloned() {
            let request = BrokerConnectRequest::new(
                "thunder".to_owned(),
                endpoint.clone(),
                self.reconnect_tx.clone(),
            );
            self.build_endpoint(None, request);
        }
    }

    pub async fn build_other_endpoints(
        &mut self,
        ps: PlatformState,
        session: Option<AccountSession>,
    ) {
        let rules = self.rule_engine.read().await.get_rules().endpoints.clone();
        for (key, endpoint) in rules {
            // skip thunder endpoint as it is already built using build_thunder_endpoint
            if let RuleEndpointProtocol::Thunder = endpoint.protocol {
                continue;
            }
            let request = BrokerConnectRequest::new_with_sesssion(
                key,
                endpoint.clone(),
                self.reconnect_tx.clone(),
                session.clone(),
            );
            self.build_endpoint(Some(ps.clone()), request);
        }
    }

    fn add_endpoint(&mut self, key: String, endpoint: BrokerSender) -> &mut Self {
        {
            let mut endpoint_map = self.endpoint_map.write().unwrap();
            endpoint_map.insert(key, endpoint);
        }
        self
    }
    pub fn get_endpoints(&self) -> HashMap<String, BrokerSender> {
        self.endpoint_map.read().unwrap().clone()
    }

    fn build_endpoint(&mut self, ps: Option<PlatformState>, request: BrokerConnectRequest) {
        let endpoint = request.endpoint.clone();
        let key = request.key.clone();
        info!("Building endpoint {:?} using key {}", endpoint, key);
        let (broker, cleaner) = match endpoint.protocol {
            RuleEndpointProtocol::Http => (
                HttpBroker::get_broker(None, request, self.callback.clone(), self).get_sender(),
                None,
            ),
            RuleEndpointProtocol::Websocket => {
                let ws_broker =
                    WebsocketBroker::get_broker(None, request, self.callback.clone(), self);
                (ws_broker.get_sender(), Some(ws_broker.get_cleaner()))
            }
            RuleEndpointProtocol::Thunder => {
                let thunder_broker =
                    ThunderBroker::get_broker(None, request, self.callback.clone(), self);
                (
                    thunder_broker.get_sender(),
                    Some(thunder_broker.get_cleaner()),
                )
            }
            RuleEndpointProtocol::Workflow => (
                WorkflowBroker::get_broker(None, request, self.callback.clone(), self).get_sender(),
                None,
            ),
            RuleEndpointProtocol::Extn => (
                ExtnBroker::get_broker(ps, request, self.callback.clone(), self).get_sender(),
                None,
            ),
            RuleEndpointProtocol::Service => {
                let service_broker =
                    ServiceBroker::get_broker(ps, request, self.callback.clone(), self);
                (
                    service_broker.get_sender(),
                    Some(service_broker.get_cleaner()),
                )
            }
        };
        self.add_endpoint(key, broker);

        if let Some(cleaner) = cleaner {
            let mut cleaner_list = self.cleaner_list.write().unwrap();
            cleaner_list.push(cleaner);
        }
    }

    fn handle_static_request(&self, rpc_request: RpcRequest) -> JsonRpcApiResponse {
        let mut data = JsonRpcApiResponse::default();
        // return empty result and handle the rest with jq rule
        let jv: Value = "".into();
        data.result = Some(jv);
        data.id = Some(rpc_request.ctx.call_id);
        //let output = BrokerOutput::new(data);

        capture_stage(&self.metrics_state, &rpc_request, "static_rule_request");
        data
    }

    fn handle_provided_request(
        &self,
        rpc_request: &RpcRequest,
        id: u64,
        permission: Vec<FireboltPermission>,
        session: Option<Session>,
    ) -> RenderedRequest {
        // let (id, request) =
        //     self.update_request(rpc_request, rule, None, None, telemetry_response_listeners);
        match self.provider_broker_state.check_provider_request(
            rpc_request,
            &permission,
            session.clone(),
        ) {
            Some(ProviderResult::Registered) => {
                // return empty result and handle the rest with jq rule
                let data = JsonRpcApiResponse {
                    id: Some(id),
                    jsonrpc: "2.0".to_string(),
                    result: Some(Value::Null),
                    error: None,
                    method: None,
                    params: None,
                };
                RenderedRequest::ProviderJsonRpc(data)
            }
            Some(ProviderResult::Session(_s)) => RenderedRequest::ProviderApiMessage(
                ProvideBrokerState::format_provider_message(rpc_request, id),
            ),
            Some(ProviderResult::NotAvailable(p)) => {
                // Not Available
                let data = JsonRpcApiResponse::new(
                    Some(id),
                    Some(json!({
                        "error": CAPABILITY_NOT_AVAILABLE,
                        "messsage": format!("{} not available", p)
                    })),
                );
                RenderedRequest::ProviderJsonRpc(data)
            }
            None => {
                // Not Available
                let data = JsonRpcApiResponse::new(
                    Some(id),
                    Some(json!({
                        "error": CAPABILITY_NOT_AVAILABLE,
                        "messsage": "capability not available".to_string()
                    })),
                );
                RenderedRequest::ProviderJsonRpc(data)
            }
        }
    }

    fn get_sender(&self, hash: &str) -> Option<BrokerSender> {
        self.endpoint_map.read().unwrap().get(hash).cloned()
    }
    async fn get_broker_rule(
        &self,
        rpc_request: &RpcRequest,
    ) -> Result<RuleRetrieved, RuleRetrievalError> {
        self.rule_engine.read().await.get_rule(rpc_request)
    }
    /// Main handler method whcih checks for brokerage and then sends the request for
    /// asynchronous processing
    pub async fn handle_brokerage(
        &self,
        rpc_request: RpcRequest,
        extn_message: Option<ExtnMessage>,
        custom_callback: Option<BrokerCallback>,
        permissions: Vec<FireboltPermission>,
        session: Option<Session>,
        telemetry_response_listeners: Vec<Sender<BrokerOutput>>,
    ) -> bool {
        LogSignal::new(
            "handle_brokerage".to_string(),
            "starting brokerage".to_string(),
            rpc_request.ctx.clone(),
        )
        .with_diagnostic_context_item("workflow", &custom_callback.is_some().to_string())
        .emit_debug();

<<<<<<< HEAD
        match self
            .handle_brokerage_workflow(
                rpc_request,
                extn_message,
                workflow_callback,
                permissions,
                session,
                telemetry_response_listeners,
=======
        let resp = self.handle_brokerage_workflow(
            rpc_request.clone(),
            extn_message,
            custom_callback,
            permissions,
            session,
            telemetry_response_listeners,
        );

        if resp.is_err() {
            let err = resp.unwrap_err();
            LogSignal::new(
                "handle_brokerage".to_string(),
                "Rule error".to_string(),
                rpc_request.ctx.clone(),
>>>>>>> d691911f
            )
            .await
        {
            Ok(_yay) => true,
            Err(e) => {
                error!("Error in brokerage {:?}", e);
                false
            }
        }
    }

    fn get_endpoint(
        &self,
        rule: &Rule,
        broker_callback: BrokerCallback,
    ) -> Result<BrokerEndpoint, HandleBrokerageError> {
        /*
        if endpoint is defined, try to get it
        else if static rule, get thunder broker
        else fail
        */
        if let Some(endpoint) = rule.endpoint.clone() {
            if let Some(sender) = self.get_sender(&endpoint) {
                return Ok(BrokerEndpoint::BrokerSender(sender));
            } else {
                return Err(HandleBrokerageError::BrokerNotFound(endpoint));
            }
        };

        match rule.rule_type() {
            RuleType::Static | RuleType::Endpoint => match self.get_sender("thunder") {
                Some(sender) => Ok(BrokerEndpoint::BrokerSender(sender)),
                None => Err(HandleBrokerageError::BrokerNotFound("thunder".to_string())),
            },
            RuleType::Provider => Ok(BrokerEndpoint::Provider(broker_callback)),
        }
    }

    /*
    Render correct output based on request type
    */
    pub fn render_brokered_request(
        &self,
        rule: &Rule,
        broker_request: &BrokerRequest,
        permissions: Vec<FireboltPermission>,
        session: Option<Session>,
    ) -> Result<RenderedRequest, HandleBrokerageError> {
        LogSignal::new(
            "render_brokered_request".to_string(),
            "starting render".to_string(),
            broker_request.clone(),
        )
        .with_diagnostic_context_item(
            "endpoint",
            rule.clone().endpoint.unwrap_or_default().as_str(),
        )
        .with_diagnostic_context_item("rule", rule.alias.as_str())
        .emit_debug();

        let rpc_request = broker_request.rpc.clone();
        match rule.rule_type() {
            RuleType::Static => {
                let response =
                    RenderedRequest::JsonRpc(self.handle_static_request(rpc_request.clone()));
                Ok(response)
            }
            RuleType::Provider => {
                let response = self.handle_provided_request(
                    &rpc_request,
                    rpc_request.ctx.call_id,
                    permissions,
                    session,
                );
                Ok(response)
            }
            RuleType::Endpoint => {
                if rpc_request.is_unlisten() {
                    Ok(RenderedRequest::Unlisten(broker_request.clone()))
                } else {
                    Ok(RenderedRequest::BrokerRequest(broker_request.clone()))
                }
            }
        }
    }

    pub async fn handle_brokerage_workflow(
        &self,
        rpc_request: RpcRequest,
        extn_message: Option<ExtnMessage>,
        workflow_callback: Option<BrokerCallback>,
        permissions: Vec<FireboltPermission>,
        session: Option<Session>,
        telemetry_response_listeners: Vec<Sender<BrokerOutput>>,
    ) -> Result<RenderedRequest, HandleBrokerageError> {
        /*if rule not found, "unhandled https://github.com/rdkcentral/Ripple/blob/ae3fcd78b055cf70022959bf827de9ed569762aa/core/main/src/broker/endpoint_broker.rs#L719" */
        let rule: Rule = match self.get_broker_rule(&rpc_request).await? {
            RuleRetrieved::ExactMatch(rule) | RuleRetrieved::WildcardMatch(rule) => rule,
        };
        /*
         attempt to get the endpoint from the rule
        https://github.com/rdkcentral/Ripple/blob/ae3fcd78b055cf70022959bf827de9ed569762aa/core/main/src/broker/endpoint_broker.rs#L722
        */
        let endpoint = self.get_endpoint(&rule, self.callback.clone())?;
        LogSignal::new(
            "handle_brokerage_workflow".to_string(),
            "starting brokerage workflow".to_string(),
            rpc_request.ctx.clone(),
        )
        .with_diagnostic_context_item("rule", &format!("{}", rule))
        .with_diagnostic_context_item("endpoint", &format!("{}", endpoint))
        // this is printing non debuggable data
        .with_diagnostic_context_item("workflow", &workflow_callback.is_some().to_string())
        .emit_debug();
        /*
        broker_callback is used to send the response back to the caller
        */
        let broker_callback = self.callback.clone();

        match self.render_brokered_request(
            &rule,
            &self.update_request(
                &rpc_request,
                &rule,
                extn_message,
                workflow_callback,
                telemetry_response_listeners,
            ),
            permissions,
            session.clone(),
        ) {
            Ok(response) => match response.clone() {
                RenderedRequest::JsonRpc(data) => {
                    tokio::spawn(async move {
                        if let Err(err) = broker_callback.sender.try_send(BrokerOutput::new(data)) {
                            error!("Error sending json rpc response to broker {:?}", err);
                        }
                    });
                    Ok(response)
                }
                RenderedRequest::ApiMessage(api_message) => {
                    if let Some(sesh) = session {
                        info!("Sending apimessage response to endpoint {:?}", api_message);
                        tokio::spawn(async move { sesh.send_json_rpc(api_message).await });
                    }
                    Ok(response)
                }
                RenderedRequest::Unlisten(data) => {
                    info!("Sending unlisten json rpc response to endpoint {:?}", data);

                    if let Some(thunder) = self.get_sender("thunder") {
                        tokio::spawn(async move {
                            match thunder.send(data.clone()).await {
                                Ok(_) => {
                                    broker_callback
                                        .send_json_rpc_api_response(data.clone().rpc.into())
                                        .await
                                }
                                Err(e) => broker_callback.send_error(data.clone(), e).await,
                            }
                        });
                    }
                    Ok(response)
                }
                RenderedRequest::BrokerRequest(request) => {
                    info!(
                        "Sending broker_request json rpc response to endpoint {:?}",
                        request
                    );

                    let data = JsonRpcApiResponse {
                        id: Some(request.rpc.ctx.call_id),
                        jsonrpc: "2.0".to_string(),
                        result: Some(Value::Null),
                        error: None,
                        method: Some(request.rpc.method.clone()),
                        params: request.rpc.get_params(),
                    };
                    let request_for_spawn = request.clone();
                    tokio::spawn(async move { endpoint.send_request(request_for_spawn).await });

                    Ok(RenderedRequest::ProviderJsonRpc(data))
                }

                RenderedRequest::ProviderJsonRpc(json_rpc_api_response) => {
                    tokio::spawn(async move {
                        if let Err(err) = broker_callback
                            .sender
                            .try_send(BrokerOutput::new(json_rpc_api_response))
                        {
                            error!("Error sending json rpc response to broker {:?}", err);
                        }
                    });
                    Ok(response)
                }
                RenderedRequest::ProviderApiMessage(api_message) => {
                    tokio::spawn(async move {
                        if let Some(sesh) = session {
                            let _ = sesh.send_json_rpc(api_message).await;
                        }
                    });
                    Ok(response)
                }
            },
            Err(e) => {
                error!("Error handling brokerage {:?}", e);
                Err(e)
            }
        }
    }

    pub fn handle_broker_response(&self, data: JsonRpcApiResponse) {
        if let Err(e) = self.callback.sender.try_send(BrokerOutput { data }) {
            error!("Cannot forward broker response {:?}", e)
        }
    }

    pub async fn get_rule(
        &self,
        rpc_request: &RpcRequest,
    ) -> Result<RuleRetrieved, RuleRetrievalError> {
        self.rule_engine.read().await.get_rule(rpc_request)
    }

    // Method to cleanup all subscription on App termination
    pub async fn cleanup_for_app(&self, app_id: &str) {
        let cleaners = { self.cleaner_list.read().unwrap().clone() };

        for cleaner in cleaners {
            /*
            for now, just eat the error - the return type was mainly added to prepate for future refactoring/testability
            */
            let _ = cleaner.cleanup_session(app_id).await;
        }
    }
}

/// Trait which contains all the abstract methods for a Endpoint Broker
/// There could be Websocket or HTTP protocol implementations of the given trait
pub trait EndpointBroker {
    fn get_broker(
        ps: Option<PlatformState>,
        request: BrokerConnectRequest,
        callback: BrokerCallback,
        endpoint_broker: &mut EndpointBrokerState,
    ) -> Self;

    fn get_sender(&self) -> BrokerSender;

    fn prepare_request(&self, rpc_request: &BrokerRequest) -> Result<Vec<String>, RippleError> {
        let response = Self::update_request(rpc_request)?;
        Ok(vec![response])
    }

    /// Adds BrokerContext to a given request used by the Broker Implementations
    /// just before sending the data through the protocol
    fn update_request(rpc_request: &BrokerRequest) -> Result<String, RippleError> {
        let v = Self::apply_request_rule(rpc_request)?;
        trace!("transformed request {:?}", v);
        let id = rpc_request.rpc.ctx.call_id;
        let method = rpc_request.rule.alias.clone();
        if let Value::Null = v {
            Ok(json!({
                "jsonrpc": "2.0",
                "id": id,
                "method": method
            })
            .to_string())
        } else {
            Ok(json!({
                "jsonrpc": "2.0",
                "id": id,
                "method": method,
                "params": v
            })
            .to_string())
        }
    }

    /// Generic method which takes the given parameters from RPC request and adds rules using rule engine
    fn apply_request_rule(rpc_request: &BrokerRequest) -> Result<Value, RippleError> {
        if let Ok(mut params) = serde_json::from_str::<Vec<Value>>(&rpc_request.rpc.params_json) {
            let last = if params.len() > 1 {
                params.pop().unwrap()
            } else {
                Value::Null
            };

            if let Some(filter) = rpc_request
                .rule
                .transform
                .get_transform_data(RuleTransformType::Request)
            {
                let transformed_request_res = jq_compile(
                    last,
                    &filter,
                    format!("{}_request", rpc_request.rpc.ctx.method),
                );

                LogSignal::new(
                    "endpoint_broker".to_string(),
                    "apply_request_rule".to_string(),
                    rpc_request.rpc.ctx.clone(),
                )
                .with_diagnostic_context_item("success", "true")
                .with_diagnostic_context_item("result", &format!("{:?}", transformed_request_res))
                .emit_debug();

                return transformed_request_res;
            }
            LogSignal::new(
                "endpoint_broker".to_string(),
                "apply_request_rule".to_string(),
                rpc_request.rpc.ctx.clone(),
            )
            .with_diagnostic_context_item("success", "true")
            .with_diagnostic_context_item("result", &last.to_string())
            .emit_debug();
            return Ok(serde_json::to_value(&last).unwrap());
        }
        LogSignal::new(
            "endpoint_broker".to_string(),
            "apply_request_rule: parse error".to_string(),
            rpc_request.rpc.ctx.clone(),
        )
        .emit_error();
        Err(RippleError::ParseError)
    }

    /// Default handler method for the broker to remove the context and send it back to the
    /// client for consumption
    fn handle_jsonrpc_response(
        result: &[u8],
        callback: BrokerCallback,
        _params: Option<Value>,
    ) -> Result<BrokerOutput, RippleError> {
        let mut final_result = Err(RippleError::ParseError);
        if let Ok(data) = serde_json::from_slice::<JsonRpcApiResponse>(result) {
            final_result = Ok(BrokerOutput::new(data));
        }
        if let Ok(output) = final_result.clone() {
            tokio::spawn(async move { callback.sender.try_send(output) });
        } else {
            error!("Bad broker response {}", String::from_utf8_lossy(result));
        }
        final_result
    }

    fn get_cleaner(&self) -> BrokerCleaner;

    fn send_broker_success_response(
        callback: &BrokerCallback,
        success_message: JsonRpcApiResponse,
    ) {
        BrokerOutputForwarder::send_json_rpc_response_to_broker(success_message, callback.clone());
    }
    fn send_broker_failure_response(callback: &BrokerCallback, error_message: JsonRpcApiResponse) {
        BrokerOutputForwarder::send_json_rpc_response_to_broker(error_message, callback.clone());
    }
}

/// Forwarder gets the BrokerOutput and forwards the response to the gateway.
pub struct BrokerOutputForwarder;

impl BrokerOutputForwarder {
    pub fn start_forwarder(mut platform_state: PlatformState, mut rx: Receiver<BrokerOutput>) {
        // set up the event utility
        let event_utility = Arc::new(EventManagementUtility::new());
        event_utility.register_custom_functions();
        let event_utility_clone = event_utility.clone();

        tokio::spawn(async move {
            while let Some(output) = rx.recv().await {
                let output_c = output.clone();
                let mut response = output.data.clone();
                let mut is_event = false;
                // First validate the id check if it could be an event
                let id = if let Some(e) = output_c.get_event() {
                    is_event = true;
                    Some(e)
                } else {
                    response.id
                };

                if let Some(id) = id {
                    if let Ok(broker_request) = platform_state.endpoint_state.get_request(id) {
                        LogSignal::new(
                            "start_forwarder".to_string(),
                            "broker request found".to_string(),
                            broker_request.clone(),
                        )
                        .emit_debug();
                        /*
                        save off rpc method name for rule context telemetry
                        */
                        let rule_context_name = broker_request.rpc.method.clone();

                        let workflow_callback = broker_request.clone().workflow_callback;
                        let telemetry_response_listeners =
                            broker_request.clone().telemetry_response_listeners;
                        let sub_processed = broker_request.is_subscription_processed();
                        let rpc_request = broker_request.rpc.clone();
                        let session_id = rpc_request.ctx.get_id();
                        let is_subscription = rpc_request.is_subscription();
                        let mut apply_response_needed = false;

                        // Step 1: Create the data
                        if let Some(result) = response.result.clone() {
                            LogSignal::new(
                                "start_forwarder".to_string(),
                                "processing event".to_string(),
                                broker_request.clone(),
                            )
                            .emit_debug();

                            if is_event {
                                if let Some(event_handler) =
                                    broker_request.rule.event_handler.clone()
                                {
                                    let platform_state_c = platform_state.clone();
                                    let rpc_request_c = rpc_request.clone();
                                    let response_c = response.clone();
                                    let broker_request_c = broker_request.clone();

                                    tokio::spawn(Self::handle_event(
                                        platform_state_c,
                                        event_handler,
                                        broker_request_c,
                                        rpc_request_c,
                                        response_c,
                                    ));

                                    continue;
                                }

                                if let Some(filter) = broker_request
                                    .rule
                                    .transform
                                    .get_transform_data(RuleTransformType::Event(
                                        rpc_request.ctx.context.contains(&RPC_V2.into()),
                                    ))
                                {
                                    apply_rule_for_event(
                                        &broker_request,
                                        &result,
                                        &rpc_request,
                                        &filter,
                                        &mut response,
                                    );
                                }

                                if !apply_filter(&broker_request, &result, &rpc_request) {
                                    continue;
                                }

                                // check if the request transform has event_decorator_method
                                if let Some(decorator_method) =
                                    broker_request.rule.transform.event_decorator_method.clone()
                                {
                                    if let Some(func) =
                                        event_utility_clone.get_function(&decorator_method)
                                    {
                                        // spawn a tokio thread to run the function and continue the main thread.
                                        LogSignal::new(
                                            "start_forwarder".to_string(),
                                            "event decorator method found".to_string(),
                                            rpc_request.ctx.clone(),
                                        )
                                        .emit_debug();
                                        let session_id = rpc_request.ctx.get_id();
                                        let request_id = rpc_request.ctx.call_id;
                                        let protocol = rpc_request.ctx.protocol.clone();
                                        let platform_state_c = platform_state.clone();
                                        let ctx = rpc_request.ctx.clone();
                                        tokio::spawn(async move {
                                            if let Ok(value) = func(
                                                platform_state_c.clone(),
                                                ctx.clone(),
                                                Some(result.clone()),
                                            )
                                            .await
                                            {
                                                response.result = Some(value.expect("REASON"));
                                            }
                                            response.id = Some(request_id);

                                            let message = ApiMessage::new(
                                                protocol,
                                                serde_json::to_string(&response).unwrap(),
                                                rpc_request.ctx.request_id.clone(),
                                            );

                                            if let Some(session) = platform_state_c
                                                .session_state
                                                .get_session_for_connection_id(&session_id)
                                            {
                                                let _ = session.send_json_rpc(message).await;
                                            }
                                        });
                                        continue;
                                    } else {
                                        LogSignal::new(
                                            "start_forwarder".to_string(),
                                            "event decorator method not found".to_string(),
                                            rpc_request.ctx.clone(),
                                        )
                                        .emit_debug();
                                        error!(
                                            "Failed to invoke decorator method {:?}",
                                            decorator_method
                                        );
                                    }
                                }
                            } else if is_subscription {
                                if sub_processed {
                                    continue;
                                }
                                response.result = Some(json!({
                                    "listening" : rpc_request.is_listening(),
                                    "event" : rpc_request.ctx.method
                                }));
                                platform_state.endpoint_state.update_unsubscribe_request(id);
                            } else {
                                apply_response_needed = true;
                            }
                        } else {
                            trace!("start_forwarder: no result {:?}", response);
                            LogSignal::new(
                                "start_forwarder".to_string(),
                                "no result".to_string(),
                                rpc_request.ctx.clone(),
                            )
                            .with_diagnostic_context_item("response", response.to_string().as_str())
                            .emit_debug();
                            apply_response_needed = true;
                        }

                        if apply_response_needed {
                            // Apply response rule using params if there is any; otherwise, apply response rule using main broker request's response rule
                            let mut apply_response_using_main_req_needed = true;
                            if let Some(params) = output.data.params {
                                if let Some(param) = params.as_object() {
                                    for (key, value) in param {
                                        if key == "response" {
                                            if let Some(filter) = value.as_str() {
                                                apply_response_using_main_req_needed = false;
                                                apply_response(
                                                    filter.to_string(),
                                                    &rpc_request.ctx.method,
                                                    &mut response,
                                                );
                                            }
                                        }
                                    }
                                }
                            }
                            if apply_response_using_main_req_needed {
                                if let Some(filter) = broker_request
                                    .rule
                                    .transform
                                    .get_transform_data(RuleTransformType::Response)
                                {
                                    apply_response(filter, &rule_context_name, &mut response);
                                } else if response.result.is_none() && response.error.is_none() {
                                    response.result = Some(Value::Null);
                                }
                            }
                        }

                        let request_id = rpc_request.ctx.call_id;
                        response.id = Some(request_id);

                        if let Some(workflow_callback) = workflow_callback {
                            debug!("sending to workflow callback {:?}", response);
                            LogSignal::new(
                                "start_forwarder".to_string(),
                                "sending to workflow callback".to_string(),
                                rpc_request.ctx.clone(),
                            )
                            .emit_debug();
                            let _ = workflow_callback
                                .sender
                                .try_send(BrokerOutput::new(response.clone()));
                        } else {
                            let tm_str = get_rpc_header(&rpc_request);

                            if is_event {
                                response.update_event_message(&rpc_request);
                            }

                            // Step 2: Create the message
                            let mut message = ApiMessage::new(
                                rpc_request.ctx.protocol.clone(),
                                serde_json::to_string(&response).unwrap(),
                                rpc_request.ctx.request_id.clone(),
                            );
                            let mut status_code: i64 = 1;
                            if let Some(e) = &response.error {
                                if let Some(Value::Number(n)) = e.get("code") {
                                    if let Some(v) = n.as_i64() {
                                        status_code = v;
                                    }
                                }
                            }

                            platform_state.metrics.update_api_stats_ref(
                                &rpc_request.ctx.request_id,
                                add_telemetry_status_code(
                                    &tm_str,
                                    status_code.to_string().as_str(),
                                ),
                            );

                            if let Some(api_stats) = platform_state
                                .metrics
                                .get_api_stats(&rpc_request.ctx.request_id)
                            {
                                message.stats = Some(api_stats);

                                if rpc_request.ctx.app_id.eq_ignore_ascii_case("internal") {
                                    platform_state
                                        .metrics
                                        .remove_api_stats(&rpc_request.ctx.request_id);
                                }
                            }

                            // Step 3: Handle Non Extension
                            if matches!(rpc_request.ctx.protocol, ApiProtocol::Extn) {
                                if let Ok(extn_message) =
                                    platform_state.endpoint_state.get_extn_message(id, is_event)
                                {
                                    if is_event {
                                        forward_extn_event(
                                            &extn_message,
                                            response.clone(),
                                            &platform_state,
                                        )
                                        .await;
                                    } else {
                                        let client = platform_state.get_client().get_extn_client();
                                        return_extn_response(message, extn_message, client);
                                    }
                                }
                            } else if let Some(session) = platform_state
                                .session_state
                                .get_session_for_connection_id(&session_id)
                            {
                                let _ = session.send_json_rpc(message).await;
                            }
                        }

                        for listener in telemetry_response_listeners {
                            let _ = listener.try_send(BrokerOutput::new(response.clone()));
                        }
                    } else {
                        error!(
                            "start_forwarder:{} request not found for {:?}",
                            line!(),
                            response
                        );
                    }
                } else {
                    error!(
                        "Error couldnt broker the event {:?} due to a missing request id",
                        output_c
                    )
                }
            }
        });
    }

    async fn handle_event(
        platform_state: PlatformState,
        event_handler: EventHandler,
        broker_request: BrokerRequest,
        rpc_request: RpcRequest,
        mut response: JsonRpcApiResponse,
    ) {
        let session_id = rpc_request.ctx.get_id();
        let request_id = rpc_request.ctx.call_id;
        let protocol = rpc_request.ctx.protocol.clone();
<<<<<<< HEAD
        let mut platform_state_c = platform_state.clone();

        // FIXME: As we transition to full RPCv2 support we need to be able to post-process the results from an event
        // handler as defined by Rule::event_handler, however as currently implemented event_handler logic short-circuits
        // rule transform logic. Need to refactor to support this, disabing below for now.
        // ==============================================================================================================
        // if let Ok(Value::String(res)) =
        //     BrokerUtils::process_internal_main_request(&mut platform_state_c, method.as_str(), None)
        //         .await
        // {
        //     let mut filter = res.clone();
        //     if let Some(transform_data) = broker_request.rule.transform.get_transform_data(
        //         super::rules_engine::RuleTransformType::Event(
        //             rpc_request.ctx.context.contains(&RPC_V2.into()),
        //         ),
        //     ) {
        //         filter = transform_data
        //             .replace("$event_handler_response", format!("\"{}\"", res).as_str());
        //     }

        //     let response_result_value = serde_json::to_value(filter.clone()).unwrap();

        //     apply_rule_for_event(
        //         &broker_request,
        //         &response_result_value,
        //         &rpc_request,
        //         &filter,
        //         &mut response,
        //     );
        // } else {
        //     error!("handle_event: error processing internal main request");
        // }
=======
        let platform_state_c = platform_state.clone();
>>>>>>> d691911f

        let params = if let Some(request) = event_handler.params {
            if let Ok(map) = serde_json::from_str::<serde_json::Map<String, Value>>(&request) {
                Some(Value::Object(map))
            } else {
                None
            }
        } else {
            None
        };

        if let Ok(event_handler_response) = BrokerUtils::process_internal_main_request(
            &platform_state_c,
            event_handler.method.as_str(),
            params,
        )
        .await
        {
            if let Ok(event_handler_response_string) =
                serde_json::to_string(&event_handler_response)
            {
                if let Some(mut event_filter) = broker_request.rule.transform.get_transform_data(
                    super::rules::rules_engine::RuleTransformType::Event(
                        rpc_request.ctx.context.contains(&RPC_V2.into()),
                    ),
                ) {
                    event_filter = event_filter
                        .replace("$event_handler_response", &event_handler_response_string);

                    apply_rule_for_event(
                        &broker_request,
                        &event_handler_response,
                        &rpc_request,
                        &event_filter,
                        &mut response,
                    );
                } else {
                    response.result = Some(event_handler_response);
                }
            } else {
                error!("handle_event: Could not deserialize event handler response");
                response.result = Some(event_handler_response);
            }
        }

        response.id = Some(request_id);
        response.update_event_message(&rpc_request);

        let message = ApiMessage::new(
            protocol,
            serde_json::to_string(&response).unwrap(),
            rpc_request.ctx.request_id.clone(),
        );

        if let Some(session) = platform_state_c
            .session_state
            .get_session_for_connection_id(&session_id)
        {
            let _ = session.send_json_rpc(message).await;
        }
    }

    pub fn handle_non_jsonrpc_response(
        data: &[u8],
        callback: BrokerCallback,
        request: BrokerRequest,
    ) -> RippleResponse {
        // find if its event
        let method = if request.rpc.is_subscription() {
            Some(format!(
                "{}.{}",
                request.rpc.ctx.call_id, request.rpc.ctx.method
            ))
        } else {
            None
        };
        let parse_result = serde_json::from_slice::<Value>(data);
        debug!("parse result {:?}", parse_result);
        if parse_result.is_err() {
            return Err(RippleError::ParseError);
        }
        let result = Some(parse_result.unwrap());
        debug!("result {:?}", result);
        // build JsonRpcApiResponse
        let data = JsonRpcApiResponse {
            jsonrpc: "2.0".to_owned(),
            id: Some(request.rpc.ctx.call_id),
            method,
            result,
            error: None,
            params: None,
        };
        BrokerOutputForwarder::send_json_rpc_response_to_broker(data, callback.clone());
        Ok(())
    }
    pub fn send_json_rpc_response_to_broker(
        json_rpc_api_response: JsonRpcApiResponse,
        callback: BrokerCallback,
    ) {
        tokio::spawn(async move {
            if let Err(e) = callback
                .sender
                .try_send(BrokerOutput::new(json_rpc_api_response))
            {
                error!("Error sending json rpc response to broker {:?}", e)
            }
        });
    }
    pub fn send_json_rpc_success_response_to_broker(
        json_rpc_api_success_response: JsonRpcApiResponse,
        callback: BrokerCallback,
    ) {
        tokio::spawn(async move {
            if let Err(err) = callback
                .sender
                .try_send(BrokerOutput::new(json_rpc_api_success_response))
            {
                error!(
                    "Error sending json rpc success response to broker {:?}",
                    err
                )
            }
        });
    }
}

async fn forward_extn_event(
    extn_message: &ExtnMessage,
    v: JsonRpcApiResponse,
    platform_state: &PlatformState,
) {
    if let Ok(event) = extn_message.get_event(ExtnEvent::Value(serde_json::to_value(v).unwrap())) {
        if let Err(e) = platform_state
            .get_client()
            .get_extn_client()
            .send_message(event)
            .await
        {
            error!("couldnt send back event {:?}", e)
        }
    }
}

pub fn apply_response(
    result_response_filter: String,
    method: &str,
    response: &mut JsonRpcApiResponse,
) {
    match serde_json::to_value(response.clone()) {
        Ok(input) => {
            match jq_compile(
                input,
                &result_response_filter,
                format!("{}_response", method),
            ) {
                Ok(jq_out) => {
                    trace!(
                        "jq rendered output {:?} original input {:?} for filter {}",
                        jq_out,
                        response,
                        result_response_filter
                    );

                    if jq_out.is_object() && jq_out.get("error").is_some() {
                        response.error = Some(jq_out.get("error").unwrap().clone());
                        response.result = None;
                    } else {
                        response.result = Some(jq_out);
                        response.error = None;
                    }
                    trace!("mutated response {:?}", response);
                }
                Err(e) => {
                    response.error = Some(json!(e.to_string()));
                    error!(
                        "jq compile error {:?} for rule {} and data {:?}",
                        e, result_response_filter, response
                    );
                }
            }
        }
        Err(e) => {
            response.error = Some(json!(e.to_string()));
            error!(
                "json rpc response error {:?} for rule {} and data {}",
                e, result_response_filter, response
            );
        }
    }
}

pub fn apply_rule_for_event(
    broker_request: &BrokerRequest,
    result: &Value,
    rpc_request: &RpcRequest,
    filter: &str,
    response: &mut JsonRpcApiResponse,
) {
    if let Ok(r) = jq_compile(
        result.clone(),
        filter,
        format!("{}_event", rpc_request.ctx.method),
    ) {
        LogSignal::new(
            "apply_rule_for_event".to_string(),
            "broker request found".to_string(),
            broker_request.clone(),
        )
        .with_diagnostic_context_item("success", "true")
        .with_diagnostic_context_item("result", r.to_string().as_str())
        .emit_debug();
        response.result = Some(r);
    } else {
        LogSignal::new(
            "apply_rule_for_event".to_string(),
            "broker request found".to_string(),
            broker_request.clone(),
        )
        .with_diagnostic_context_item("success", "false")
        .emit_debug();
    }
}

fn apply_filter(broker_request: &BrokerRequest, result: &Value, rpc_request: &RpcRequest) -> bool {
    if let Some(filter) = broker_request.rule.filter.clone() {
        if let Ok(r) = jq_compile(
            result.clone(),
            &filter,
            format!("{}_event filter", rpc_request.ctx.method),
        ) {
            if r.is_null() {
                return false;
            } else {
                // get bool value for r and return
                return r.as_bool().unwrap();
            }
        }
    }
    true
}

#[cfg(test)]
mod endpoint_broker_tests {
    use super::*;

    use ripple_sdk::{
        api::rules_engine::{Rule, RuleTransform},
        tokio::sync::mpsc::channel,
        Mockable,
    };

    #[tokio::test]
    async fn test_send_error() {
        let (tx, mut tr) = channel(2);
        let callback = BrokerCallback { sender: tx };

        callback
            .send_error(
                BrokerRequest {
                    rpc: RpcRequest::mock(),
                    rule: Rule {
                        alias: "somecallsign.method".to_owned(),
                        transform: RuleTransform::default(),
                        endpoint: None,
                        filter: None,
                        event_handler: None,
                        sources: None,
                    },
                    subscription_processed: None,
                    workflow_callback: None,
                    telemetry_response_listeners: vec![],
                },
                RippleError::InvalidInput,
            )
            .await;
        let value = tr.recv().await.unwrap();
        assert!(value.data.error.is_some())
    }

    mod broker_output {
        use ripple_sdk::{api::gateway::rpc_gateway_api::JsonRpcApiResponse, Mockable};

        use crate::broker::endpoint_broker::BrokerOutput;

        #[test]
        fn test_result() {
            let mut data = JsonRpcApiResponse::mock();
            let mut output = BrokerOutput::default();
            let output = output.with_jsonrpc_response(data.clone());
            assert!(!output.is_result());
            data.result = Some(serde_json::Value::Null);
            let mut output = BrokerOutput::default();
            let output = output.with_jsonrpc_response(data);
            assert!(output.is_result());
        }

        #[test]
        fn test_get_event() {
            let mut data = JsonRpcApiResponse::mock();
            data.method = Some("20.events".to_owned());
            let mut output = BrokerOutput::default();
            let output = output.with_jsonrpc_response(data);
            assert_eq!(20, output.get_event().unwrap())
        }
    }

    mod endpoint_broker_state {
        use ripple_sdk::{
            api::rules_engine::{RuleEndpoint, RuleEndpointProtocol, RuleEngine, RuleSet},
            tokio::{self, sync::mpsc::channel},
        };

        use crate::{
            service::extn::ripple_client::RippleClient,
            state::{bootstrap_state::ChannelsState, ops_metrics_state::OpMetricState},
        };

        use super::EndpointBrokerState;
        use crate::broker::endpoint_broker::BrokerConnectRequest;
        use crate::broker::endpoint_broker::ATOMIC_ID;

        use ripple_sdk::api::session::AccountSession;
        use std::sync::atomic::Ordering;

        fn reset_counter(value: u64) {
            ATOMIC_ID.store(value, Ordering::SeqCst);
        }
        #[cfg(test)]
        mod get_next_id_tests {

            use serial_test::serial;

            use super::*;

            #[test]
            #[serial]
            fn test_get_next_id_initial_value() {
                // Reset the ATOMIC_ID to a known state for testing
                reset_counter(0);

                assert_eq!(
                    EndpointBrokerState::get_next_id(),
                    0,
                    "Expected initial ID to be 0"
                );

                assert_eq!(
                    EndpointBrokerState::get_next_id(),
                    1,
                    "Expected next ID to be 1"
                );
            }

            #[test]
            #[serial]
            fn test_get_next_id_increment() {
                // Reset the ATOMIC_ID to a known state for testing
                reset_counter(0);

                assert_eq!(
                    EndpointBrokerState::get_next_id(),
                    0,
                    "Expected first ID to be 0"
                );
                assert_eq!(
                    EndpointBrokerState::get_next_id(),
                    1,
                    "Expected second ID to be 1"
                );
                assert_eq!(
                    EndpointBrokerState::get_next_id(),
                    2,
                    "Expected third ID to be 2"
                );
            }

            #[test]
            #[serial]
            fn test_get_next_id_large_values() {
                // Set ATOMIC_ID to a large value
                reset_counter(u64::MAX);

                assert_eq!(
                    EndpointBrokerState::get_next_id(),
                    u64::MAX,
                    "Expected first ID to be u64::MAX - 1"
                );
                assert_eq!(
                    EndpointBrokerState::get_next_id(),
                    0,
                    "Expected second ID to be 0 after wrapping around"
                );
            }

            #[test]
            #[serial]
            fn test_get_next_id_wraparound_behavior() {
                // Set ATOMIC_ID to the maximum value
                reset_counter(u64::MAX);
                let _ = EndpointBrokerState::get_next_id();

                // In a real-world scenario, this would likely panic or wrap around.
                // For this test, we assume wrapping behavior.
                assert_eq!(
                    EndpointBrokerState::get_next_id(),
                    0,
                    "Expected ID to wrap around to 0"
                );
            }

            #[test]
            #[serial]
            fn test_get_next_id_thread_safety() {
                // Reset the ATOMIC_ID to a known state for testing
                reset_counter(0);

                let num_threads = 10;
                let num_iterations = 1000;
                let mut handles = vec![];

                for _ in 0..num_threads {
                    handles.push(std::thread::spawn(move || {
                        for _ in 0..num_iterations {
                            EndpointBrokerState::get_next_id();
                        }
                    }));
                }

                for handle in handles {
                    handle.join().unwrap();
                }

                assert!(
                    /*
                    this inequality is a "compromise" to deal with singleton counter being
                    non deterministically incremented in other tests, causing this one to fail
                    */
                    ATOMIC_ID.load(Ordering::SeqCst) >= (num_threads * num_iterations) as u64,
                    "Expected final ID to match the total number of increments"
                );
            }
        }

        #[tokio::test]
        async fn test_build_endpoint_http() {
            let (tx, _) = channel(2);
            let client = RippleClient::new(ChannelsState::new());
            let mut state = EndpointBrokerState::new(
                OpMetricState::default(),
                tx,
                std::sync::Arc::new(ripple_sdk::tokio::sync::RwLock::new(Box::new(RuleEngine {
                    rules: RuleSet::default(),
                }))),
                client,
            );

            let endpoint = RuleEndpoint {
                protocol: RuleEndpointProtocol::Http,
                ..Default::default()
            };

            let request = BrokerConnectRequest::new(
                "http_endpoint".to_string(),
                endpoint.clone(),
                state.reconnect_tx.clone(),
            );

            state.build_endpoint(None, request);

            let endpoints = state.get_endpoints();
            assert!(endpoints.contains_key("http_endpoint"));
        }

        #[tokio::test]
        async fn test_build_endpoint_websocket() {
            let (tx, _) = channel(2);
            let client = RippleClient::new(ChannelsState::new());
            let mut state = EndpointBrokerState::new(
                OpMetricState::default(),
                tx,
                std::sync::Arc::new(ripple_sdk::tokio::sync::RwLock::new(Box::new(RuleEngine {
                    rules: RuleSet::default(),
                }))),
                client,
            );

            let endpoint = RuleEndpoint {
                protocol: RuleEndpointProtocol::Websocket,
                ..Default::default()
            };

            let request = BrokerConnectRequest::new(
                "websocket_endpoint".to_string(),
                endpoint.clone(),
                state.reconnect_tx.clone(),
            );

            state.build_endpoint(None, request);

            let endpoints = state.get_endpoints();
            assert!(endpoints.contains_key("websocket_endpoint"));
        }

        #[tokio::test]
        async fn test_build_endpoint_thunder() {
            let (tx, _) = channel(2);
            let client = RippleClient::new(ChannelsState::new());
            let mut state = EndpointBrokerState::new(
                OpMetricState::default(),
                tx,
                std::sync::Arc::new(ripple_sdk::tokio::sync::RwLock::new(Box::new(RuleEngine {
                    rules: RuleSet::default(),
                }))),
                client,
            );

            let endpoint = RuleEndpoint {
                protocol: RuleEndpointProtocol::Thunder,
                ..Default::default()
            };

            let request = BrokerConnectRequest::new(
                "thunder_endpoint".to_string(),
                endpoint.clone(),
                state.reconnect_tx.clone(),
            );

            state.build_endpoint(None, request);

            let endpoints = state.get_endpoints();
            assert!(endpoints.contains_key("thunder_endpoint"));
        }

        #[tokio::test]
        async fn test_build_endpoint_workflow() {
            let (tx, _) = channel(2);
            let client = RippleClient::new(ChannelsState::new());
            let mut state = EndpointBrokerState::new(
                OpMetricState::default(),
                tx,
                std::sync::Arc::new(ripple_sdk::tokio::sync::RwLock::new(Box::new(RuleEngine {
                    rules: RuleSet::default(),
                }))),
                client,
            );

            let endpoint = RuleEndpoint {
                protocol: RuleEndpointProtocol::Workflow,
                ..Default::default()
            };

            let request = BrokerConnectRequest::new(
                "workflow_endpoint".to_string(),
                endpoint.clone(),
                state.reconnect_tx.clone(),
            );

            state.build_endpoint(None, request);

            let endpoints = state.get_endpoints();
            assert!(endpoints.contains_key("workflow_endpoint"));
        }

        #[tokio::test]
        async fn test_build_endpoint_extn() {
            let (tx, _) = channel(2);
            let client = RippleClient::new(ChannelsState::new());
            let mut state = EndpointBrokerState::new(
                OpMetricState::default(),
                tx,
                std::sync::Arc::new(ripple_sdk::tokio::sync::RwLock::new(Box::new(RuleEngine {
                    rules: RuleSet::default(),
                }))),
                client,
            );

            let endpoint = RuleEndpoint {
                protocol: RuleEndpointProtocol::Extn,
                ..Default::default()
            };

            let request = BrokerConnectRequest::new(
                "extn_endpoint".to_string(),
                endpoint.clone(),
                state.reconnect_tx.clone(),
            );

            state.build_endpoint(None, request);

            let endpoints = state.get_endpoints();
            assert!(endpoints.contains_key("extn_endpoint"));
        }

        #[tokio::test]
        async fn test_build_endpoint_with_cleaner() {
            let (tx, _) = channel(2);
            let client = RippleClient::new(ChannelsState::new());
            let mut state = EndpointBrokerState::new(
                OpMetricState::default(),
                tx,
                std::sync::Arc::new(ripple_sdk::tokio::sync::RwLock::new(Box::new(RuleEngine {
                    rules: RuleSet::default(),
                }))),
                client,
            );

            let endpoint = RuleEndpoint {
                protocol: RuleEndpointProtocol::Websocket,
                ..Default::default()
            };

            let request = BrokerConnectRequest::new(
                "websocket_with_cleaner".to_string(),
                endpoint.clone(),
                state.reconnect_tx.clone(),
            );

            state.build_endpoint(None, request);

            let cleaners = state.cleaner_list.read().unwrap();
            assert!(!cleaners.is_empty());
        }

        #[tokio::test]
        async fn test_build_endpoint_duplicate_key() {
            let (tx, _) = channel(2);
            let client = RippleClient::new(ChannelsState::new());
            let mut state = EndpointBrokerState::new(
                OpMetricState::default(),
                tx,
                std::sync::Arc::new(ripple_sdk::tokio::sync::RwLock::new(Box::new(RuleEngine {
                    rules: RuleSet::default(),
                }))),
                client,
            );

            let endpoint = RuleEndpoint {
                protocol: RuleEndpointProtocol::Http,
                ..Default::default()
            };

            let request = BrokerConnectRequest::new(
                "duplicate_key".to_string(),
                endpoint.clone(),
                state.reconnect_tx.clone(),
            );

            state.build_endpoint(None, request.clone());
            state.build_endpoint(None, request);

            let endpoints = state.get_endpoints();
            assert_eq!(endpoints.len(), 1);
            assert!(endpoints.contains_key("duplicate_key"));
        }

        #[tokio::test]
        async fn test_build_endpoint_with_session() {
            let (tx, _) = channel(2);
            let client = RippleClient::new(ChannelsState::new());
            let mut state = EndpointBrokerState::new(
                OpMetricState::default(),
                tx,
                std::sync::Arc::new(ripple_sdk::tokio::sync::RwLock::new(Box::new(RuleEngine {
                    rules: RuleSet::default(),
                }))),
                client,
            );

            let endpoint = RuleEndpoint {
                protocol: RuleEndpointProtocol::Extn,
                ..Default::default()
            };

            let session = Some(AccountSession::default());
            let request = BrokerConnectRequest::new_with_sesssion(
                "extn_with_session".to_string(),
                endpoint.clone(),
                state.reconnect_tx.clone(),
                session.clone(),
            );

            state.build_endpoint(None, request);

            let endpoints = state.get_endpoints();
            assert!(endpoints.contains_key("extn_with_session"));
        }

        // #[tokio::test]
        // async fn get_request() {
        //     let (tx, _) = channel(2);
        //     let client = RippleClient::new(ChannelsState::new());
        //     let state = EndpointBrokerState::new(
        //         MetricsState::default(),
        //         tx,
        //         RuleEngine {
        //             rules: RuleSet::default(),
        //         },
        //         client,
        //     );
        //     let mut request = RpcRequest::mock();
        //     state.update_request(
        //         &request,
        //         Rule {
        //             alias: "somecallsign.method".to_owned(),
        //             transform: RuleTransform::default(),
        //             endpoint: None,
        //             filter: None,
        //             event_handler: None,
        //             sources: None,
        //         },
        //         None,
        //         None,
        //         vec![],
        //     );
        //     request.ctx.call_id = 2;
        //     state.update_request(
        //         &request,
        //         Rule {
        //             alias: "somecallsign.method".to_owned(),
        //             transform: RuleTransform::default(),
        //             endpoint: None,
        //             filter: None,
        //             event_handler: None,
        //             sources: None,
        //         },
        //         None,
        //         None,
        //         vec![],
        //     );

        //     // Hardcoding the id here will be a problem as multiple tests uses the atomic id and there is no guarantee
        //     // that this test case would always be the first one to run
        //     // Revisit this test case, to make it more robust
        //     // assert!(state.get_request(2).is_ok());
        //     // assert!(state.get_request(1).is_ok());
        // }
    }

    #[tokio::test]
    async fn test_apply_response_contains_error() {
        let error = json!({"code":-32601,"message":"The service is in an illegal state!!!."});
        let ctx = CallContext::new(
            "session_id".to_string(),
            "request_id".to_string(),
            "app_id".to_string(),
            1,
            ApiProtocol::Bridge,
            "method".to_string(),
            Some("cid".to_string()),
            true,
        );
        let rpc_request = RpcRequest::new("new_method".to_string(), "params".to_string(), ctx);
        let mut data = JsonRpcApiResponse::mock();
        data.error = Some(error);
        let mut output: BrokerOutput = BrokerOutput::new(data.clone());
        let filter = "if .result and .result.success then (.result.stbVersion | split(\"_\") [0]) elif .error then if .error.code == -32601 then {error: { code: -1, message: \"Unknown method.\" }} else \"Error occurred with a different code\" end else \"No result or recognizable error\" end".to_string();
        //let mut response = JsonRpcApiResponse::mock();
        //response.error = Some(error);
        apply_response(filter, &rpc_request.ctx.method, &mut output.data);
        //let msg = output.data.error.unwrap().get("message").unwrap().clone();
        assert_eq!(
            output.data.error.unwrap().get("message").unwrap().clone(),
            json!("Unknown method.".to_string())
        );

        // securestorage.get code 22 in error response
        let error = json!({"code":22,"message":"test error code 22"});
        let mut data = JsonRpcApiResponse::mock();
        data.error = Some(error);
        let mut output: BrokerOutput = BrokerOutput::new(data);
        let filter = "if .result and .result.success then .result.value elif .error.code==22 or .error.code==43 then null else .error end".to_string();

        apply_response(filter, &rpc_request.ctx.method, &mut output.data);
        assert_eq!(output.data.error, None);
        assert_eq!(output.data.result.unwrap(), serde_json::Value::Null);

        // securestorage.get code other than 22 or 43 in error response
        let error = json!({"code":300,"message":"test error code 300"});
        let mut data = JsonRpcApiResponse::mock();
        data.error = Some(error.clone());
        let mut output: BrokerOutput = BrokerOutput::new(data);
        let filter = "if .result and .result.success then .result.value elif .error.code==22 or .error.code==43 then null else { error: .error } end".to_string();
        apply_response(filter, &rpc_request.ctx.method, &mut output.data);
        assert_eq!(output.data.error, Some(error));
    }

    #[tokio::test]
    async fn test_apply_response_contains_result() {
        // mock test
        let ctx = CallContext::new(
            "session_id".to_string(),
            "request_id".to_string(),
            "app_id".to_string(),
            1,
            ApiProtocol::Bridge,
            "method".to_string(),
            Some("cid".to_string()),
            true,
        );
        let rpc_request = RpcRequest::new("new_method".to_string(), "params".to_string(), ctx);

        // device.sku
        let filter = "if .result and .result.success then (.result.stbVersion | split(\"_\") [0]) elif .error then if .error.code == -32601 then {\"error\":\"Unknown method.\"} else \"Error occurred with a different code\" end else \"No result or recognizable error\" end".to_string();
        //let mut response = JsonRpcApiResponse::mock();
        let result = json!({"stbVersion":"SCXI11BEI_VBN_24Q3_sprint_20240717150752sdy_FG","receiverVersion":"7.6.0.0","stbTimestamp":"Wed 17 Jul 2024 15:07:52 UTC","success":true});
        //response.result = Some(result);
        let mut data = JsonRpcApiResponse::mock();
        data.result = Some(result);
        let mut output: BrokerOutput = BrokerOutput::new(data.clone());
        apply_response(filter, &rpc_request.ctx.method, &mut output.data);
        assert_eq!(output.data.result.unwrap(), "SCXI11BEI".to_string());

        // device.videoResolution
        let result = json!("Resolution1080P");
        let filter = "if .result then if .result | contains(\"480\") then ( [640, 480] ) elif .result | contains(\"576\") then ( [720, 576] ) elif .result | contains(\"1080\") then ( [1920, 1080] ) elif .result | contains(\"2160\") then ( [2160, 1440] ) end elif .error then if .error.code == -32601 then \"Unknown method.\" else \"Error occurred with a different code\" end else \"No result or recognizable error\" end".to_string();
        let mut response = JsonRpcApiResponse::mock();
        response.result = Some(result);
        apply_response(filter, &rpc_request.ctx.method, &mut response);
        assert_eq!(response.result.unwrap(), json!([1920, 1080]));

        // device.audio
        let result = json!({"currentAudioFormat":"DOLBY AC3","supportedAudioFormat":["NONE","PCM","AAC","VORBIS","WMA","DOLBY AC3","DOLBY AC4","DOLBY MAT","DOLBY TRUEHD","DOLBY EAC3 ATMOS","DOLBY TRUEHD ATMOS","DOLBY MAT ATMOS","DOLBY AC4 ATMOS","UNKNOWN"],"success":true});
        let filter = "if .result and .result.success then .result | {\"stereo\": (.supportedAudioFormat |  index(\"PCM\") > 0),\"dolbyDigital5.1\": (.supportedAudioFormat |  index(\"DOLBY AC3\") > 0),\"dolbyDigital5.1plus\": (.supportedAudioFormat |  index(\"DOLBY EAC3\") > 0),\"dolbyAtmos\": (.supportedAudioFormat |  index(\"DOLBY EAC3 ATMOS\") > 0)} elif .error then if .error.code == -32601 then \"Unknown method.\" else \"Error occurred with a different code\" end else \"No result or recognizable error\" end".to_string();
        let mut response = JsonRpcApiResponse::mock();
        response.result = Some(result);
        apply_response(filter, &rpc_request.ctx.method, &mut response);
        assert_eq!(
            response.result.unwrap(),
            json!({"dolbyAtmos": true, "dolbyDigital5.1": true, "dolbyDigital5.1plus": false, "stereo": true})
        );

        // device.network
        let result = json!({"interfaces":[{"interface":"ETHERNET","macAddress":
        "f0:46:3b:5b:eb:14","enabled":true,"connected":false},{"interface":"WIFI","macAddress
        ":"f0:46:3b:5b:eb:15","enabled":true,"connected":true}],"success":true});

        let filter = "if .result and .result.success then (.result.interfaces | .[] | select(.connected) | {\"state\": \"connected\",\"type\": .interface | ascii_downcase }) elif .error then if .error.code == -32601 then \"Unknown method.\" else \"Error occurred with a different code\" end else \"No result or recognizable error\" end".to_string();
        let mut response = JsonRpcApiResponse::mock();
        response.result = Some(result);
        apply_response(filter, &rpc_request.ctx.method, &mut response);
        assert_eq!(
            response.result.unwrap(),
            json!({"state":"connected", "type":"wifi"})
        );

        // device.name
        let result = json!({"friendlyName": "my_device","success":true});
        let filter = "if .result.success then (if .result.friendlyName | length == 0 then \"Living Room\" else .result.friendlyName end) else \"Living Room\" end".to_string();
        let mut response = JsonRpcApiResponse::mock();
        response.result = Some(result);
        apply_response(filter, &rpc_request.ctx.method, &mut response);
        assert_eq!(response.result.unwrap(), json!("my_device"));

        // localization.language
        let result = json!({"success": true, "value": "{\"update_time\":\"2024-07-29T20:23:29.539132160Z\",\"value\":\"FR\"}"});
        let filter = "if .result.success then (.result.value | fromjson | .value) else \"en\" end"
            .to_string();
        let mut response = JsonRpcApiResponse::mock();
        response.result = Some(result);
        apply_response(filter, &rpc_request.ctx.method, &mut response);

        assert_eq!(response.result.unwrap(), json!("FR"));

        // secondscreen.friendlyName
        let result = json!({"friendlyName": "my_device","success":true});
        let filter = "if .result.success then (if .result.friendlyName | length == 0 then \"Living Room\" else .result.friendlyName end) else \"Living Room\" end".to_string();
        let mut response = JsonRpcApiResponse::mock();
        response.result = Some(result);
        apply_response(filter, &rpc_request.ctx.method, &mut response);

        assert_eq!(response.result.unwrap(), json!("my_device"));

        // advertising.setSkipRestriction
        let result = json!({"success":true});
        let filter = "if .result.success then null else { code: -32100, message: \"couldn't set skip restriction\" } end".to_string();
        let mut response = JsonRpcApiResponse::mock();
        response.result = Some(result);
        apply_response(filter, &rpc_request.ctx.method, &mut response);

        assert_eq!(response.result.unwrap(), serde_json::Value::Null);

        // securestorage.get
        let result = json!({"value": "some_value","success": true,"ttl": 100});
        let filter = "if .result.success then .result.value elif .error.code==22 or .error.code==43 then \"null\" else .error end".to_string();
        let mut response = JsonRpcApiResponse::mock();
        response.result = Some(result);
        apply_response(filter, &rpc_request.ctx.method, &mut response);
        assert_eq!(response.result.unwrap(), "some_value");

        // localization.countryCode
        let result = json!({"territory": "USA","success": true});
        let filter = "if .result.success then if .result.territory == \"ITA\" then \"IT\" elif .result.territory == \"GBR\" then \"GB\" elif .result.territory == \"IRL\" then \"IE\" elif .result.territory == \"DEU\" then \"DE\" elif .result.territory == \"AUS\" then \"AU\" else \"GB\" end end".to_string();
        let mut response = JsonRpcApiResponse::mock();
        response.result = Some(result);
        apply_response(filter, &rpc_request.ctx.method, &mut response);
        assert_eq!(response.result.unwrap(), "GB");
    }
    #[cfg(test)]
    mod static_rules {
        use crate::broker::endpoint_broker::apply_response;
        use crate::broker::endpoint_broker::BrokerConnectRequest;
        use crate::broker::endpoint_broker::BrokerOutput;
        use crate::broker::endpoint_broker::EndpointBrokerState;
        use crate::service::extn::ripple_client::RippleClient;
        use crate::state::bootstrap_state::ChannelsState;
        use crate::state::ops_metrics_state::OpMetricState;
        use ripple_sdk::api::gateway::rpc_gateway_api::JsonRpcApiResponse;
        use ripple_sdk::api::gateway::rpc_gateway_api::RpcRequest;

        use ripple_sdk::api::rules_engine::Rule;
        use ripple_sdk::api::rules_engine::RuleEndpoint;
        use ripple_sdk::api::rules_engine::RuleEndpointProtocol;
        use ripple_sdk::api::rules_engine::RuleEngine;
        use ripple_sdk::api::rules_engine::RuleSet;
        use ripple_sdk::api::rules_engine::RuleTransform;
        use ripple_sdk::tokio;
        use ripple_sdk::tokio::sync::mpsc::channel;
        use ripple_sdk::Mockable;
        use serde_json::json;
        use serde_json::Value;
        use serial_test::serial;

        #[serial]
        #[tokio::test]
        pub async fn test_static_rule_happy_path() {
            //write this test case to test static rule happy path
            let (tx, _) = channel(2);
            let client = RippleClient::new(ChannelsState::new());
            let mut state = EndpointBrokerState::new(
                OpMetricState::default(),
                tx,
                std::sync::Arc::new(ripple_sdk::tokio::sync::RwLock::new(Box::new(RuleEngine {
                    rules: RuleSet::default(),
                }))),
                client,
            );
            let endpoint = RuleEndpoint {
                protocol: RuleEndpointProtocol::Http,
                ..Default::default()
            };
            let request = BrokerConnectRequest::new(
                "http_endpoint".to_string(),
                endpoint.clone(),
                state.reconnect_tx.clone(),
            );
            state.build_endpoint(None, request);
            let mut data = JsonRpcApiResponse::mock();
            data.result = Some(
                json!( { "success" : true, "stbVersion":"SCXI11BEI_VBN_24Q3_sprint_20240717150752sdy_FG","receiverVersion":""} ),
            );
            let mut output: BrokerOutput = BrokerOutput::new(data.clone());
            let filter = "if .result and .result.success then (.result.stbVersion | split(\"_\") [0]) elif .error then if .error.code == -32601 then {error: { code: -1, message: \"Unknown method.\" }} else \"Error occurred with a different code\" end else \"No result or recognizable error\" end".to_string();
            let mut response = JsonRpcApiResponse::mock();
            response.result = data.result;
            let mut rpc_request = RpcRequest::mock();
            rpc_request.ctx.call_id = 2;
            let rule = Rule {
                alias: "somecallsign.method".to_owned(),
                transform: RuleTransform::default(),
                endpoint: None,
                filter: None,
                event_handler: None,
                sources: None,
            };
            state.update_request(&rpc_request, &rule, None, None, vec![]);
            apply_response(filter, &rpc_request.ctx.method, &mut output.data);
            assert_eq!(output.data.result.unwrap(), "SCXI11BEI".to_string());
        }
        #[serial]
        #[tokio::test]
        pub async fn test_static_rule_no_success_field() {
            let (tx, _) = channel(2);
            let client = RippleClient::new(ChannelsState::new());
            let mut state = EndpointBrokerState::new(
                OpMetricState::default(),
                tx,
                std::sync::Arc::new(ripple_sdk::tokio::sync::RwLock::new(Box::new(RuleEngine {
                    rules: RuleSet::default(),
                }))),
                client,
            );
            let endpoint = RuleEndpoint {
                protocol: RuleEndpointProtocol::Http,
                ..Default::default()
            };
            let request = BrokerConnectRequest::new(
                "http_endpoint".to_string(),
                endpoint.clone(),
                state.reconnect_tx.clone(),
            );
            state.build_endpoint(None, request);
            let mut data = JsonRpcApiResponse::mock();
            data.result =
                Some(json!({ "stbVersion": "SCXI11BEI_VBN_24Q3_sprint_20240717150752sdy_FG" }));
            let mut output: BrokerOutput = BrokerOutput::new(data.clone());
            let filter = "if .result and .result.success then (.result.stbVersion | split(\"_\") [0]) elif .error then if .error.code == -32601 then {error: { code: -1, message: \"Unknown method.\" }} else \"Error occurred with a different code\" end else \"No result or recognizable error\" end".to_string();
            let mut response = JsonRpcApiResponse::mock();
            response.result = data.result;
            let mut rpc_request = RpcRequest::mock();
            rpc_request.ctx.call_id = 2;
            let rule = Rule {
                alias: "somecallsign.method".to_owned(),
                transform: RuleTransform::default(),
                endpoint: None,
                filter: None,
                event_handler: None,
                sources: None,
            };
            state.update_request(&rpc_request, &rule, None, None, vec![]);
            apply_response(filter, &rpc_request.ctx.method, &mut output.data);
            assert_eq!(
                output.data.result.unwrap(),
                "No result or recognizable error"
            );
        }
        #[serial]
        #[tokio::test]
        pub async fn test_static_rule_error_code_handling() {
            let (tx, _) = channel(2);
            let client = RippleClient::new(ChannelsState::new());
            let mut state = EndpointBrokerState::new(
                OpMetricState::default(),
                tx,
                std::sync::Arc::new(ripple_sdk::tokio::sync::RwLock::new(Box::new(RuleEngine {
                    rules: RuleSet::default(),
                }))),
                client,
            );
            let endpoint = RuleEndpoint {
                protocol: RuleEndpointProtocol::Http,
                ..Default::default()
            };
            let request = BrokerConnectRequest::new(
                "http_endpoint".to_string(),
                endpoint.clone(),
                state.reconnect_tx.clone(),
            );
            state.build_endpoint(None, request);
            let mut data = JsonRpcApiResponse::mock();
            data.error = Some(json!({ "code": -32601, "message": "Method not found" }));
            let mut output: BrokerOutput = BrokerOutput::new(data.clone());
            let filter = "if .result and .result.success then (.result.stbVersion | split(\"_\") [0]) elif .error then if .error.code == -32601 then {error: { code: -1, message: \"Unknown method.\" }} else \"Error occurred with a different code\" end else \"No result or recognizable error\" end".to_string();
            let mut response = JsonRpcApiResponse::mock();
            response.error = data.error;
            let mut rpc_request = RpcRequest::mock();
            rpc_request.ctx.call_id = 2;
            let rule = Rule {
                alias: "somecallsign.method".to_owned(),
                transform: RuleTransform::default(),
                endpoint: None,
                filter: None,
                event_handler: None,
                sources: None,
            };
            state.update_request(&rpc_request, &rule, None, None, vec![]);
            apply_response(filter, &rpc_request.ctx.method, &mut output.data);
            assert_eq!(
                output.data.error.unwrap(),
                json!({ "code": -1, "message": "Unknown method." })
            );
        }
        #[serial]
        #[tokio::test]
        pub async fn test_static_rule_no_result_or_error() {
            let (tx, _) = channel(2);
            let client = RippleClient::new(ChannelsState::new());
            let mut state = EndpointBrokerState::new(
                OpMetricState::default(),
                tx,
                std::sync::Arc::new(ripple_sdk::tokio::sync::RwLock::new(Box::new(RuleEngine {
                    rules: RuleSet::default(),
                }))),
                client,
            );
            let endpoint = RuleEndpoint {
                protocol: RuleEndpointProtocol::Http,
                ..Default::default()
            };
            let request = BrokerConnectRequest::new(
                "http_endpoint".to_string(),
                endpoint.clone(),
                state.reconnect_tx.clone(),
            );
            state.build_endpoint(None, request);
            let data = JsonRpcApiResponse::mock();
            let mut output: BrokerOutput = BrokerOutput::new(data.clone());
            let filter = "if .result and .result.success then (.result.stbVersion | split(\"_\") [0]) elif .error then if .error.code == -32601 then {error: { code: -1, message: \"Unknown method.\" }} else \"Error occurred with a different code\" end else \"No result or recognizable error\" end".to_string();
            let mut response = JsonRpcApiResponse::mock();
            response.result = data.result;
            let mut rpc_request = RpcRequest::mock();
            rpc_request.ctx.call_id = 2;
            let rule = Rule {
                alias: "somecallsign.method".to_owned(),
                transform: RuleTransform::default(),
                endpoint: None,
                filter: None,
                event_handler: None,
                sources: None,
            };
            state.update_request(&rpc_request, &rule, None, None, vec![]);
            apply_response(filter, &rpc_request.ctx.method, &mut output.data);
            assert_eq!(
                output.data.result.unwrap(),
                "No result or recognizable error"
            );
        }
        #[serial]
        #[tokio::test]
        pub async fn test_static_rule_success_with_empty_stb_version() {
            let (tx, _) = channel(2);
            let client = RippleClient::new(ChannelsState::new());
            let mut state = EndpointBrokerState::new(
                OpMetricState::default(),
                tx,
                std::sync::Arc::new(ripple_sdk::tokio::sync::RwLock::new(Box::new(RuleEngine {
                    rules: RuleSet::default(),
                }))),
                client,
            );
            let endpoint = RuleEndpoint {
                protocol: RuleEndpointProtocol::Http,
                ..Default::default()
            };
            let request = BrokerConnectRequest::new(
                "http_endpoint".to_string(),
                endpoint.clone(),
                state.reconnect_tx.clone(),
            );
            state.build_endpoint(None, request);
            let mut data = JsonRpcApiResponse::mock();
            data.result = Some(json!({ "success": true, "stbVersion": "" }));
            let mut output: BrokerOutput = BrokerOutput::new(data.clone());
            let filter = "if .result and .result.success then (.result.stbVersion | split(\"_\") [0]) elif .error then if .error.code == -32601 then {error: { code: -1, message: \"Unknown method.\" }} else \"Error occurred with a different code\" end else \"No result or recognizable error\" end".to_string();
            let mut response = JsonRpcApiResponse::mock();
            response.result = data.result;
            let mut rpc_request = RpcRequest::mock();
            rpc_request.ctx.call_id = 2;
            let rule = Rule {
                alias: "somecallsign.method".to_owned(),
                transform: RuleTransform::default(),
                endpoint: None,
                filter: None,
                event_handler: None,
                sources: None,
            };
            state.update_request(&rpc_request, &rule, None, None, vec![]);
            apply_response(filter, &rpc_request.ctx.method, &mut output.data);
            assert_eq!(output.data.result.unwrap(), Value::Null);
        }
    }
    #[cfg(test)]
    mod provided_request {

        use crate::{
            broker::endpoint_broker::{EndpointBrokerState, RenderedRequest},
            service::extn::ripple_client::RippleClient,
            state::{bootstrap_state::ChannelsState, ops_metrics_state::OpMetricState},
        };
        use ripple_sdk::{
            api::{
                gateway::rpc_gateway_api::RpcRequest,
                rules_engine::{Rule, RuleEngine, RuleSet},
            },
            tokio::sync::mpsc::channel,
            Mockable,
        };
        #[test]
        fn test_basic() {
            let (tx, _) = channel(2);

            let client = RippleClient::new(ChannelsState::new());
            let mut engine = RuleEngine {
                rules: RuleSet::default(),
            };
            let r = Rule {
                alias: "provided".to_owned(),
                transform: Default::default(),
                endpoint: Some("thunder".to_string()),
                filter: None,
                event_handler: None,
                sources: None,
            };
            engine.add_rule(r);

            let under_test = EndpointBrokerState::new(
                OpMetricState::default(),
                tx,
                std::sync::Arc::new(ripple_sdk::tokio::sync::RwLock::new(Box::new(engine))),
                client,
            );

            let f = under_test.handle_provided_request(
                &RpcRequest::mock(),
                EndpointBrokerState::get_next_id(),
                vec![],
                None,
            );
            match f {
                RenderedRequest::ProviderJsonRpc(jsonrpc) => {
                    assert!(jsonrpc.is_error());
                }
                e => panic!("invalid response={:?}", e),
            }
        }
    }

    #[cfg(test)]
    mod dispatch_brokerage {
        fn endpoint_broker_state_under_test(endpoints: Vec<String>) -> EndpointBrokerState {
            let (tx, _) = channel(2);
            let client = RippleClient::new(ChannelsState::new());
            let mut endpoint_broker = EndpointBrokerState::new(
                OpMetricState::default(),
                tx,
                std::sync::Arc::new(ripple_sdk::tokio::sync::RwLock::new(Box::new(RuleEngine {
                    rules: RuleSet::default(),
                }))),
                client,
            );
            for endpoint in endpoints {
                let (tx, _) = mpsc::channel::<BrokerRequest>(10);
                endpoint_broker.add_endpoint(endpoint, BrokerSender { sender: tx });
            }

            endpoint_broker
        }
        use crate::{
            broker::endpoint_broker::{
                BrokerRequest, BrokerSender, EndpointBrokerState, HandleBrokerageError,
            },
            service::extn::ripple_client::RippleClient,
            state::{bootstrap_state::ChannelsState, ops_metrics_state::OpMetricState},
        };
        use ripple_sdk::{
            api::{
                gateway::rpc_gateway_api::RpcRequest,
                rules_engine::{Rule, RuleEngine, RuleSet},
            },
            extn::extn_client_message::ExtnMessage,
            tokio::{
                self,
                sync::mpsc::{self, channel},
            },
            Mockable,
        };

        #[tokio::test]
        async fn test_dispatch_brokerage_static_rule() {
            let under_test = endpoint_broker_state_under_test(vec!["thunder".to_string()])
                .add_rule(
                    Rule::default()
                        .with_alias("static".to_string())
                        .with_endpoint("thunder".to_string())
                        .to_owned(),
                )
                .await;
            let broker_request = BrokerRequest::default();
            assert!(
                under_test
                    .render_brokered_request(
                        &Rule::default()
                            .with_alias("static".to_string())
                            .with_endpoint("thunder".to_string())
                            .to_owned(),
                        &broker_request,
                        vec![],
                        None
                    )
                    .is_ok(),
                "expected Ok"
            );
        }

        #[tokio::test]
        async fn test_dispatch_brokerage_provided_rule() {
            let (bs, _) = channel(2);
            let mut under_test = endpoint_broker_state_under_test(vec![])
                .add_rule(
                    Rule::default()
                        .with_alias("provided".to_string())
                        .to_owned(),
                )
                .await;
            let under_test =
                under_test.add_endpoint("thunder".to_string(), BrokerSender { sender: bs });
            let broker_request = BrokerRequest::default();

            assert!(
                under_test
                    .render_brokered_request(
                        &Rule::default()
                            .with_alias("provided".to_string())
                            .to_owned(),
                        &broker_request,
                        vec![],
                        None,
                    )
                    .is_ok(),
                "expected Ok but got Err"
            );
            assert!(
                under_test
                    .render_brokered_request(
                        &Rule::default()
                            .with_alias("provided".to_string())
                            .to_owned(),
                        &broker_request,
                        vec![],
                        None,
                    )
                    .is_ok(),
                "expected Ok but got Err"
            );
        }

        #[tokio::test]
        async fn test_dispatch_brokerage_endpoint_rule() {
            let (tx, _) = channel(2);
            let client = RippleClient::new(ChannelsState::new());
            let mut engine = RuleEngine {
                rules: RuleSet::default(),
            };
            let rule = Rule {
                alias: "endpoint".to_owned(),
                transform: Default::default(),
                endpoint: Some("thunder".to_string()),
                filter: None,
                event_handler: None,
                sources: None,
            };
            engine.add_rule(rule);
            let mut under_test = EndpointBrokerState::new(
                OpMetricState::default(),
                tx,
                std::sync::Arc::new(ripple_sdk::tokio::sync::RwLock::new(Box::new(engine))),
                client,
            );

            let (tx, _) = mpsc::channel::<BrokerRequest>(10);
            under_test.add_endpoint("thunder".to_string(), BrokerSender { sender: tx });

            let mut request = RpcRequest::mock();
            request.method = "endpoint".to_string();

            let result = under_test
                .handle_brokerage_workflow(request, None, None, vec![], None, vec![])
                .await;
            assert!(result.is_ok(), "Expected Ok but got: {:?}", result);
        }

        #[tokio::test]
        async fn test_dispatch_brokerage_rule_not_found() {
            let (tx, _) = channel(2);
            let client = RippleClient::new(ChannelsState::new());
            let engine = RuleEngine {
                rules: RuleSet::default(),
            };
            let under_test = EndpointBrokerState::new(
                OpMetricState::default(),
                tx,
                std::sync::Arc::new(ripple_sdk::tokio::sync::RwLock::new(Box::new(engine))),
                client,
            );

            let mut request = RpcRequest::mock();
            request.method = "nonexistent".to_string();

            let result = under_test
                .handle_brokerage_workflow(request, None, None, vec![], None, vec![])
                .await;
            assert!(
                matches!(result, Err(HandleBrokerageError::RuleNotFound(_))),
                "Expected RuleNotFound error but got: {:?}",
                result
            );
        }

        #[tokio::test]
        async fn test_dispatch_brokerage_broker_not_found() {
            let (tx, _) = channel(2);
            let client = RippleClient::new(ChannelsState::new());
            let mut engine = RuleEngine {
                rules: RuleSet::default(),
            };
            let rule = Rule {
                alias: "endpoint".to_owned(),
                transform: Default::default(),
                endpoint: Some("nonexistent_broker".to_string()),
                filter: None,
                event_handler: None,
                sources: None,
            };
            engine.add_rule(rule);
            let under_test = EndpointBrokerState::new(
                OpMetricState::default(),
                tx,
                std::sync::Arc::new(ripple_sdk::tokio::sync::RwLock::new(Box::new(engine))),
                client,
            );

            let mut request = RpcRequest::mock();
            request.method = "endpoint".to_string();

            let result = under_test
                .handle_brokerage_workflow(request, None, None, vec![], None, vec![])
                .await;
            assert!(
                matches!(result, Err(HandleBrokerageError::BrokerNotFound(_))),
                "Expected BrokerNotFound error but got: {:?}",
                result
            );
        }
        #[cfg(test)]
        mod update_request {
            use ripple_sdk::{
                api::{gateway::rpc_gateway_api::RpcRequest, rules_engine::RuleTransform},
                tokio,
            };

            use crate::{
                broker::endpoint_broker::BrokerCallback, state::ops_metrics_state::OpMetricState,
            };

            use super::*;
            use ripple_sdk::tokio::sync::mpsc::channel;

            #[tokio::test]
            async fn test_update_request_basic() {
                let (tx, _) = channel(2);
                let client = RippleClient::new(ChannelsState::new());
                let state = EndpointBrokerState::new(
                    OpMetricState::default(),
                    tx,
                    std::sync::Arc::new(ripple_sdk::tokio::sync::RwLock::new(Box::new(
                        RuleEngine {
                            rules: RuleSet::default(),
                        },
                    ))),
                    client,
                );

                let rpc_request = RpcRequest::mock();
                let rule = Rule {
                    alias: "test.method".to_owned(),
                    transform: RuleTransform::default(),
                    endpoint: None,
                    filter: None,
                    event_handler: None,
                    sources: None,
                };

                let broker_request = state.update_request(&rpc_request, &rule, None, None, vec![]);

                assert_eq!(broker_request.rule.alias, rule.alias);
            }

            #[tokio::test]
            async fn test_update_request_with_extn_message() {
                let (tx, _) = channel(2);
                let client = RippleClient::new(ChannelsState::new());
                let state = EndpointBrokerState::new(
                    OpMetricState::default(),
                    tx,
                    std::sync::Arc::new(ripple_sdk::tokio::sync::RwLock::new(Box::new(
                        RuleEngine {
                            rules: RuleSet::default(),
                        },
                    ))),
                    client,
                );

                let rpc_request = RpcRequest::mock();
                let rule = Rule {
                    alias: "test.method".to_owned(),
                    transform: RuleTransform::default(),
                    endpoint: None,
                    filter: None,
                    event_handler: None,
                    sources: None,
                };
                let extn_message = Some(ExtnMessage::default());

                let broker_request =
                    state.update_request(&rpc_request, &rule, extn_message.clone(), None, vec![]);

                assert_eq!(broker_request.rule.alias, rule.alias);
            }

            #[tokio::test]
            async fn test_update_request_with_workflow_callback() {
                let (tx, _) = channel(2);
                let client = RippleClient::new(ChannelsState::new());
                let state = EndpointBrokerState::new(
                    OpMetricState::default(),
                    tx,
                    std::sync::Arc::new(ripple_sdk::tokio::sync::RwLock::new(Box::new(
                        RuleEngine {
                            rules: RuleSet::default(),
                        },
                    ))),
                    client,
                );

                let rpc_request = RpcRequest::mock();
                let rule = Rule {
                    alias: "test.method".to_owned(),
                    transform: RuleTransform::default(),
                    endpoint: None,
                    filter: None,
                    event_handler: None,
                    sources: None,
                };
                let workflow_callback = Some(BrokerCallback::default());

                let broker_request = state.update_request(
                    &rpc_request,
                    &rule,
                    None,
                    workflow_callback.clone(),
                    vec![],
                );

                assert_eq!(broker_request.rule.alias, rule.alias);
                assert!(broker_request.workflow_callback.is_some());
            }

            #[tokio::test]
            async fn test_update_request_with_telemetry_response_listeners() {
                let (tx, _) = channel(2);
                let client = RippleClient::new(ChannelsState::new());
                let state = EndpointBrokerState::new(
                    OpMetricState::default(),
                    tx,
                    std::sync::Arc::new(ripple_sdk::tokio::sync::RwLock::new(Box::new(
                        RuleEngine {
                            rules: RuleSet::default(),
                        },
                    ))),
                    client,
                );

                let rpc_request = RpcRequest::mock();
                let rule = Rule {
                    alias: "test.method".to_owned(),
                    transform: RuleTransform::default(),
                    endpoint: None,
                    filter: None,
                    event_handler: None,
                    sources: None,
                };
                let telemetry_response_listeners = vec![channel(2).0];

                let broker_request = state.update_request(
                    &rpc_request,
                    &rule,
                    None,
                    None,
                    telemetry_response_listeners.clone(),
                );

                assert_eq!(broker_request.rule.alias, rule.alias);
                assert_eq!(
                    broker_request.telemetry_response_listeners.len(),
                    telemetry_response_listeners.len()
                );
            }
        }
    }
    #[cfg(test)]
    mod cleaner {
        use ripple_sdk::tokio::{self, sync::mpsc};

        use crate::broker::endpoint_broker::BrokerCleaner;

        #[tokio::test]
        async fn test_cleanup_session_with_cleaner() {
            let (tx, mut rx) = mpsc::channel(1);
            let cleaner = BrokerCleaner { cleaner: Some(tx) };

            assert!(cleaner.cleanup_session("test_app").await.is_ok());
            let received = rx.recv().await;
            assert_eq!(received, Some("test_app".to_string()));
        }

        #[tokio::test]
        async fn test_cleanup_session_without_cleaner() {
            let cleaner = BrokerCleaner { cleaner: None };

            // Should not panic or send anything
            assert!(cleaner.cleanup_session("test_app").await.is_err());
        }
    }
}<|MERGE_RESOLUTION|>--- conflicted
+++ resolved
@@ -15,6 +15,7 @@
 // SPDX-License-Identifier: Apache-2.0
 //
 
+use ripple_sdk::api::rules_engine::EventHandler;
 use ripple_sdk::tokio::sync::RwLock as TokioRwLock;
 use ripple_sdk::{
     api::{
@@ -68,14 +69,7 @@
     extn_broker::ExtnBroker,
     http_broker::HttpBroker,
     provider_broker_state::{ProvideBrokerState, ProviderResult},
-<<<<<<< HEAD
     service_broker::ServiceBroker,
-=======
-    rules::rules_engine::{
-        jq_compile, EventHandler, Rule, RuleEndpoint, RuleEndpointProtocol, RuleEngine,
-        RuleRetrievalError, RuleRetrieved, RuleType,
-    },
->>>>>>> d691911f
     thunder_broker::ThunderBroker,
     websocket_broker::WebsocketBroker,
     workflow_broker::WorkflowBroker,
@@ -641,6 +635,49 @@
         )
         .emit_error();
         Err(RippleError::ParseError)
+    }
+    /// Adds BrokerContext to a given request used by the Broker Implementations
+    /// just before sending the data through the protocol
+    ///
+    fn _update_request(
+        &self,
+        rpc_request: &RpcRequest,
+        rule: Rule,
+        extn_message: Option<ExtnMessage>,
+        workflow_callback: Option<BrokerCallback>,
+        telemetry_response_listeners: Vec<Sender<BrokerOutput>>,
+    ) -> (u64, BrokerRequest) {
+        let id = Self::get_next_id();
+        let mut rpc_request_c = rpc_request.clone();
+        {
+            let mut request_map = self.request_map.write().unwrap();
+            let _ = request_map.insert(
+                id,
+                BrokerRequest {
+                    rpc: rpc_request.clone(),
+                    rule: rule.clone(),
+                    subscription_processed: None,
+                    workflow_callback: workflow_callback.clone(),
+                    telemetry_response_listeners: telemetry_response_listeners.clone(),
+                },
+            );
+        }
+
+        if extn_message.is_some() {
+            let mut extn_map = self.extension_request_map.write().unwrap();
+            let _ = extn_map.insert(id, extn_message.unwrap());
+        }
+
+        rpc_request_c.ctx.call_id = id;
+        (
+            id,
+            BrokerRequest::new(
+                &rpc_request_c,
+                rule,
+                workflow_callback,
+                telemetry_response_listeners,
+            ),
+        )
     }
 
     pub fn update_request(
@@ -853,7 +890,7 @@
         &self,
         rpc_request: RpcRequest,
         extn_message: Option<ExtnMessage>,
-        custom_callback: Option<BrokerCallback>,
+        workflow_callback: Option<BrokerCallback>,
         permissions: Vec<FireboltPermission>,
         session: Option<Session>,
         telemetry_response_listeners: Vec<Sender<BrokerOutput>>,
@@ -863,10 +900,9 @@
             "starting brokerage".to_string(),
             rpc_request.ctx.clone(),
         )
-        .with_diagnostic_context_item("workflow", &custom_callback.is_some().to_string())
+        .with_diagnostic_context_item("workflow", &workflow_callback.is_some().to_string())
         .emit_debug();
 
-<<<<<<< HEAD
         match self
             .handle_brokerage_workflow(
                 rpc_request,
@@ -875,23 +911,6 @@
                 permissions,
                 session,
                 telemetry_response_listeners,
-=======
-        let resp = self.handle_brokerage_workflow(
-            rpc_request.clone(),
-            extn_message,
-            custom_callback,
-            permissions,
-            session,
-            telemetry_response_listeners,
-        );
-
-        if resp.is_err() {
-            let err = resp.unwrap_err();
-            LogSignal::new(
-                "handle_brokerage".to_string(),
-                "Rule error".to_string(),
-                rpc_request.ctx.clone(),
->>>>>>> d691911f
             )
             .await
         {
@@ -1003,7 +1022,6 @@
         )
         .with_diagnostic_context_item("rule", &format!("{}", rule))
         .with_diagnostic_context_item("endpoint", &format!("{}", endpoint))
-        // this is printing non debuggable data
         .with_diagnostic_context_item("workflow", &workflow_callback.is_some().to_string())
         .emit_debug();
         /*
@@ -1308,9 +1326,7 @@
                             .emit_debug();
 
                             if is_event {
-                                if let Some(event_handler) =
-                                    broker_request.rule.event_handler.clone()
-                                {
+                                if let Some(method) = broker_request.rule.event_handler.clone() {
                                     let platform_state_c = platform_state.clone();
                                     let rpc_request_c = rpc_request.clone();
                                     let response_c = response.clone();
@@ -1318,7 +1334,7 @@
 
                                     tokio::spawn(Self::handle_event(
                                         platform_state_c,
-                                        event_handler,
+                                        method,
                                         broker_request_c,
                                         rpc_request_c,
                                         response_c,
@@ -1573,42 +1589,7 @@
         let session_id = rpc_request.ctx.get_id();
         let request_id = rpc_request.ctx.call_id;
         let protocol = rpc_request.ctx.protocol.clone();
-<<<<<<< HEAD
-        let mut platform_state_c = platform_state.clone();
-
-        // FIXME: As we transition to full RPCv2 support we need to be able to post-process the results from an event
-        // handler as defined by Rule::event_handler, however as currently implemented event_handler logic short-circuits
-        // rule transform logic. Need to refactor to support this, disabing below for now.
-        // ==============================================================================================================
-        // if let Ok(Value::String(res)) =
-        //     BrokerUtils::process_internal_main_request(&mut platform_state_c, method.as_str(), None)
-        //         .await
-        // {
-        //     let mut filter = res.clone();
-        //     if let Some(transform_data) = broker_request.rule.transform.get_transform_data(
-        //         super::rules_engine::RuleTransformType::Event(
-        //             rpc_request.ctx.context.contains(&RPC_V2.into()),
-        //         ),
-        //     ) {
-        //         filter = transform_data
-        //             .replace("$event_handler_response", format!("\"{}\"", res).as_str());
-        //     }
-
-        //     let response_result_value = serde_json::to_value(filter.clone()).unwrap();
-
-        //     apply_rule_for_event(
-        //         &broker_request,
-        //         &response_result_value,
-        //         &rpc_request,
-        //         &filter,
-        //         &mut response,
-        //     );
-        // } else {
-        //     error!("handle_event: error processing internal main request");
-        // }
-=======
         let platform_state_c = platform_state.clone();
->>>>>>> d691911f
 
         let params = if let Some(request) = event_handler.params {
             if let Ok(map) = serde_json::from_str::<serde_json::Map<String, Value>>(&request) {
@@ -1630,11 +1611,14 @@
             if let Ok(event_handler_response_string) =
                 serde_json::to_string(&event_handler_response)
             {
-                if let Some(mut event_filter) = broker_request.rule.transform.get_transform_data(
-                    super::rules::rules_engine::RuleTransformType::Event(
-                        rpc_request.ctx.context.contains(&RPC_V2.into()),
-                    ),
-                ) {
+                if let Some(mut event_filter) =
+                    broker_request
+                        .rule
+                        .transform
+                        .get_transform_data(RuleTransformType::Event(
+                            rpc_request.ctx.context.contains(&RPC_V2.into()),
+                        ))
+                {
                     event_filter = event_filter
                         .replace("$event_handler_response", &event_handler_response_string);
 
@@ -1670,7 +1654,6 @@
             let _ = session.send_json_rpc(message).await;
         }
     }
-
     pub fn handle_non_jsonrpc_response(
         data: &[u8],
         callback: BrokerCallback,
@@ -1917,7 +1900,7 @@
 
     mod endpoint_broker_state {
         use ripple_sdk::{
-            api::rules_engine::{RuleEndpoint, RuleEndpointProtocol, RuleEngine, RuleSet},
+            api::rules_engine::{RuleEndpoint, RuleEndpointProtocol, RuleEngine},
             tokio::{self, sync::mpsc::channel},
         };
 
@@ -2059,9 +2042,9 @@
             let mut state = EndpointBrokerState::new(
                 OpMetricState::default(),
                 tx,
-                std::sync::Arc::new(ripple_sdk::tokio::sync::RwLock::new(Box::new(RuleEngine {
-                    rules: RuleSet::default(),
-                }))),
+                std::sync::Arc::new(ripple_sdk::tokio::sync::RwLock::new(Box::new(
+                    RuleEngine::default(),
+                ))),
                 client,
             );
 
@@ -2089,9 +2072,9 @@
             let mut state = EndpointBrokerState::new(
                 OpMetricState::default(),
                 tx,
-                std::sync::Arc::new(ripple_sdk::tokio::sync::RwLock::new(Box::new(RuleEngine {
-                    rules: RuleSet::default(),
-                }))),
+                std::sync::Arc::new(ripple_sdk::tokio::sync::RwLock::new(Box::new(
+                    RuleEngine::default(),
+                ))),
                 client,
             );
 
@@ -2119,9 +2102,9 @@
             let mut state = EndpointBrokerState::new(
                 OpMetricState::default(),
                 tx,
-                std::sync::Arc::new(ripple_sdk::tokio::sync::RwLock::new(Box::new(RuleEngine {
-                    rules: RuleSet::default(),
-                }))),
+                std::sync::Arc::new(ripple_sdk::tokio::sync::RwLock::new(Box::new(
+                    RuleEngine::default(),
+                ))),
                 client,
             );
 
@@ -2149,9 +2132,9 @@
             let mut state = EndpointBrokerState::new(
                 OpMetricState::default(),
                 tx,
-                std::sync::Arc::new(ripple_sdk::tokio::sync::RwLock::new(Box::new(RuleEngine {
-                    rules: RuleSet::default(),
-                }))),
+                std::sync::Arc::new(ripple_sdk::tokio::sync::RwLock::new(Box::new(
+                    RuleEngine::default(),
+                ))),
                 client,
             );
 
@@ -2179,9 +2162,9 @@
             let mut state = EndpointBrokerState::new(
                 OpMetricState::default(),
                 tx,
-                std::sync::Arc::new(ripple_sdk::tokio::sync::RwLock::new(Box::new(RuleEngine {
-                    rules: RuleSet::default(),
-                }))),
+                std::sync::Arc::new(ripple_sdk::tokio::sync::RwLock::new(Box::new(
+                    RuleEngine::default(),
+                ))),
                 client,
             );
 
@@ -2209,9 +2192,9 @@
             let mut state = EndpointBrokerState::new(
                 OpMetricState::default(),
                 tx,
-                std::sync::Arc::new(ripple_sdk::tokio::sync::RwLock::new(Box::new(RuleEngine {
-                    rules: RuleSet::default(),
-                }))),
+                std::sync::Arc::new(ripple_sdk::tokio::sync::RwLock::new(Box::new(
+                    RuleEngine::default(),
+                ))),
                 client,
             );
 
@@ -2239,9 +2222,9 @@
             let mut state = EndpointBrokerState::new(
                 OpMetricState::default(),
                 tx,
-                std::sync::Arc::new(ripple_sdk::tokio::sync::RwLock::new(Box::new(RuleEngine {
-                    rules: RuleSet::default(),
-                }))),
+                std::sync::Arc::new(ripple_sdk::tokio::sync::RwLock::new(Box::new(
+                    RuleEngine::default(),
+                ))),
                 client,
             );
 
@@ -2271,9 +2254,9 @@
             let mut state = EndpointBrokerState::new(
                 OpMetricState::default(),
                 tx,
-                std::sync::Arc::new(ripple_sdk::tokio::sync::RwLock::new(Box::new(RuleEngine {
-                    rules: RuleSet::default(),
-                }))),
+                std::sync::Arc::new(ripple_sdk::tokio::sync::RwLock::new(Box::new(
+                    RuleEngine::default(),
+                ))),
                 client,
             );
 
@@ -2522,7 +2505,6 @@
         use ripple_sdk::api::rules_engine::RuleEndpoint;
         use ripple_sdk::api::rules_engine::RuleEndpointProtocol;
         use ripple_sdk::api::rules_engine::RuleEngine;
-        use ripple_sdk::api::rules_engine::RuleSet;
         use ripple_sdk::api::rules_engine::RuleTransform;
         use ripple_sdk::tokio;
         use ripple_sdk::tokio::sync::mpsc::channel;
@@ -2540,9 +2522,9 @@
             let mut state = EndpointBrokerState::new(
                 OpMetricState::default(),
                 tx,
-                std::sync::Arc::new(ripple_sdk::tokio::sync::RwLock::new(Box::new(RuleEngine {
-                    rules: RuleSet::default(),
-                }))),
+                std::sync::Arc::new(ripple_sdk::tokio::sync::RwLock::new(Box::new(
+                    RuleEngine::default(),
+                ))),
                 client,
             );
             let endpoint = RuleEndpoint {
@@ -2585,9 +2567,9 @@
             let mut state = EndpointBrokerState::new(
                 OpMetricState::default(),
                 tx,
-                std::sync::Arc::new(ripple_sdk::tokio::sync::RwLock::new(Box::new(RuleEngine {
-                    rules: RuleSet::default(),
-                }))),
+                std::sync::Arc::new(ripple_sdk::tokio::sync::RwLock::new(Box::new(
+                    RuleEngine::default(),
+                ))),
                 client,
             );
             let endpoint = RuleEndpoint {
@@ -2632,9 +2614,9 @@
             let mut state = EndpointBrokerState::new(
                 OpMetricState::default(),
                 tx,
-                std::sync::Arc::new(ripple_sdk::tokio::sync::RwLock::new(Box::new(RuleEngine {
-                    rules: RuleSet::default(),
-                }))),
+                std::sync::Arc::new(ripple_sdk::tokio::sync::RwLock::new(Box::new(
+                    RuleEngine::default(),
+                ))),
                 client,
             );
             let endpoint = RuleEndpoint {
@@ -2678,9 +2660,9 @@
             let mut state = EndpointBrokerState::new(
                 OpMetricState::default(),
                 tx,
-                std::sync::Arc::new(ripple_sdk::tokio::sync::RwLock::new(Box::new(RuleEngine {
-                    rules: RuleSet::default(),
-                }))),
+                std::sync::Arc::new(ripple_sdk::tokio::sync::RwLock::new(Box::new(
+                    RuleEngine::default(),
+                ))),
                 client,
             );
             let endpoint = RuleEndpoint {
@@ -2723,9 +2705,9 @@
             let mut state = EndpointBrokerState::new(
                 OpMetricState::default(),
                 tx,
-                std::sync::Arc::new(ripple_sdk::tokio::sync::RwLock::new(Box::new(RuleEngine {
-                    rules: RuleSet::default(),
-                }))),
+                std::sync::Arc::new(ripple_sdk::tokio::sync::RwLock::new(Box::new(
+                    RuleEngine::default(),
+                ))),
                 client,
             );
             let endpoint = RuleEndpoint {
@@ -2770,7 +2752,7 @@
         use ripple_sdk::{
             api::{
                 gateway::rpc_gateway_api::RpcRequest,
-                rules_engine::{Rule, RuleEngine, RuleSet},
+                rules_engine::{Rule, RuleEngine},
             },
             tokio::sync::mpsc::channel,
             Mockable,
@@ -2780,9 +2762,7 @@
             let (tx, _) = channel(2);
 
             let client = RippleClient::new(ChannelsState::new());
-            let mut engine = RuleEngine {
-                rules: RuleSet::default(),
-            };
+            let mut engine = RuleEngine::default();
             let r = Rule {
                 alias: "provided".to_owned(),
                 transform: Default::default(),
@@ -2823,9 +2803,9 @@
             let mut endpoint_broker = EndpointBrokerState::new(
                 OpMetricState::default(),
                 tx,
-                std::sync::Arc::new(ripple_sdk::tokio::sync::RwLock::new(Box::new(RuleEngine {
-                    rules: RuleSet::default(),
-                }))),
+                std::sync::Arc::new(ripple_sdk::tokio::sync::RwLock::new(Box::new(
+                    RuleEngine::default(),
+                ))),
                 client,
             );
             for endpoint in endpoints {
@@ -2835,6 +2815,9 @@
 
             endpoint_broker
         }
+        use std::sync::Arc;
+
+        use crate::broker::endpoint_broker::TokioRwLock;
         use crate::{
             broker::endpoint_broker::{
                 BrokerRequest, BrokerSender, EndpointBrokerState, HandleBrokerageError,
@@ -2845,7 +2828,7 @@
         use ripple_sdk::{
             api::{
                 gateway::rpc_gateway_api::RpcRequest,
-                rules_engine::{Rule, RuleEngine, RuleSet},
+                rules_engine::{Rule, RuleEngine, RuleEngineProvider},
             },
             extn::extn_client_message::ExtnMessage,
             tokio::{
@@ -2928,9 +2911,10 @@
         async fn test_dispatch_brokerage_endpoint_rule() {
             let (tx, _) = channel(2);
             let client = RippleClient::new(ChannelsState::new());
-            let mut engine = RuleEngine {
-                rules: RuleSet::default(),
-            };
+            let engine: Arc<TokioRwLock<Box<dyn RuleEngineProvider + Send + Sync>>> =
+                std::sync::Arc::new(ripple_sdk::tokio::sync::RwLock::new(Box::new(
+                    RuleEngine::default(),
+                )));
             let rule = Rule {
                 alias: "endpoint".to_owned(),
                 transform: Default::default(),
@@ -2939,13 +2923,13 @@
                 event_handler: None,
                 sources: None,
             };
-            engine.add_rule(rule);
-            let mut under_test = EndpointBrokerState::new(
-                OpMetricState::default(),
-                tx,
-                std::sync::Arc::new(ripple_sdk::tokio::sync::RwLock::new(Box::new(engine))),
-                client,
-            );
+            {
+                let mut mutant = engine.write().await;
+                mutant.add_rule(rule);
+                drop(mutant);
+            }
+            let mut under_test =
+                EndpointBrokerState::new(OpMetricState::default(), tx, engine.clone(), client);
 
             let (tx, _) = mpsc::channel::<BrokerRequest>(10);
             under_test.add_endpoint("thunder".to_string(), BrokerSender { sender: tx });
@@ -2963,13 +2947,12 @@
         async fn test_dispatch_brokerage_rule_not_found() {
             let (tx, _) = channel(2);
             let client = RippleClient::new(ChannelsState::new());
-            let engine = RuleEngine {
-                rules: RuleSet::default(),
-            };
             let under_test = EndpointBrokerState::new(
                 OpMetricState::default(),
                 tx,
-                std::sync::Arc::new(ripple_sdk::tokio::sync::RwLock::new(Box::new(engine))),
+                std::sync::Arc::new(ripple_sdk::tokio::sync::RwLock::new(Box::new(
+                    RuleEngine::default(),
+                ))),
                 client,
             );
 
@@ -2990,9 +2973,10 @@
         async fn test_dispatch_brokerage_broker_not_found() {
             let (tx, _) = channel(2);
             let client = RippleClient::new(ChannelsState::new());
-            let mut engine = RuleEngine {
-                rules: RuleSet::default(),
-            };
+            let engine: Arc<TokioRwLock<Box<dyn RuleEngineProvider + Send + Sync>>> =
+                std::sync::Arc::new(ripple_sdk::tokio::sync::RwLock::new(Box::new(
+                    RuleEngine::default(),
+                )));
             let rule = Rule {
                 alias: "endpoint".to_owned(),
                 transform: Default::default(),
@@ -3001,13 +2985,13 @@
                 event_handler: None,
                 sources: None,
             };
-            engine.add_rule(rule);
-            let under_test = EndpointBrokerState::new(
-                OpMetricState::default(),
-                tx,
-                std::sync::Arc::new(ripple_sdk::tokio::sync::RwLock::new(Box::new(engine))),
-                client,
-            );
+            {
+                let mut mutant = engine.write().await;
+                mutant.add_rule(rule);
+                drop(mutant);
+            }
+            let under_test =
+                EndpointBrokerState::new(OpMetricState::default(), tx, engine.clone(), client);
 
             let mut request = RpcRequest::mock();
             request.method = "endpoint".to_string();
@@ -3043,9 +3027,7 @@
                     OpMetricState::default(),
                     tx,
                     std::sync::Arc::new(ripple_sdk::tokio::sync::RwLock::new(Box::new(
-                        RuleEngine {
-                            rules: RuleSet::default(),
-                        },
+                        RuleEngine::default(),
                     ))),
                     client,
                 );
@@ -3073,9 +3055,7 @@
                     OpMetricState::default(),
                     tx,
                     std::sync::Arc::new(ripple_sdk::tokio::sync::RwLock::new(Box::new(
-                        RuleEngine {
-                            rules: RuleSet::default(),
-                        },
+                        RuleEngine::default(),
                     ))),
                     client,
                 );
@@ -3105,9 +3085,7 @@
                     OpMetricState::default(),
                     tx,
                     std::sync::Arc::new(ripple_sdk::tokio::sync::RwLock::new(Box::new(
-                        RuleEngine {
-                            rules: RuleSet::default(),
-                        },
+                        RuleEngine::default(),
                     ))),
                     client,
                 );
@@ -3143,9 +3121,7 @@
                     OpMetricState::default(),
                     tx,
                     std::sync::Arc::new(ripple_sdk::tokio::sync::RwLock::new(Box::new(
-                        RuleEngine {
-                            rules: RuleSet::default(),
-                        },
+                        RuleEngine::default(),
                     ))),
                     client,
                 );
