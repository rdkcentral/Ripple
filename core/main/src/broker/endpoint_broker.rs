// Copyright 2023 Comcast Cable Communications Management, LLC
//
// Licensed under the Apache License, Version 2.0 (the "License");
// you may not use this file except in compliance with the License.
// You may obtain a copy of the License at
//
// http://www.apache.org/licenses/LICENSE-2.0
//
// Unless required by applicable law or agreed to in writing, software
// distributed under the License is distributed on an "AS IS" BASIS,
// WITHOUT WARRANTIES OR CONDITIONS OF ANY KIND, either express or implied.
// See the License for the specific language governing permissions and
// limitations under the License.
//
// SPDX-License-Identifier: Apache-2.0
//

use ripple_sdk::{
    api::{
        firebolt::fb_capabilities::{
            FireboltPermission, CAPABILITY_NOT_AVAILABLE, JSON_RPC_STANDARD_ERROR_INVALID_PARAMS,
        },
        gateway::rpc_gateway_api::{
            ApiMessage, ApiProtocol, CallContext, JsonRpcApiRequest, JsonRpcApiResponse,
            RpcRequest, RPC_V2,
        },
        observability::log_signal::LogSignal,
        session::AccountSession,
    },
    extn::extn_client_message::{ExtnEvent, ExtnMessage},
    framework::RippleResponse,
    log::{debug, error, info, trace},
    tokio::{
        self,
        sync::mpsc::{self, Receiver, Sender},
    },
    utils::error::RippleError,
};
use serde_json::{json, Value};
use std::{
    collections::HashMap,
    sync::{
        atomic::{AtomicU64, Ordering},
        Arc, RwLock,
    },
};

use crate::{
    broker::broker_utils::BrokerUtils,
    firebolt::firebolt_gateway::JsonRpcError,
    service::extn::ripple_client::RippleClient,
    state::{
        ops_metrics_state::OpMetricState, platform_state::PlatformState, session_state::Session,
    },
    utils::router_utils::{
        add_telemetry_status_code, capture_stage, get_rpc_header, return_extn_response,
    },
};

use super::{
    event_management_utility::EventManagementUtility,
    extn_broker::ExtnBroker,
    http_broker::HttpBroker,
    provider_broker_state::{ProvideBrokerState, ProviderResult},
    rules_engine::{
<<<<<<< HEAD
        jq_compile, EventHandler, Rule, RuleEndpoint, RuleEndpointProtocol, RuleEngine,
=======
        jq_compile, Rule, RuleEndpoint, RuleEndpointProtocol, RuleEngine, RuleRetrievalError,
        RuleRetrieved, RuleType,
>>>>>>> 062c4963
    },
    thunder_broker::ThunderBroker,
    websocket_broker::WebsocketBroker,
    workflow_broker::WorkflowBroker,
};

#[derive(Clone, Debug)]
pub struct BrokerSender {
    pub sender: Sender<BrokerRequest>,
}

#[derive(Clone, Debug, Default)]
pub struct BrokerCleaner {
    pub cleaner: Option<Sender<String>>,
}

impl BrokerCleaner {
    async fn cleanup_session(&self, appid: &str) -> Result<String, RippleError> {
        if let Some(cleaner) = self.cleaner.clone() {
            if let Err(e) = cleaner.try_send(appid.to_owned()) {
                error!("Couldnt cleanup {} {:?}", appid, e);
                return Err(RippleError::SendFailure);
            }
            return Ok(appid.to_owned());
        }
        Err(RippleError::NotAvailable)
    }
}

// Default Broker mpsc channel buffer size
pub const BROKER_CHANNEL_BUFFER_SIZE: usize = 32;

#[derive(Clone, Debug, Default)]
pub struct BrokerRequest {
    pub rpc: RpcRequest,
    pub rule: Rule,
    pub subscription_processed: Option<bool>,
    pub workflow_callback: Option<BrokerCallback>,
    pub telemetry_response_listeners: Vec<Sender<BrokerOutput>>,
}
impl ripple_sdk::api::observability::log_signal::ContextAsJson for BrokerRequest {
    fn as_json(&self) -> serde_json::Value {
        let mut map = serde_json::Map::new();
        map.insert(
            "session_id".to_string(),
            serde_json::Value::String(self.rpc.ctx.session_id.clone()),
        );
        map.insert(
            "request_id".to_string(),
            serde_json::Value::String(self.rpc.ctx.request_id.clone()),
        );
        map.insert(
            "app_id".to_string(),
            serde_json::Value::String(self.rpc.ctx.app_id.clone()),
        );
        map.insert(
            "call_id".to_string(),
            serde_json::Value::Number(serde_json::Number::from(self.rpc.ctx.call_id)),
        );
        map.insert(
            "method".to_string(),
            serde_json::Value::String(self.rpc.method.clone()),
        );

        serde_json::Value::Object(map)
    }
}
impl std::fmt::Display for BrokerRequest {
    fn fmt(&self, f: &mut std::fmt::Formatter<'_>) -> std::fmt::Result {
        write!(
            f,
            "BrokerRequest {{ rpc: {:?}, rule: {:?}, subscription_processed: {:?}, workflow_callback: {:?} }}",
            self.rpc, self.rule, self.subscription_processed, self.workflow_callback
        )
    }
}

pub type BrokerSubMap = HashMap<String, Vec<BrokerRequest>>;

#[derive(Clone, Debug)]
pub struct BrokerConnectRequest {
    pub key: String,
    pub endpoint: RuleEndpoint,
    pub sub_map: BrokerSubMap,
    pub session: Option<AccountSession>,
    pub reconnector: Sender<BrokerConnectRequest>,
}
impl Default for BrokerConnectRequest {
    fn default() -> Self {
        Self {
            key: "".to_owned(),
            endpoint: RuleEndpoint::default(),
            sub_map: HashMap::new(),
            session: None,
            reconnector: mpsc::channel(2).0,
        }
    }
}
impl From<BrokerRequest> for JsonRpcApiRequest {
    fn from(value: BrokerRequest) -> Self {
        Self {
            jsonrpc: "2.0".to_owned(),
            id: Some(value.rpc.ctx.call_id),
            method: value.rpc.ctx.method,
            params: serde_json::from_str(&value.rpc.params_json).unwrap_or(None),
        }
    }
}
impl From<BrokerRequest> for JsonRpcApiResponse {
    fn from(value: BrokerRequest) -> Self {
        Self {
            jsonrpc: "2.0".to_owned(),
            id: Some(value.rpc.ctx.call_id),
            result: None,
            error: None,
            method: None,
            params: None,
        }
    }
}

impl BrokerConnectRequest {
    pub fn new(
        key: String,
        endpoint: RuleEndpoint,
        reconnector: Sender<BrokerConnectRequest>,
    ) -> Self {
        Self {
            key,
            endpoint,
            sub_map: HashMap::new(),
            session: None,
            reconnector,
        }
    }

    pub fn new_with_sesssion(
        key: String,
        endpoint: RuleEndpoint,
        reconnector: Sender<BrokerConnectRequest>,
        session: Option<AccountSession>,
    ) -> Self {
        Self {
            key,
            endpoint,
            sub_map: HashMap::new(),
            session,
            reconnector,
        }
    }
}

impl BrokerRequest {
    pub fn is_subscription_processed(&self) -> bool {
        self.subscription_processed.is_some()
    }
}

impl BrokerRequest {
    pub fn new(
        rpc_request: &RpcRequest,
        rule: Rule,
        workflow_callback: Option<BrokerCallback>,
        telemetry_response_listeners: Vec<Sender<BrokerOutput>>,
    ) -> BrokerRequest {
        BrokerRequest {
            rpc: rpc_request.clone(),
            rule,
            subscription_processed: None,
            workflow_callback,
            telemetry_response_listeners,
        }
    }

    pub fn get_id(&self) -> String {
        self.rpc.ctx.session_id.clone()
    }
}

/// BrokerCallback will be used by the communication broker to send the firebolt response
/// back to the gateway for client consumption
#[derive(Clone, Debug)]
pub struct BrokerCallback {
    pub sender: Sender<BrokerOutput>,
}

impl Default for BrokerCallback {
    fn default() -> Self {
        Self {
            sender: mpsc::channel(2).0,
        }
    }
}

pub(crate) static ATOMIC_ID: AtomicU64 = AtomicU64::new(0);

impl BrokerCallback {
    pub async fn send_json_rpc_api_response(&self, response: JsonRpcApiResponse) {
        let output = BrokerOutput::new(response);
        if let Err(e) = self.sender.try_send(output) {
            error!("couldnt send response for {:?}", e);
        }
    }
    /// Default method used for sending errors via the BrokerCallback
    pub async fn send_error(&self, request: BrokerRequest, error: RippleError) {
        let value = serde_json::to_value(JsonRpcError {
            code: JSON_RPC_STANDARD_ERROR_INVALID_PARAMS,
            message: format!("Error with {:?}", error),
            data: None,
        })
        .unwrap();
        let data = JsonRpcApiResponse {
            jsonrpc: "2.0".to_owned(),
            id: Some(request.rpc.ctx.call_id),
            error: Some(value),
            result: None,
            method: None,
            params: None,
        };
        self.send_json_rpc_api_response(data).await;
    }
}

#[derive(Debug)]
pub struct BrokerContext {
    pub app_id: String,
}

#[derive(Debug, Clone, Default)]
pub struct BrokerOutput {
    pub data: JsonRpcApiResponse,
}

impl BrokerOutput {
    pub fn new(data: JsonRpcApiResponse) -> Self {
        Self { data }
    }
    pub fn with_jsonrpc_response(&mut self, data: JsonRpcApiResponse) -> &mut Self {
        self.data = data;
        self
    }
    pub fn is_result(&self) -> bool {
        self.data.result.is_some()
    }

    pub fn get_event(&self) -> Option<u64> {
        if let Some(e) = &self.data.method {
            let event: Vec<&str> = e.split('.').collect();
            if let Some(v) = event.first() {
                if let Ok(r) = v.parse::<u64>() {
                    return Some(r);
                }
            }
        }
        None
    }
    pub fn is_error(&self) -> bool {
        self.data.error.is_some()
    }
    pub fn is_success(&self) -> bool {
        self.data.result.is_some()
    }
    pub fn get_result(&self) -> Option<Value> {
        self.data.result.clone()
    }
    pub fn get_error(&self) -> Option<Value> {
        self.data.error.clone()
    }
    pub fn get_error_string(&self) -> String {
        if let Some(e) = self.data.error.clone() {
            if let Ok(v) = serde_json::to_string(&e) {
                return v;
            }
        }
        "unknown".to_string()
    }
}

impl From<CallContext> for BrokerContext {
    fn from(value: CallContext) -> Self {
        Self {
            app_id: value.app_id,
        }
    }
}

impl BrokerSender {
    // Method to send the request to the underlying broker for handling.
    pub async fn send(&self, request: BrokerRequest) -> RippleResponse {
        if let Err(e) = self.sender.try_send(request) {
            error!("Error sending to broker {:?}", e);
            Err(RippleError::SendFailure)
        } else {
            Ok(())
        }
    }
}

#[derive(Debug, Clone)]
pub struct EndpointBrokerState {
    endpoint_map: Arc<RwLock<HashMap<String, BrokerSender>>>,
    callback: BrokerCallback,
    request_map: Arc<RwLock<HashMap<u64, BrokerRequest>>>,
    extension_request_map: Arc<RwLock<HashMap<u64, ExtnMessage>>>,
    rule_engine: RuleEngine,
    cleaner_list: Arc<RwLock<Vec<BrokerCleaner>>>,
    reconnect_tx: Sender<BrokerConnectRequest>,
    provider_broker_state: ProvideBrokerState,
    metrics_state: OpMetricState,
}

#[derive(Debug)]
pub enum HandleBrokerageError {
    RuleNotFound(String),
    BrokerNotFound(String),
    BrokerSendError,
    Broker,
}
impl From<RuleRetrievalError> for HandleBrokerageError {
    fn from(value: RuleRetrievalError) -> Self {
        match value {
            RuleRetrievalError::RuleNotFound(e) => HandleBrokerageError::RuleNotFound(e),
            RuleRetrievalError::RuleNotFoundAsWildcard => {
                HandleBrokerageError::RuleNotFound("Rule Not found as wildcard".to_string())
            }
            RuleRetrievalError::TooManyWildcardMatches => {
                HandleBrokerageError::RuleNotFound("Too many wildcard matches".to_string())
            }
        }
    }
}
#[derive(Debug, Clone)]
pub enum RenderedRequest {
    JsonRpc(JsonRpcApiResponse),
    ApiMessage(ApiMessage),
    Unlisten(BrokerRequest),
    BrokerRequest(BrokerRequest),
    ProviderJsonRpc(JsonRpcApiResponse),
    ProviderApiMessage(ApiMessage),
}
pub enum RenderedResponse {
    StaticJsonRpcApiResponse(JsonRpcApiResponse),
}
// impl From<RenderedRequest> for BrokerRequest {
//     fn from(value: RenderedRequest) -> Self {
//         match value {
//             RenderedRequest::JsonRpc(v, _) => BrokerRequest::from(v),
//             RenderedRequest::ApiMessage(v, _) => BrokerRequest::from(v),
//             RenderedRequest::Unlisten(v) => BrokerRequest::from(v),
//             RenderedRequest::BrokerRequest(v) => v,
//             RenderedRequest::ProviderJsonRpc(v, _) => BrokerRequest::from(v),
//             RenderedRequest::ProviderApiMessage(v, _) => BrokerRequest::from(v),
//         }
//     }
// }

#[derive(Debug)]
pub enum BrokerEndpoint {
    BrokerSender(BrokerSender),
    /*
    marker to indicate that something else should be used, such as a BrokerCallBack
    */
    Provider(BrokerCallback),
    //  Workflow(BrokerCallback, BrokerSender),
}
impl std::fmt::Display for BrokerEndpoint {
    fn fmt(&self, f: &mut std::fmt::Formatter<'_>) -> std::fmt::Result {
        match self {
            BrokerEndpoint::BrokerSender(_) => write!(f, "BrokerSender"),
            BrokerEndpoint::Provider(_) => write!(f, "Provider"),
        }
    }
}
impl BrokerEndpoint {
    pub async fn send_request(self, request: BrokerRequest) -> RippleResponse {
        match self {
            BrokerEndpoint::BrokerSender(broker_sender) => broker_sender
                .sender
                .try_send(request)
                .map_err(|_| RippleError::SendFailure),
            _ => {
                error!("BrokerEndpoint::send: BrokerSender not supported");
                Err(RippleError::SendFailure)
            }
        }
    }
}

impl Default for EndpointBrokerState {
    fn default() -> Self {
        Self {
            endpoint_map: Arc::new(RwLock::new(HashMap::new())),
            callback: BrokerCallback::default(),
            request_map: Arc::new(RwLock::new(HashMap::new())),
            extension_request_map: Arc::new(RwLock::new(HashMap::new())),
            rule_engine: RuleEngine::default(),
            cleaner_list: Arc::new(RwLock::new(Vec::new())),
            reconnect_tx: mpsc::channel(2).0,
            provider_broker_state: ProvideBrokerState::default(),
            metrics_state: OpMetricState::default(),
        }
    }
}

impl EndpointBrokerState {
    pub fn new(
        metrics_state: OpMetricState,
        tx: Sender<BrokerOutput>,
        rule_engine: RuleEngine,
        _ripple_client: RippleClient,
    ) -> Self {
        let (reconnect_tx, _rec_tr) = mpsc::channel(2);
        let state = Self {
            endpoint_map: Arc::new(RwLock::new(HashMap::new())),
            callback: BrokerCallback { sender: tx },
            request_map: Arc::new(RwLock::new(HashMap::new())),
            extension_request_map: Arc::new(RwLock::new(HashMap::new())),
            rule_engine,
            cleaner_list: Arc::new(RwLock::new(Vec::new())),
            reconnect_tx,
            provider_broker_state: ProvideBrokerState::default(),
            metrics_state,
        };
        /*bobra: configuring this out for unit tests */
        #[cfg(not(test))]
        state.reconnect_thread(_rec_tr, _ripple_client);
        state
    }
    pub fn with_rules_engine(mut self, rule_engine: RuleEngine) -> Self {
        self.rule_engine = rule_engine;
        self
    }
    pub fn add_rule(mut self, rule: Rule) -> Self {
        self.rule_engine.add_rule(rule);
        self
    }
    pub fn has_rule(&self, rule: &str) -> bool {
        self.rule_engine.has_rule(rule)
    }
    #[cfg(not(test))]
    fn reconnect_thread(&self, mut rx: Receiver<BrokerConnectRequest>, client: RippleClient) {
        use crate::firebolt::firebolt_gateway::FireboltGatewayCommand;
        let mut state = self.clone();
        tokio::spawn(async move {
            while let Some(v) = rx.recv().await {
                if matches!(v.endpoint.protocol, RuleEndpointProtocol::Thunder) {
                    if client
                        .send_gateway_command(FireboltGatewayCommand::StopServer)
                        .is_err()
                    {
                        error!("Stopping server")
                    }
                    break;
                } else {
                    state.build_endpoint(None, v)
                }
            }
        });
    }

    fn get_request(&self, id: u64) -> Result<BrokerRequest, RippleError> {
        let result = { self.request_map.read().unwrap().get(&id).cloned() };
        if result.is_none() {
            return Err(RippleError::InvalidInput);
        }

        let result = result.unwrap();
        if !result.rpc.is_subscription() {
            let _ = self.request_map.write().unwrap().remove(&id);
        }
        Ok(result)
    }

    fn update_unsubscribe_request(&self, id: u64) {
        let mut result = self.request_map.write().unwrap();
        if let Some(mut value) = result.remove(&id) {
            value.subscription_processed = Some(true);
            let _ = result.insert(id, value);
        }
    }

    fn get_extn_message(&self, id: u64, is_event: bool) -> Result<ExtnMessage, RippleError> {
        if is_event {
            let v = { self.extension_request_map.read().unwrap().get(&id).cloned() };
            if let Some(v1) = v {
                Ok(v1)
            } else {
                Err(RippleError::NotAvailable)
            }
        } else {
            let result = { self.extension_request_map.write().unwrap().remove(&id) };
            match result {
                Some(v) => Ok(v),
                None => Err(RippleError::NotAvailable),
            }
        }
    }

    pub fn get_next_id() -> u64 {
        //https://en.cppreference.com/w/cpp/atomic/memory_order#Sequentially-consistent_ordering
        /*
        Switching to SeqCst for now, as the there could be consistency issues using Relaxed
        note that fetch add returns the previous value after the add . This is
        fine because the requirement is to have a unique id for each request
        */
        ATOMIC_ID.fetch_add(1, Ordering::SeqCst)
    }
    /// Generic method which takes the given parameters from RPC request and adds rules using rule engine
    //TODO: decide fate of this function
    #[allow(dead_code)]
    fn apply_request_rule(rpc_request: &BrokerRequest) -> Result<Value, RippleError> {
        if let Ok(mut params) = serde_json::from_str::<Vec<Value>>(&rpc_request.rpc.params_json) {
            let last = if params.len() > 1 {
                params.pop().unwrap()
            } else {
                Value::Null
            };

            if let Some(filter) = rpc_request
                .rule
                .transform
                .get_transform_data(super::rules_engine::RuleTransformType::Request)
            {
                let transformed_request_res = jq_compile(
                    last,
                    &filter,
                    format!("{}_request", rpc_request.rpc.ctx.method),
                );

                LogSignal::new(
                    "endpoint_broker".to_string(),
                    "apply_request_rule".to_string(),
                    rpc_request.rpc.ctx.clone(),
                )
                .with_diagnostic_context_item("success", "true")
                .with_diagnostic_context_item("result", &format!("{:?}", transformed_request_res))
                .emit_debug();

                return transformed_request_res;
            }
            LogSignal::new(
                "endpoint_broker".to_string(),
                "apply_request_rule".to_string(),
                rpc_request.rpc.ctx.clone(),
            )
            .with_diagnostic_context_item("success", "true")
            .with_diagnostic_context_item("result", &last.to_string())
            .emit_debug();
            return Ok(serde_json::to_value(&last).unwrap());
        }
        LogSignal::new(
            "endpoint_broker".to_string(),
            "apply_request_rule: parse error".to_string(),
            rpc_request.rpc.ctx.clone(),
        )
        .emit_error();
        Err(RippleError::ParseError)
    }
    /// Adds BrokerContext to a given request used by the Broker Implementations
    /// just before sending the data through the protocol
    ///
    fn _update_request(
        &self,
        rpc_request: &RpcRequest,
        rule: Rule,
        extn_message: Option<ExtnMessage>,
        workflow_callback: Option<BrokerCallback>,
        telemetry_response_listeners: Vec<Sender<BrokerOutput>>,
    ) -> (u64, BrokerRequest) {
        let id = Self::get_next_id();
        let mut rpc_request_c = rpc_request.clone();
        {
            let mut request_map = self.request_map.write().unwrap();
            let _ = request_map.insert(
                id,
                BrokerRequest {
                    rpc: rpc_request.clone(),
                    rule: rule.clone(),
                    subscription_processed: None,
                    workflow_callback: workflow_callback.clone(),
                    telemetry_response_listeners: telemetry_response_listeners.clone(),
                },
            );
        }

        if extn_message.is_some() {
            let mut extn_map = self.extension_request_map.write().unwrap();
            let _ = extn_map.insert(id, extn_message.unwrap());
        }

        rpc_request_c.ctx.call_id = id;
        (
            id,
            BrokerRequest::new(
                &rpc_request_c,
                rule,
                workflow_callback,
                telemetry_response_listeners,
            ),
        )
    }

    pub fn update_request(
        &self,
        rpc_request: &RpcRequest,
        rule: &Rule,
        extn_message: Option<ExtnMessage>,
        workflow_callback: Option<BrokerCallback>,
        telemetry_response_listeners: Vec<Sender<BrokerOutput>>,
    ) -> BrokerRequest {
        let id = Self::get_next_id();
        let mut rpc_request_c = rpc_request.clone();
        {
            let mut request_map = self.request_map.write().unwrap();
            let _ = request_map.insert(
                id,
                BrokerRequest {
                    rpc: rpc_request.clone(),
                    rule: rule.clone(),
                    subscription_processed: None,
                    workflow_callback: workflow_callback.clone(),
                    telemetry_response_listeners: telemetry_response_listeners.clone(),
                },
            );
        }

        if extn_message.is_some() {
            let mut extn_map = self.extension_request_map.write().unwrap();
            let _ = extn_map.insert(id, extn_message.unwrap());
        }

        rpc_request_c.ctx.call_id = id;

        BrokerRequest::new(
            &rpc_request_c,
            rule.clone(),
            workflow_callback,
            telemetry_response_listeners,
        )
    }
    pub fn build_thunder_endpoint(&mut self) {
        if let Some(endpoint) = self.rule_engine.rules.endpoints.get("thunder").cloned() {
            let request = BrokerConnectRequest::new(
                "thunder".to_owned(),
                endpoint.clone(),
                self.reconnect_tx.clone(),
            );
            self.build_endpoint(None, request);
        }
    }

    pub fn build_other_endpoints(&mut self, ps: PlatformState, session: Option<AccountSession>) {
        for (key, endpoint) in self.rule_engine.rules.endpoints.clone() {
            // skip thunder endpoint as it is already built using build_thunder_endpoint
            if let RuleEndpointProtocol::Thunder = endpoint.protocol {
                continue;
            }
            let request = BrokerConnectRequest::new_with_sesssion(
                key,
                endpoint.clone(),
                self.reconnect_tx.clone(),
                session.clone(),
            );
            self.build_endpoint(Some(ps.clone()), request);
        }
    }

    fn add_endpoint(&mut self, key: String, endpoint: BrokerSender) -> &mut Self {
        {
            let mut endpoint_map = self.endpoint_map.write().unwrap();
            endpoint_map.insert(key, endpoint);
        }
        self
    }
    pub fn get_endpoints(&self) -> HashMap<String, BrokerSender> {
        self.endpoint_map.read().unwrap().clone()
    }

    fn build_endpoint(&mut self, ps: Option<PlatformState>, request: BrokerConnectRequest) {
        let endpoint = request.endpoint.clone();
        let key = request.key.clone();
        let (broker, cleaner) = match endpoint.protocol {
            RuleEndpointProtocol::Http => (
                HttpBroker::get_broker(None, request, self.callback.clone(), self).get_sender(),
                None,
            ),
            RuleEndpointProtocol::Websocket => {
                let ws_broker =
                    WebsocketBroker::get_broker(None, request, self.callback.clone(), self);
                (ws_broker.get_sender(), Some(ws_broker.get_cleaner()))
            }
            RuleEndpointProtocol::Thunder => {
                let thunder_broker =
                    ThunderBroker::get_broker(None, request, self.callback.clone(), self);
                (
                    thunder_broker.get_sender(),
                    Some(thunder_broker.get_cleaner()),
                )
            }
            RuleEndpointProtocol::Workflow => (
                WorkflowBroker::get_broker(None, request, self.callback.clone(), self).get_sender(),
                None,
            ),
            RuleEndpointProtocol::Extn => (
                ExtnBroker::get_broker(ps, request, self.callback.clone(), self).get_sender(),
                None,
            ),
        };
        self.add_endpoint(key, broker);

        if let Some(cleaner) = cleaner {
            let mut cleaner_list = self.cleaner_list.write().unwrap();
            cleaner_list.push(cleaner);
        }
    }

    fn handle_static_request(&self, rpc_request: RpcRequest) -> JsonRpcApiResponse {
        let mut data = JsonRpcApiResponse::default();
        // return empty result and handle the rest with jq rule
        let jv: Value = "".into();
        data.result = Some(jv);
        data.id = Some(rpc_request.ctx.call_id);
        //let output = BrokerOutput::new(data);

        capture_stage(&self.metrics_state, &rpc_request, "static_rule_request");
        data
    }

    fn handle_provided_request(
        &self,
        rpc_request: &RpcRequest,
        id: u64,
        permission: Vec<FireboltPermission>,
        session: Option<Session>,
    ) -> RenderedRequest {
        // let (id, request) =
        //     self.update_request(rpc_request, rule, None, None, telemetry_response_listeners);
        match self.provider_broker_state.check_provider_request(
            rpc_request,
            &permission,
            session.clone(),
        ) {
            Some(ProviderResult::Registered) => {
                // return empty result and handle the rest with jq rule
                let data = JsonRpcApiResponse {
                    id: Some(id),
                    jsonrpc: "2.0".to_string(),
                    result: Some(Value::Null),
                    error: None,
                    method: None,
                    params: None,
                };
                RenderedRequest::ProviderJsonRpc(data)
            }
            Some(ProviderResult::Session(_s)) => RenderedRequest::ProviderApiMessage(
                ProvideBrokerState::format_provider_message(rpc_request, id),
            ),
            Some(ProviderResult::NotAvailable(p)) => {
                // Not Available
                let data = JsonRpcApiResponse::new(
                    Some(id),
                    Some(json!({
                        "error": CAPABILITY_NOT_AVAILABLE,
                        "messsage": format!("{} not available", p)
                    })),
                );
                RenderedRequest::ProviderJsonRpc(data)
            }
            None => {
                // Not Available
                let data = JsonRpcApiResponse::new(
                    Some(id),
                    Some(json!({
                        "error": CAPABILITY_NOT_AVAILABLE,
                        "messsage": "capability not available".to_string()
                    })),
                );
                RenderedRequest::ProviderJsonRpc(data)
            }
        }
    }

    fn get_sender(&self, hash: &str) -> Option<BrokerSender> {
        self.endpoint_map.read().unwrap().get(hash).cloned()
    }
    fn get_broker_rule(
        &self,
        rpc_request: &RpcRequest,
    ) -> Result<RuleRetrieved, RuleRetrievalError> {
        self.rule_engine.get_rule(rpc_request)
    }
    /// Main handler method whcih checks for brokerage and then sends the request for
    /// asynchronous processing
    pub fn handle_brokerage(
        &self,
        rpc_request: RpcRequest,
        extn_message: Option<ExtnMessage>,
        workflow_callback: Option<BrokerCallback>,
        permissions: Vec<FireboltPermission>,
        session: Option<Session>,
        telemetry_response_listeners: Vec<Sender<BrokerOutput>>,
    ) -> bool {
        LogSignal::new(
            "handle_brokerage".to_string(),
            "starting brokerage".to_string(),
            rpc_request.ctx.clone(),
        )
        .with_diagnostic_context_item("workflow", &workflow_callback.is_some().to_string())
        .emit_debug();

        let resp = self.handle_brokerage_workflow(
            rpc_request.clone(),
            extn_message,
            workflow_callback,
            permissions,
            session,
            telemetry_response_listeners,
        );

        if resp.is_err() {
            let err = resp.unwrap_err();
            LogSignal::new(
                "handle_brokerage".to_string(),
                "Rule error".to_string(),
                rpc_request.ctx.clone(),
            )
            .with_diagnostic_context_item("error", &format!("{:?}", err))
            .emit_error();
            false
        } else {
            true
        }
    }

    fn get_endpoint(
        &self,
        rule: &Rule,
        broker_callback: BrokerCallback,
    ) -> Result<BrokerEndpoint, HandleBrokerageError> {
        /*
        if endpoint is defined, try to get it
        else if static rule, get thunder broker
        else fail
        */
        if let Some(endpoint) = rule.endpoint.clone() {
            if let Some(sender) = self.get_sender(&endpoint) {
                return Ok(BrokerEndpoint::BrokerSender(sender));
            } else {
                return Err(HandleBrokerageError::BrokerNotFound(endpoint));
            }
        };

        match rule.rule_type() {
            RuleType::Static | RuleType::Endpoint => match self.get_sender("thunder") {
                Some(sender) => Ok(BrokerEndpoint::BrokerSender(sender)),
                None => Err(HandleBrokerageError::BrokerNotFound("thunder".to_string())),
            },
            RuleType::Provider => Ok(BrokerEndpoint::Provider(broker_callback)),
        }
    }

    /*
    Render correct output based on request type
    */
    pub fn render_brokered_request(
        &self,
        rule: &Rule,
        broker_request: &BrokerRequest,
        permissions: Vec<FireboltPermission>,
        session: Option<Session>,
    ) -> Result<RenderedRequest, HandleBrokerageError> {
        LogSignal::new(
            "render_brokered_request".to_string(),
            "starting render".to_string(),
            broker_request.clone(),
        )
        .with_diagnostic_context_item(
            "endpoint",
            rule.clone().endpoint.unwrap_or_default().as_str(),
        )
        .with_diagnostic_context_item("rule", rule.alias.as_str())
        .emit_debug();

        let rpc_request = broker_request.rpc.clone();
        match rule.rule_type() {
            super::rules_engine::RuleType::Static => {
                let response =
                    RenderedRequest::JsonRpc(self.handle_static_request(rpc_request.clone()));
                Ok(response)
            }
            super::rules_engine::RuleType::Provider => {
                let response = self.handle_provided_request(
                    &rpc_request,
                    rpc_request.ctx.call_id,
                    permissions,
                    session,
                );
                Ok(response)
            }
            super::rules_engine::RuleType::Endpoint => {
                if rpc_request.is_unlisten() {
                    Ok(RenderedRequest::Unlisten(broker_request.clone()))
                } else {
                    Ok(RenderedRequest::BrokerRequest(broker_request.clone()))
                }
            }
        }
    }

    pub fn handle_brokerage_workflow(
        &self,
        rpc_request: RpcRequest,
        extn_message: Option<ExtnMessage>,
        workflow_callback: Option<BrokerCallback>,
        permissions: Vec<FireboltPermission>,
        session: Option<Session>,
        telemetry_response_listeners: Vec<Sender<BrokerOutput>>,
    ) -> Result<RenderedRequest, HandleBrokerageError> {
        /*if rule not found, "unhandled https://github.com/rdkcentral/Ripple/blob/ae3fcd78b055cf70022959bf827de9ed569762aa/core/main/src/broker/endpoint_broker.rs#L719" */
        let rule: Rule = match self.get_broker_rule(&rpc_request)? {
            RuleRetrieved::ExactMatch(rule) | RuleRetrieved::WildcardMatch(rule) => rule,
        };
        /*
         attempt to get the endpoint from the rule
        https://github.com/rdkcentral/Ripple/blob/ae3fcd78b055cf70022959bf827de9ed569762aa/core/main/src/broker/endpoint_broker.rs#L722
        */
        let endpoint = self.get_endpoint(&rule, self.callback.clone())?;
        LogSignal::new(
            "handle_brokerage_workflow".to_string(),
            "starting brokerage workflow".to_string(),
            rpc_request.ctx.clone(),
        )
        .with_diagnostic_context_item("rule", &format!("{}", rule))
        .with_diagnostic_context_item("endpoint", &format!("{}", endpoint))
        .with_diagnostic_context_item("workflow", &workflow_callback.is_some().to_string())
        .emit_debug();
        /*
        broker_callback is used to send the response back to the caller
        */
        let broker_callback = self.callback.clone();

        match self.render_brokered_request(
            &rule,
            &self.update_request(
                &rpc_request,
                &rule,
                extn_message,
                workflow_callback,
                telemetry_response_listeners,
            ),
            permissions,
            session.clone(),
        ) {
            Ok(response) => match response.clone() {
                RenderedRequest::JsonRpc(data) => {
                    tokio::spawn(async move {
                        if let Err(err) = broker_callback.sender.try_send(BrokerOutput::new(data)) {
                            error!("Error sending json rpc response to broker {:?}", err);
                        }
                    });
                    Ok(response)
                }
                RenderedRequest::ApiMessage(api_message) => {
                    if let Some(sesh) = session {
                        info!("Sending apimessage response to endpoint {:?}", api_message);
                        tokio::spawn(async move { sesh.send_json_rpc(api_message).await });
                    }
                    Ok(response)
                }
                RenderedRequest::Unlisten(data) => {
                    info!("Sending unlisten json rpc response to endpoint {:?}", data);

                    if let Some(thunder) = self.get_sender("thunder") {
                        tokio::spawn(async move {
                            match thunder.send(data.clone()).await {
                                Ok(_) => {
                                    broker_callback
                                        .send_json_rpc_api_response(data.clone().rpc.into())
                                        .await
                                }
                                Err(e) => broker_callback.send_error(data.clone(), e).await,
                            }
                        });
                    }
                    Ok(response)
                }
                RenderedRequest::BrokerRequest(request) => {
                    info!(
                        "Sending broker_request json rpc response to endpoint {:?}",
                        request
                    );

                    let data = JsonRpcApiResponse {
                        id: Some(request.rpc.ctx.call_id),
                        jsonrpc: "2.0".to_string(),
                        result: Some(Value::Null),
                        error: None,
                        method: Some(request.rpc.method.clone()),
                        params: request.rpc.get_params(),
                    };
                    let request_for_spawn = request.clone();
                    tokio::spawn(async move { endpoint.send_request(request_for_spawn).await });

                    Ok(RenderedRequest::ProviderJsonRpc(data))
                }

                RenderedRequest::ProviderJsonRpc(json_rpc_api_response) => {
                    tokio::spawn(async move {
                        if let Err(err) = broker_callback
                            .sender
                            .try_send(BrokerOutput::new(json_rpc_api_response))
                        {
                            error!("Error sending json rpc response to broker {:?}", err);
                        }
                    });
                    Ok(response)
                }
                RenderedRequest::ProviderApiMessage(api_message) => {
                    tokio::spawn(async move {
                        if let Some(sesh) = session {
                            let _ = sesh.send_json_rpc(api_message).await;
                        }
                    });
                    Ok(response)
                }
            },
            Err(e) => {
                error!("Error handling brokerage {:?}", e);
                Err(e)
            }
        }
    }

    pub fn handle_broker_response(&self, data: JsonRpcApiResponse) {
        if let Err(e) = self.callback.sender.try_send(BrokerOutput { data }) {
            error!("Cannot forward broker response {:?}", e)
        }
    }

    pub fn get_rule(&self, rpc_request: &RpcRequest) -> Result<RuleRetrieved, RuleRetrievalError> {
        self.rule_engine.get_rule(rpc_request)
    }

    // Method to cleanup all subscription on App termination
    pub async fn cleanup_for_app(&self, app_id: &str) {
        let cleaners = { self.cleaner_list.read().unwrap().clone() };

        for cleaner in cleaners {
            /*
            for now, just eat the error - the return type was mainly added to prepate for future refactoring/testability
            */
            let _ = cleaner.cleanup_session(app_id).await;
        }
    }
}

/// Trait which contains all the abstract methods for a Endpoint Broker
/// There could be Websocket or HTTP protocol implementations of the given trait
pub trait EndpointBroker {
    fn get_broker(
        ps: Option<PlatformState>,
        request: BrokerConnectRequest,
        callback: BrokerCallback,
        endpoint_broker: &mut EndpointBrokerState,
    ) -> Self;

    fn get_sender(&self) -> BrokerSender;

    fn prepare_request(&self, rpc_request: &BrokerRequest) -> Result<Vec<String>, RippleError> {
        let response = Self::update_request(rpc_request)?;
        Ok(vec![response])
    }

    /// Adds BrokerContext to a given request used by the Broker Implementations
    /// just before sending the data through the protocol
    fn update_request(rpc_request: &BrokerRequest) -> Result<String, RippleError> {
        let v = Self::apply_request_rule(rpc_request)?;
        trace!("transformed request {:?}", v);
        let id = rpc_request.rpc.ctx.call_id;
        let method = rpc_request.rule.alias.clone();
        if let Value::Null = v {
            Ok(json!({
                "jsonrpc": "2.0",
                "id": id,
                "method": method
            })
            .to_string())
        } else {
            Ok(json!({
                "jsonrpc": "2.0",
                "id": id,
                "method": method,
                "params": v
            })
            .to_string())
        }
    }

    /// Generic method which takes the given parameters from RPC request and adds rules using rule engine
    fn apply_request_rule(rpc_request: &BrokerRequest) -> Result<Value, RippleError> {
        if let Ok(mut params) = serde_json::from_str::<Vec<Value>>(&rpc_request.rpc.params_json) {
            let last = if params.len() > 1 {
                params.pop().unwrap()
            } else {
                Value::Null
            };

            if let Some(filter) = rpc_request
                .rule
                .transform
                .get_transform_data(super::rules_engine::RuleTransformType::Request)
            {
                let transformed_request_res = jq_compile(
                    last,
                    &filter,
                    format!("{}_request", rpc_request.rpc.ctx.method),
                );

                LogSignal::new(
                    "endpoint_broker".to_string(),
                    "apply_request_rule".to_string(),
                    rpc_request.rpc.ctx.clone(),
                )
                .with_diagnostic_context_item("success", "true")
                .with_diagnostic_context_item("result", &format!("{:?}", transformed_request_res))
                .emit_debug();

                return transformed_request_res;
            }
            LogSignal::new(
                "endpoint_broker".to_string(),
                "apply_request_rule".to_string(),
                rpc_request.rpc.ctx.clone(),
            )
            .with_diagnostic_context_item("success", "true")
            .with_diagnostic_context_item("result", &last.to_string())
            .emit_debug();
            return Ok(serde_json::to_value(&last).unwrap());
        }
        LogSignal::new(
            "endpoint_broker".to_string(),
            "apply_request_rule: parse error".to_string(),
            rpc_request.rpc.ctx.clone(),
        )
        .emit_error();
        Err(RippleError::ParseError)
    }

    /// Default handler method for the broker to remove the context and send it back to the
    /// client for consumption
    fn handle_jsonrpc_response(
        result: &[u8],
        callback: BrokerCallback,
        _params: Option<Value>,
    ) -> Result<BrokerOutput, RippleError> {
        let mut final_result = Err(RippleError::ParseError);
        if let Ok(data) = serde_json::from_slice::<JsonRpcApiResponse>(result) {
            final_result = Ok(BrokerOutput::new(data));
        }
        if let Ok(output) = final_result.clone() {
            tokio::spawn(async move { callback.sender.try_send(output) });
        } else {
            error!("Bad broker response {}", String::from_utf8_lossy(result));
        }
        final_result
    }

    fn get_cleaner(&self) -> BrokerCleaner;

    fn send_broker_success_response(
        callback: &BrokerCallback,
        success_message: JsonRpcApiResponse,
    ) {
        BrokerOutputForwarder::send_json_rpc_response_to_broker(success_message, callback.clone());
    }
    fn send_broker_failure_response(callback: &BrokerCallback, error_message: JsonRpcApiResponse) {
        BrokerOutputForwarder::send_json_rpc_response_to_broker(error_message, callback.clone());
    }
}

/// Forwarder gets the BrokerOutput and forwards the response to the gateway.
pub struct BrokerOutputForwarder;

impl BrokerOutputForwarder {
    pub fn start_forwarder(mut platform_state: PlatformState, mut rx: Receiver<BrokerOutput>) {
        // set up the event utility
        let event_utility = Arc::new(EventManagementUtility::new());
        event_utility.register_custom_functions();
        let event_utility_clone = event_utility.clone();

        tokio::spawn(async move {
            while let Some(output) = rx.recv().await {
                let output_c = output.clone();
                let mut response = output.data.clone();
                let mut is_event = false;
                // First validate the id check if it could be an event
                let id = if let Some(e) = output_c.get_event() {
                    is_event = true;
                    Some(e)
                } else {
                    response.id
                };

                if let Some(id) = id {
                    if let Ok(broker_request) = platform_state.endpoint_state.get_request(id) {
                        LogSignal::new(
                            "start_forwarder".to_string(),
                            "broker request found".to_string(),
                            broker_request.clone(),
                        )
                        .emit_debug();
                        /*
                        save off rpc method name for rule context telemetry
                        */
                        let rule_context_name = broker_request.rpc.method.clone();

                        let workflow_callback = broker_request.clone().workflow_callback;
                        let telemetry_response_listeners =
                            broker_request.clone().telemetry_response_listeners;
                        let sub_processed = broker_request.is_subscription_processed();
                        let rpc_request = broker_request.rpc.clone();
                        let session_id = rpc_request.ctx.get_id();
                        let is_subscription = rpc_request.is_subscription();
                        let mut apply_response_needed = false;

                        // Step 1: Create the data
                        if let Some(result) = response.result.clone() {
                            LogSignal::new(
                                "start_forwarder".to_string(),
                                "processing event".to_string(),
                                broker_request.clone(),
                            )
                            .emit_debug();

                            if is_event {
                                if let Some(event_handler) =
                                    broker_request.rule.event_handler.clone()
                                {
                                    let platform_state_c = platform_state.clone();
                                    let rpc_request_c = rpc_request.clone();
                                    let response_c = response.clone();
                                    let broker_request_c = broker_request.clone();

                                    tokio::spawn(Self::handle_event(
                                        platform_state_c,
                                        event_handler,
                                        broker_request_c,
                                        rpc_request_c,
                                        response_c,
                                    ));

                                    continue;
                                }

                                if let Some(filter) =
                                    broker_request.rule.transform.get_transform_data(
                                        super::rules_engine::RuleTransformType::Event(
                                            rpc_request.ctx.context.contains(&RPC_V2.into()),
                                        ),
                                    )
                                {
                                    apply_rule_for_event(
                                        &broker_request,
                                        &result,
                                        &rpc_request,
                                        &filter,
                                        &mut response,
                                    );
                                }

                                if !apply_filter(&broker_request, &result, &rpc_request) {
                                    continue;
                                }

                                // check if the request transform has event_decorator_method
                                if let Some(decorator_method) =
                                    broker_request.rule.transform.event_decorator_method.clone()
                                {
                                    if let Some(func) =
                                        event_utility_clone.get_function(&decorator_method)
                                    {
                                        // spawn a tokio thread to run the function and continue the main thread.
                                        LogSignal::new(
                                            "start_forwarder".to_string(),
                                            "event decorator method found".to_string(),
                                            rpc_request.ctx.clone(),
                                        )
                                        .emit_debug();
                                        let session_id = rpc_request.ctx.get_id();
                                        let request_id = rpc_request.ctx.call_id;
                                        let protocol = rpc_request.ctx.protocol.clone();
                                        let platform_state_c = platform_state.clone();
                                        let ctx = rpc_request.ctx.clone();
                                        tokio::spawn(async move {
                                            if let Ok(value) = func(
                                                platform_state_c.clone(),
                                                ctx.clone(),
                                                Some(result.clone()),
                                            )
                                            .await
                                            {
                                                response.result = Some(value.expect("REASON"));
                                            }
                                            response.id = Some(request_id);

                                            let message = ApiMessage::new(
                                                protocol,
                                                serde_json::to_string(&response).unwrap(),
                                                rpc_request.ctx.request_id.clone(),
                                            );

                                            if let Some(session) = platform_state_c
                                                .session_state
                                                .get_session_for_connection_id(&session_id)
                                            {
                                                let _ = session.send_json_rpc(message).await;
                                            }
                                        });
                                        continue;
                                    } else {
                                        LogSignal::new(
                                            "start_forwarder".to_string(),
                                            "event decorator method not found".to_string(),
                                            rpc_request.ctx.clone(),
                                        )
                                        .emit_debug();
                                        error!(
                                            "Failed to invoke decorator method {:?}",
                                            decorator_method
                                        );
                                    }
                                }
                            } else if is_subscription {
                                if sub_processed {
                                    continue;
                                }
                                response.result = Some(json!({
                                    "listening" : rpc_request.is_listening(),
                                    "event" : rpc_request.ctx.method
                                }));
                                platform_state.endpoint_state.update_unsubscribe_request(id);
                            } else {
                                apply_response_needed = true;
                            }
                        } else {
                            trace!("start_forwarder: no result {:?}", response);
                            LogSignal::new(
                                "start_forwarder".to_string(),
                                "no result".to_string(),
                                rpc_request.ctx.clone(),
                            )
                            .with_diagnostic_context_item("response", response.to_string().as_str())
                            .emit_debug();
                            apply_response_needed = true;
                        }

                        if apply_response_needed {
                            // Apply response rule using params if there is any; otherwise, apply response rule using main broker request's response rule
                            let mut apply_response_using_main_req_needed = true;
                            if let Some(params) = output.data.params {
                                if let Some(param) = params.as_object() {
                                    for (key, value) in param {
                                        if key == "response" {
                                            if let Some(filter) = value.as_str() {
                                                apply_response_using_main_req_needed = false;
                                                apply_response(
                                                    filter.to_string(),
                                                    &rpc_request.ctx.method,
                                                    &mut response,
                                                );
                                            }
                                        }
                                    }
                                }
                            }
                            if apply_response_using_main_req_needed {
                                if let Some(filter) =
                                    broker_request.rule.transform.get_transform_data(
                                        super::rules_engine::RuleTransformType::Response,
                                    )
                                {
                                    apply_response(filter, &rule_context_name, &mut response);
                                } else if response.result.is_none() && response.error.is_none() {
                                    response.result = Some(Value::Null);
                                }
                            }
                        }

                        let request_id = rpc_request.ctx.call_id;
                        response.id = Some(request_id);

                        if let Some(workflow_callback) = workflow_callback {
                            debug!("sending to workflow callback {:?}", response);
                            LogSignal::new(
                                "start_forwarder".to_string(),
                                "sending to workflow callback".to_string(),
                                rpc_request.ctx.clone(),
                            )
                            .emit_debug();
                            let _ = workflow_callback
                                .sender
                                .try_send(BrokerOutput::new(response.clone()));
                        } else {
                            let tm_str = get_rpc_header(&rpc_request);

                            if is_event {
                                response.update_event_message(&rpc_request);
                            }

                            // Step 2: Create the message
                            let mut message = ApiMessage::new(
                                rpc_request.ctx.protocol.clone(),
                                serde_json::to_string(&response).unwrap(),
                                rpc_request.ctx.request_id.clone(),
                            );
                            let mut status_code: i64 = 1;
                            if let Some(e) = &response.error {
                                if let Some(Value::Number(n)) = e.get("code") {
                                    if let Some(v) = n.as_i64() {
                                        status_code = v;
                                    }
                                }
                            }

                            platform_state.metrics.update_api_stats_ref(
                                &rpc_request.ctx.request_id,
                                add_telemetry_status_code(
                                    &tm_str,
                                    status_code.to_string().as_str(),
                                ),
                            );

                            if let Some(api_stats) = platform_state
                                .metrics
                                .get_api_stats(&rpc_request.ctx.request_id)
                            {
                                message.stats = Some(api_stats);

                                if rpc_request.ctx.app_id.eq_ignore_ascii_case("internal") {
                                    platform_state
                                        .metrics
                                        .remove_api_stats(&rpc_request.ctx.request_id);
                                }
                            }

                            // Step 3: Handle Non Extension
                            if matches!(rpc_request.ctx.protocol, ApiProtocol::Extn) {
                                if let Ok(extn_message) =
                                    platform_state.endpoint_state.get_extn_message(id, is_event)
                                {
                                    if is_event {
                                        forward_extn_event(
                                            &extn_message,
                                            response.clone(),
                                            &platform_state,
                                        )
                                        .await;
                                    } else {
                                        return_extn_response(message, extn_message)
                                    }
                                }
                            } else if let Some(session) = platform_state
                                .session_state
                                .get_session_for_connection_id(&session_id)
                            {
                                let _ = session.send_json_rpc(message).await;
                            }
                        }

                        for listener in telemetry_response_listeners {
                            let _ = listener.try_send(BrokerOutput::new(response.clone()));
                        }
                    } else {
                        error!(
                            "start_forwarder:{} request not found for {:?}",
                            line!(),
                            response
                        );
                    }
                } else {
                    error!(
                        "Error couldnt broker the event {:?} due to a missing request id",
                        output_c
                    )
                }
            }
        });
    }

    async fn handle_event(
        platform_state: PlatformState,
        event_handler: EventHandler,
        broker_request: BrokerRequest,
        rpc_request: RpcRequest,
        mut response: JsonRpcApiResponse,
    ) {
        let session_id = rpc_request.ctx.get_id();
        let request_id = rpc_request.ctx.call_id;
        let protocol = rpc_request.ctx.protocol.clone();
        let mut platform_state_c = platform_state.clone();

        let params = if let Some(request) = event_handler.params {
            if let Ok(map) = serde_json::from_str::<serde_json::Map<String, Value>>(&request) {
                Some(Value::Object(map))
            } else {
                None
            }
        } else {
            None
        };

        if let Ok(event_handler_response) = BrokerUtils::process_internal_main_request(
            &mut platform_state_c,
            event_handler.method.as_str(),
            params,
        )
        .await
        {
            if let Ok(event_handler_response_string) =
                serde_json::to_string(&event_handler_response)
            {
                if let Some(mut event_filter) = broker_request.rule.transform.get_transform_data(
                    super::rules_engine::RuleTransformType::Event(
                        rpc_request.ctx.context.contains(&RPC_V2.into()),
                    ),
                ) {
                    event_filter = event_filter
                        .replace("$event_handler_response", &event_handler_response_string);

                    apply_rule_for_event(
                        &broker_request,
                        &event_handler_response,
                        &rpc_request,
                        &event_filter,
                        &mut response,
                    );
                } else {
                    response.result = Some(event_handler_response);
                }
            } else {
                error!("handle_event: Could not deserialize event handler response");
                response.result = Some(event_handler_response);
            }
        }

        response.id = Some(request_id);
        response.update_event_message(&rpc_request);

        let message = ApiMessage::new(
            protocol,
            serde_json::to_string(&response).unwrap(),
            rpc_request.ctx.request_id.clone(),
        );

        if let Some(session) = platform_state_c
            .session_state
            .get_session_for_connection_id(&session_id)
        {
            let _ = session.send_json_rpc(message).await;
        }
    }

    pub fn handle_non_jsonrpc_response(
        data: &[u8],
        callback: BrokerCallback,
        request: BrokerRequest,
    ) -> RippleResponse {
        // find if its event
        let method = if request.rpc.is_subscription() {
            Some(format!(
                "{}.{}",
                request.rpc.ctx.call_id, request.rpc.ctx.method
            ))
        } else {
            None
        };
        let parse_result = serde_json::from_slice::<Value>(data);
        debug!("parse result {:?}", parse_result);
        if parse_result.is_err() {
            return Err(RippleError::ParseError);
        }
        let result = Some(parse_result.unwrap());
        debug!("result {:?}", result);
        // build JsonRpcApiResponse
        let data = JsonRpcApiResponse {
            jsonrpc: "2.0".to_owned(),
            id: Some(request.rpc.ctx.call_id),
            method,
            result,
            error: None,
            params: None,
        };
        BrokerOutputForwarder::send_json_rpc_response_to_broker(data, callback.clone());
        Ok(())
    }
    pub fn send_json_rpc_response_to_broker(
        json_rpc_api_response: JsonRpcApiResponse,
        callback: BrokerCallback,
    ) {
        tokio::spawn(async move {
            if let Err(e) = callback
                .sender
                .try_send(BrokerOutput::new(json_rpc_api_response))
            {
                error!("Error sending json rpc response to broker {:?}", e)
            }
        });
    }
    pub fn send_json_rpc_success_response_to_broker(
        json_rpc_api_success_response: JsonRpcApiResponse,
        callback: BrokerCallback,
    ) {
        tokio::spawn(async move {
            if let Err(err) = callback
                .sender
                .try_send(BrokerOutput::new(json_rpc_api_success_response))
            {
                error!(
                    "Error sending json rpc success response to broker {:?}",
                    err
                )
            }
        });
    }
}

async fn forward_extn_event(
    extn_message: &ExtnMessage,
    v: JsonRpcApiResponse,
    platform_state: &PlatformState,
) {
    if let Ok(event) = extn_message.get_event(ExtnEvent::Value(serde_json::to_value(v).unwrap())) {
        if let Err(e) = platform_state
            .get_client()
            .get_extn_client()
            .send_message(event)
            .await
        {
            error!("couldnt send back event {:?}", e)
        }
    }
}

pub fn apply_response(
    result_response_filter: String,
    method: &str,
    response: &mut JsonRpcApiResponse,
) {
    match serde_json::to_value(response.clone()) {
        Ok(input) => {
            match jq_compile(
                input,
                &result_response_filter,
                format!("{}_response", method),
            ) {
                Ok(jq_out) => {
                    trace!(
                        "jq rendered output {:?} original input {:?} for filter {}",
                        jq_out,
                        response,
                        result_response_filter
                    );

                    if jq_out.is_object() && jq_out.get("error").is_some() {
                        response.error = Some(jq_out.get("error").unwrap().clone());
                        response.result = None;
                    } else {
                        response.result = Some(jq_out);
                        response.error = None;
                    }
                    trace!("mutated response {:?}", response);
                }
                Err(e) => {
                    response.error = Some(json!(e.to_string()));
                    error!(
                        "jq compile error {:?} for rule {} and data {:?}",
                        e, result_response_filter, response
                    );
                }
            }
        }
        Err(e) => {
            response.error = Some(json!(e.to_string()));
            error!(
                "json rpc response error {:?} for rule {} and data {}",
                e, result_response_filter, response
            );
        }
    }
}

pub fn apply_rule_for_event(
    broker_request: &BrokerRequest,
    result: &Value,
    rpc_request: &RpcRequest,
    filter: &str,
    response: &mut JsonRpcApiResponse,
) {
    if let Ok(r) = jq_compile(
        result.clone(),
        filter,
        format!("{}_event", rpc_request.ctx.method),
    ) {
        LogSignal::new(
            "apply_rule_for_event".to_string(),
            "broker request found".to_string(),
            broker_request.clone(),
        )
        .with_diagnostic_context_item("success", "true")
        .with_diagnostic_context_item("result", r.to_string().as_str())
        .emit_debug();
        response.result = Some(r);
    } else {
        LogSignal::new(
            "apply_rule_for_event".to_string(),
            "broker request found".to_string(),
            broker_request.clone(),
        )
        .with_diagnostic_context_item("success", "false")
        .emit_debug();
    }
}

fn apply_filter(broker_request: &BrokerRequest, result: &Value, rpc_request: &RpcRequest) -> bool {
    if let Some(filter) = broker_request.rule.filter.clone() {
        if let Ok(r) = jq_compile(
            result.clone(),
            &filter,
            format!("{}_event filter", rpc_request.ctx.method),
        ) {
            if r.is_null() {
                return false;
            } else {
                // get bool value for r and return
                return r.as_bool().unwrap();
            }
        }
    }
    true
}

#[cfg(test)]
mod endpoint_broker_tests {
    use super::*;
    use crate::broker::rules_engine::RuleTransform;
    use ripple_sdk::{tokio::sync::mpsc::channel, Mockable};

    #[tokio::test]
    async fn test_send_error() {
        let (tx, mut tr) = channel(2);
        let callback = BrokerCallback { sender: tx };

        callback
            .send_error(
                BrokerRequest {
                    rpc: RpcRequest::mock(),
                    rule: Rule {
                        alias: "somecallsign.method".to_owned(),
                        transform: RuleTransform::default(),
                        endpoint: None,
                        filter: None,
                        event_handler: None,
                        sources: None,
                    },
                    subscription_processed: None,
                    workflow_callback: None,
                    telemetry_response_listeners: vec![],
                },
                RippleError::InvalidInput,
            )
            .await;
        let value = tr.recv().await.unwrap();
        assert!(value.data.error.is_some())
    }

    mod broker_output {
        use ripple_sdk::{api::gateway::rpc_gateway_api::JsonRpcApiResponse, Mockable};

        use crate::broker::endpoint_broker::BrokerOutput;

        #[test]
        fn test_result() {
            let mut data = JsonRpcApiResponse::mock();
            let mut output = BrokerOutput::default();
            let output = output.with_jsonrpc_response(data.clone());
            assert!(!output.is_result());
            data.result = Some(serde_json::Value::Null);
            let mut output = BrokerOutput::default();
            let output = output.with_jsonrpc_response(data);
            assert!(output.is_result());
        }

        #[test]
        fn test_get_event() {
            let mut data = JsonRpcApiResponse::mock();
            data.method = Some("20.events".to_owned());
            let mut output = BrokerOutput::default();
            let output = output.with_jsonrpc_response(data);
            assert_eq!(20, output.get_event().unwrap())
        }
    }

    mod endpoint_broker_state {
        use ripple_sdk::{tokio, tokio::sync::mpsc::channel};

        use crate::{
            broker::rules_engine::{RuleEngine, RuleSet},
            service::extn::ripple_client::RippleClient,
            state::{bootstrap_state::ChannelsState, ops_metrics_state::OpMetricState},
        };

        use super::EndpointBrokerState;
        use crate::broker::endpoint_broker::BrokerConnectRequest;
        use crate::broker::endpoint_broker::ATOMIC_ID;
        use crate::broker::rules_engine::RuleEndpoint;
        use crate::broker::rules_engine::RuleEndpointProtocol;
        use ripple_sdk::api::session::AccountSession;
        use std::sync::atomic::Ordering;

        fn reset_counter(value: u64) {
            ATOMIC_ID.store(value, Ordering::SeqCst);
        }
        #[cfg(test)]
        mod get_next_id_tests {

            use serial_test::serial;

            use super::*;

            #[test]
            #[serial]
            fn test_get_next_id_initial_value() {
                // Reset the ATOMIC_ID to a known state for testing
                reset_counter(0);

                assert_eq!(
                    EndpointBrokerState::get_next_id(),
                    0,
                    "Expected initial ID to be 0"
                );

                assert_eq!(
                    EndpointBrokerState::get_next_id(),
                    1,
                    "Expected next ID to be 1"
                );
            }

            #[test]
            #[serial]
            fn test_get_next_id_increment() {
                // Reset the ATOMIC_ID to a known state for testing
                reset_counter(0);

                assert_eq!(
                    EndpointBrokerState::get_next_id(),
                    0,
                    "Expected first ID to be 0"
                );
                assert_eq!(
                    EndpointBrokerState::get_next_id(),
                    1,
                    "Expected second ID to be 1"
                );
                assert_eq!(
                    EndpointBrokerState::get_next_id(),
                    2,
                    "Expected third ID to be 2"
                );
            }

            #[test]
            #[serial]
            fn test_get_next_id_large_values() {
                // Set ATOMIC_ID to a large value
                reset_counter(u64::MAX);

                assert_eq!(
                    EndpointBrokerState::get_next_id(),
                    u64::MAX,
                    "Expected first ID to be u64::MAX - 1"
                );
                assert_eq!(
                    EndpointBrokerState::get_next_id(),
                    0,
                    "Expected second ID to be 0 after wrapping around"
                );
            }

            #[test]
            #[serial]
            fn test_get_next_id_wraparound_behavior() {
                // Set ATOMIC_ID to the maximum value
                reset_counter(u64::MAX);
                let _ = EndpointBrokerState::get_next_id();

                // In a real-world scenario, this would likely panic or wrap around.
                // For this test, we assume wrapping behavior.
                assert_eq!(
                    EndpointBrokerState::get_next_id(),
                    0,
                    "Expected ID to wrap around to 0"
                );
            }

            #[test]
            #[serial]
            fn test_get_next_id_thread_safety() {
                // Reset the ATOMIC_ID to a known state for testing
                reset_counter(0);

                let num_threads = 10;
                let num_iterations = 1000;
                let mut handles = vec![];

                for _ in 0..num_threads {
                    handles.push(std::thread::spawn(move || {
                        for _ in 0..num_iterations {
                            EndpointBrokerState::get_next_id();
                        }
                    }));
                }

                for handle in handles {
                    handle.join().unwrap();
                }

                assert!(
                    /*
                    this inequality is a "compromise" to deal with singleton counter being
                    non deterministically incremented in other tests, causing this one to fail
                    */
                    ATOMIC_ID.load(Ordering::SeqCst) >= (num_threads * num_iterations) as u64,
                    "Expected final ID to match the total number of increments"
                );
            }
        }

        #[tokio::test]
        async fn test_build_endpoint_http() {
            let (tx, _) = channel(2);
            let client = RippleClient::new(ChannelsState::new());
            let mut state = EndpointBrokerState::new(
                OpMetricState::default(),
                tx,
                RuleEngine {
                    rules: RuleSet::default(),
                },
                client,
            );

            let endpoint = RuleEndpoint {
                protocol: RuleEndpointProtocol::Http,
                ..Default::default()
            };

            let request = BrokerConnectRequest::new(
                "http_endpoint".to_string(),
                endpoint.clone(),
                state.reconnect_tx.clone(),
            );

            state.build_endpoint(None, request);

            let endpoints = state.get_endpoints();
            assert!(endpoints.contains_key("http_endpoint"));
        }

        #[tokio::test]
        async fn test_build_endpoint_websocket() {
            let (tx, _) = channel(2);
            let client = RippleClient::new(ChannelsState::new());
            let mut state = EndpointBrokerState::new(
                OpMetricState::default(),
                tx,
                RuleEngine {
                    rules: RuleSet::default(),
                },
                client,
            );

            let endpoint = RuleEndpoint {
                protocol: RuleEndpointProtocol::Websocket,
                ..Default::default()
            };

            let request = BrokerConnectRequest::new(
                "websocket_endpoint".to_string(),
                endpoint.clone(),
                state.reconnect_tx.clone(),
            );

            state.build_endpoint(None, request);

            let endpoints = state.get_endpoints();
            assert!(endpoints.contains_key("websocket_endpoint"));
        }

        #[tokio::test]
        async fn test_build_endpoint_thunder() {
            let (tx, _) = channel(2);
            let client = RippleClient::new(ChannelsState::new());
            let mut state = EndpointBrokerState::new(
                OpMetricState::default(),
                tx,
                RuleEngine {
                    rules: RuleSet::default(),
                },
                client,
            );

            let endpoint = RuleEndpoint {
                protocol: RuleEndpointProtocol::Thunder,
                ..Default::default()
            };

            let request = BrokerConnectRequest::new(
                "thunder_endpoint".to_string(),
                endpoint.clone(),
                state.reconnect_tx.clone(),
            );

            state.build_endpoint(None, request);

            let endpoints = state.get_endpoints();
            assert!(endpoints.contains_key("thunder_endpoint"));
        }

        #[tokio::test]
        async fn test_build_endpoint_workflow() {
            let (tx, _) = channel(2);
            let client = RippleClient::new(ChannelsState::new());
            let mut state = EndpointBrokerState::new(
                OpMetricState::default(),
                tx,
                RuleEngine {
                    rules: RuleSet::default(),
                },
                client,
            );

            let endpoint = RuleEndpoint {
                protocol: RuleEndpointProtocol::Workflow,
                ..Default::default()
            };

            let request = BrokerConnectRequest::new(
                "workflow_endpoint".to_string(),
                endpoint.clone(),
                state.reconnect_tx.clone(),
            );

            state.build_endpoint(None, request);

            let endpoints = state.get_endpoints();
            assert!(endpoints.contains_key("workflow_endpoint"));
        }

        #[tokio::test]
        async fn test_build_endpoint_extn() {
            let (tx, _) = channel(2);
            let client = RippleClient::new(ChannelsState::new());
            let mut state = EndpointBrokerState::new(
                OpMetricState::default(),
                tx,
                RuleEngine {
                    rules: RuleSet::default(),
                },
                client,
            );

            let endpoint = RuleEndpoint {
                protocol: RuleEndpointProtocol::Extn,
                ..Default::default()
            };

            let request = BrokerConnectRequest::new(
                "extn_endpoint".to_string(),
                endpoint.clone(),
                state.reconnect_tx.clone(),
            );

            state.build_endpoint(None, request);

            let endpoints = state.get_endpoints();
            assert!(endpoints.contains_key("extn_endpoint"));
        }

        #[tokio::test]
        async fn test_build_endpoint_with_cleaner() {
            let (tx, _) = channel(2);
            let client = RippleClient::new(ChannelsState::new());
            let mut state = EndpointBrokerState::new(
                OpMetricState::default(),
                tx,
                RuleEngine {
                    rules: RuleSet::default(),
                },
                client,
            );

            let endpoint = RuleEndpoint {
                protocol: RuleEndpointProtocol::Websocket,
                ..Default::default()
            };

            let request = BrokerConnectRequest::new(
                "websocket_with_cleaner".to_string(),
                endpoint.clone(),
                state.reconnect_tx.clone(),
            );

            state.build_endpoint(None, request);

            let cleaners = state.cleaner_list.read().unwrap();
            assert!(!cleaners.is_empty());
        }

        #[tokio::test]
        async fn test_build_endpoint_duplicate_key() {
            let (tx, _) = channel(2);
            let client = RippleClient::new(ChannelsState::new());
            let mut state = EndpointBrokerState::new(
                OpMetricState::default(),
                tx,
                RuleEngine {
                    rules: RuleSet::default(),
                },
                client,
            );

            let endpoint = RuleEndpoint {
                protocol: RuleEndpointProtocol::Http,
                ..Default::default()
            };

            let request = BrokerConnectRequest::new(
                "duplicate_key".to_string(),
                endpoint.clone(),
                state.reconnect_tx.clone(),
            );

            state.build_endpoint(None, request.clone());
            state.build_endpoint(None, request);

            let endpoints = state.get_endpoints();
            assert_eq!(endpoints.len(), 1);
            assert!(endpoints.contains_key("duplicate_key"));
        }

        #[tokio::test]
        async fn test_build_endpoint_with_session() {
            let (tx, _) = channel(2);
            let client = RippleClient::new(ChannelsState::new());
            let mut state = EndpointBrokerState::new(
                OpMetricState::default(),
                tx,
                RuleEngine {
                    rules: RuleSet::default(),
                },
                client,
            );

            let endpoint = RuleEndpoint {
                protocol: RuleEndpointProtocol::Extn,
                ..Default::default()
            };

            let session = Some(AccountSession::default());
            let request = BrokerConnectRequest::new_with_sesssion(
                "extn_with_session".to_string(),
                endpoint.clone(),
                state.reconnect_tx.clone(),
                session.clone(),
            );

            state.build_endpoint(None, request);

            let endpoints = state.get_endpoints();
            assert!(endpoints.contains_key("extn_with_session"));
        }

        // #[tokio::test]
        // async fn get_request() {
        //     let (tx, _) = channel(2);
        //     let client = RippleClient::new(ChannelsState::new());
        //     let state = EndpointBrokerState::new(
        //         MetricsState::default(),
        //         tx,
        //         RuleEngine {
        //             rules: RuleSet::default(),
        //         },
        //         client,
        //     );
        //     let mut request = RpcRequest::mock();
        //     state.update_request(
        //         &request,
        //         Rule {
        //             alias: "somecallsign.method".to_owned(),
        //             transform: RuleTransform::default(),
        //             endpoint: None,
        //             filter: None,
        //             event_handler: None,
        //             sources: None,
        //         },
        //         None,
        //         None,
        //         vec![],
        //     );
        //     request.ctx.call_id = 2;
        //     state.update_request(
        //         &request,
        //         Rule {
        //             alias: "somecallsign.method".to_owned(),
        //             transform: RuleTransform::default(),
        //             endpoint: None,
        //             filter: None,
        //             event_handler: None,
        //             sources: None,
        //         },
        //         None,
        //         None,
        //         vec![],
        //     );

        //     // Hardcoding the id here will be a problem as multiple tests uses the atomic id and there is no guarantee
        //     // that this test case would always be the first one to run
        //     // Revisit this test case, to make it more robust
        //     // assert!(state.get_request(2).is_ok());
        //     // assert!(state.get_request(1).is_ok());
        // }
    }

    #[tokio::test]
    async fn test_apply_response_contains_error() {
        let error = json!({"code":-32601,"message":"The service is in an illegal state!!!."});
        let ctx = CallContext::new(
            "session_id".to_string(),
            "request_id".to_string(),
            "app_id".to_string(),
            1,
            ApiProtocol::Bridge,
            "method".to_string(),
            Some("cid".to_string()),
            true,
        );
        let rpc_request = RpcRequest::new("new_method".to_string(), "params".to_string(), ctx);
        let mut data = JsonRpcApiResponse::mock();
        data.error = Some(error);
        let mut output: BrokerOutput = BrokerOutput::new(data.clone());
        let filter = "if .result and .result.success then (.result.stbVersion | split(\"_\") [0]) elif .error then if .error.code == -32601 then {error: { code: -1, message: \"Unknown method.\" }} else \"Error occurred with a different code\" end else \"No result or recognizable error\" end".to_string();
        //let mut response = JsonRpcApiResponse::mock();
        //response.error = Some(error);
        apply_response(filter, &rpc_request.ctx.method, &mut output.data);
        //let msg = output.data.error.unwrap().get("message").unwrap().clone();
        assert_eq!(
            output.data.error.unwrap().get("message").unwrap().clone(),
            json!("Unknown method.".to_string())
        );

        // securestorage.get code 22 in error response
        let error = json!({"code":22,"message":"test error code 22"});
        let mut data = JsonRpcApiResponse::mock();
        data.error = Some(error);
        let mut output: BrokerOutput = BrokerOutput::new(data);
        let filter = "if .result and .result.success then .result.value elif .error.code==22 or .error.code==43 then null else .error end".to_string();

        apply_response(filter, &rpc_request.ctx.method, &mut output.data);
        assert_eq!(output.data.error, None);
        assert_eq!(output.data.result.unwrap(), serde_json::Value::Null);

        // securestorage.get code other than 22 or 43 in error response
        let error = json!({"code":300,"message":"test error code 300"});
        let mut data = JsonRpcApiResponse::mock();
        data.error = Some(error.clone());
        let mut output: BrokerOutput = BrokerOutput::new(data);
        let filter = "if .result and .result.success then .result.value elif .error.code==22 or .error.code==43 then null else { error: .error } end".to_string();
        apply_response(filter, &rpc_request.ctx.method, &mut output.data);
        assert_eq!(output.data.error, Some(error));
    }

    #[tokio::test]
    async fn test_apply_response_contains_result() {
        // mock test
        let ctx = CallContext::new(
            "session_id".to_string(),
            "request_id".to_string(),
            "app_id".to_string(),
            1,
            ApiProtocol::Bridge,
            "method".to_string(),
            Some("cid".to_string()),
            true,
        );
        let rpc_request = RpcRequest::new("new_method".to_string(), "params".to_string(), ctx);

        // device.sku
        let filter = "if .result and .result.success then (.result.stbVersion | split(\"_\") [0]) elif .error then if .error.code == -32601 then {\"error\":\"Unknown method.\"} else \"Error occurred with a different code\" end else \"No result or recognizable error\" end".to_string();
        //let mut response = JsonRpcApiResponse::mock();
        let result = json!({"stbVersion":"SCXI11BEI_VBN_24Q3_sprint_20240717150752sdy_FG","receiverVersion":"7.6.0.0","stbTimestamp":"Wed 17 Jul 2024 15:07:52 UTC","success":true});
        //response.result = Some(result);
        let mut data = JsonRpcApiResponse::mock();
        data.result = Some(result);
        let mut output: BrokerOutput = BrokerOutput::new(data.clone());
        apply_response(filter, &rpc_request.ctx.method, &mut output.data);
        assert_eq!(output.data.result.unwrap(), "SCXI11BEI".to_string());

        // device.videoResolution
        let result = json!("Resolution1080P");
        let filter = "if .result then if .result | contains(\"480\") then ( [640, 480] ) elif .result | contains(\"576\") then ( [720, 576] ) elif .result | contains(\"1080\") then ( [1920, 1080] ) elif .result | contains(\"2160\") then ( [2160, 1440] ) end elif .error then if .error.code == -32601 then \"Unknown method.\" else \"Error occurred with a different code\" end else \"No result or recognizable error\" end".to_string();
        let mut response = JsonRpcApiResponse::mock();
        response.result = Some(result);
        apply_response(filter, &rpc_request.ctx.method, &mut response);
        assert_eq!(response.result.unwrap(), json!([1920, 1080]));

        // device.audio
        let result = json!({"currentAudioFormat":"DOLBY AC3","supportedAudioFormat":["NONE","PCM","AAC","VORBIS","WMA","DOLBY AC3","DOLBY AC4","DOLBY MAT","DOLBY TRUEHD","DOLBY EAC3 ATMOS","DOLBY TRUEHD ATMOS","DOLBY MAT ATMOS","DOLBY AC4 ATMOS","UNKNOWN"],"success":true});
        let filter = "if .result and .result.success then .result | {\"stereo\": (.supportedAudioFormat |  index(\"PCM\") > 0),\"dolbyDigital5.1\": (.supportedAudioFormat |  index(\"DOLBY AC3\") > 0),\"dolbyDigital5.1plus\": (.supportedAudioFormat |  index(\"DOLBY EAC3\") > 0),\"dolbyAtmos\": (.supportedAudioFormat |  index(\"DOLBY EAC3 ATMOS\") > 0)} elif .error then if .error.code == -32601 then \"Unknown method.\" else \"Error occurred with a different code\" end else \"No result or recognizable error\" end".to_string();
        let mut response = JsonRpcApiResponse::mock();
        response.result = Some(result);
        apply_response(filter, &rpc_request.ctx.method, &mut response);
        assert_eq!(
            response.result.unwrap(),
            json!({"dolbyAtmos": true, "dolbyDigital5.1": true, "dolbyDigital5.1plus": false, "stereo": true})
        );

        // device.network
        let result = json!({"interfaces":[{"interface":"ETHERNET","macAddress":
        "f0:46:3b:5b:eb:14","enabled":true,"connected":false},{"interface":"WIFI","macAddress
        ":"f0:46:3b:5b:eb:15","enabled":true,"connected":true}],"success":true});

        let filter = "if .result and .result.success then (.result.interfaces | .[] | select(.connected) | {\"state\": \"connected\",\"type\": .interface | ascii_downcase }) elif .error then if .error.code == -32601 then \"Unknown method.\" else \"Error occurred with a different code\" end else \"No result or recognizable error\" end".to_string();
        let mut response = JsonRpcApiResponse::mock();
        response.result = Some(result);
        apply_response(filter, &rpc_request.ctx.method, &mut response);
        assert_eq!(
            response.result.unwrap(),
            json!({"state":"connected", "type":"wifi"})
        );

        // device.name
        let result = json!({"friendlyName": "my_device","success":true});
        let filter = "if .result.success then (if .result.friendlyName | length == 0 then \"Living Room\" else .result.friendlyName end) else \"Living Room\" end".to_string();
        let mut response = JsonRpcApiResponse::mock();
        response.result = Some(result);
        apply_response(filter, &rpc_request.ctx.method, &mut response);
        assert_eq!(response.result.unwrap(), json!("my_device"));

        // localization.language
        let result = json!({"success": true, "value": "{\"update_time\":\"2024-07-29T20:23:29.539132160Z\",\"value\":\"FR\"}"});
        let filter = "if .result.success then (.result.value | fromjson | .value) else \"en\" end"
            .to_string();
        let mut response = JsonRpcApiResponse::mock();
        response.result = Some(result);
        apply_response(filter, &rpc_request.ctx.method, &mut response);

        assert_eq!(response.result.unwrap(), json!("FR"));

        // secondscreen.friendlyName
        let result = json!({"friendlyName": "my_device","success":true});
        let filter = "if .result.success then (if .result.friendlyName | length == 0 then \"Living Room\" else .result.friendlyName end) else \"Living Room\" end".to_string();
        let mut response = JsonRpcApiResponse::mock();
        response.result = Some(result);
        apply_response(filter, &rpc_request.ctx.method, &mut response);

        assert_eq!(response.result.unwrap(), json!("my_device"));

        // advertising.setSkipRestriction
        let result = json!({"success":true});
        let filter = "if .result.success then null else { code: -32100, message: \"couldn't set skip restriction\" } end".to_string();
        let mut response = JsonRpcApiResponse::mock();
        response.result = Some(result);
        apply_response(filter, &rpc_request.ctx.method, &mut response);

        assert_eq!(response.result.unwrap(), serde_json::Value::Null);

        // securestorage.get
        let result = json!({"value": "some_value","success": true,"ttl": 100});
        let filter = "if .result.success then .result.value elif .error.code==22 or .error.code==43 then \"null\" else .error end".to_string();
        let mut response = JsonRpcApiResponse::mock();
        response.result = Some(result);
        apply_response(filter, &rpc_request.ctx.method, &mut response);
        assert_eq!(response.result.unwrap(), "some_value");

        // localization.countryCode
        let result = json!({"territory": "USA","success": true});
        let filter = "if .result.success then if .result.territory == \"ITA\" then \"IT\" elif .result.territory == \"GBR\" then \"GB\" elif .result.territory == \"IRL\" then \"IE\" elif .result.territory == \"DEU\" then \"DE\" elif .result.territory == \"AUS\" then \"AU\" else \"GB\" end end".to_string();
        let mut response = JsonRpcApiResponse::mock();
        response.result = Some(result);
        apply_response(filter, &rpc_request.ctx.method, &mut response);
        assert_eq!(response.result.unwrap(), "GB");
    }
    #[cfg(test)]
    mod static_rules {
        use crate::broker::endpoint_broker::apply_response;
        use crate::broker::endpoint_broker::BrokerConnectRequest;
        use crate::broker::endpoint_broker::BrokerOutput;
        use crate::broker::endpoint_broker::EndpointBrokerState;
        use crate::broker::rules_engine::RuleEndpoint;
        use crate::broker::rules_engine::RuleEndpointProtocol;
        use crate::broker::rules_engine::RuleEngine;
        use crate::broker::rules_engine::RuleSet;
        use crate::broker::rules_engine::{Rule, RuleTransform};
        use crate::service::extn::ripple_client::RippleClient;
        use crate::state::bootstrap_state::ChannelsState;
        use crate::state::ops_metrics_state::OpMetricState;
        use ripple_sdk::api::gateway::rpc_gateway_api::JsonRpcApiResponse;
        use ripple_sdk::api::gateway::rpc_gateway_api::RpcRequest;

        use ripple_sdk::tokio;
        use ripple_sdk::tokio::sync::mpsc::channel;
        use ripple_sdk::Mockable;
        use serde_json::json;
        use serde_json::Value;
        use serial_test::serial;

        #[serial]
        #[tokio::test]
        pub async fn test_static_rule_happy_path() {
            //write this test case to test static rule happy path
            let (tx, _) = channel(2);
            let client = RippleClient::new(ChannelsState::new());
            let mut state = EndpointBrokerState::new(
                OpMetricState::default(),
                tx,
                RuleEngine {
                    rules: RuleSet::default(),
                },
                client,
            );
            let endpoint = RuleEndpoint {
                protocol: RuleEndpointProtocol::Http,
                ..Default::default()
            };
            let request = BrokerConnectRequest::new(
                "http_endpoint".to_string(),
                endpoint.clone(),
                state.reconnect_tx.clone(),
            );
            state.build_endpoint(None, request);
            let mut data = JsonRpcApiResponse::mock();
            data.result = Some(
                json!( { "success" : true, "stbVersion":"SCXI11BEI_VBN_24Q3_sprint_20240717150752sdy_FG","receiverVersion":""} ),
            );
            let mut output: BrokerOutput = BrokerOutput::new(data.clone());
            let filter = "if .result and .result.success then (.result.stbVersion | split(\"_\") [0]) elif .error then if .error.code == -32601 then {error: { code: -1, message: \"Unknown method.\" }} else \"Error occurred with a different code\" end else \"No result or recognizable error\" end".to_string();
            let mut response = JsonRpcApiResponse::mock();
            response.result = data.result;
            let mut rpc_request = RpcRequest::mock();
            rpc_request.ctx.call_id = 2;
            let rule = Rule {
                alias: "somecallsign.method".to_owned(),
                transform: RuleTransform::default(),
                endpoint: None,
                filter: None,
                event_handler: None,
                sources: None,
            };
            state.update_request(&rpc_request, &rule, None, None, vec![]);
            apply_response(filter, &rpc_request.ctx.method, &mut output.data);
            assert_eq!(output.data.result.unwrap(), "SCXI11BEI".to_string());
        }
        #[serial]
        #[tokio::test]
        pub async fn test_static_rule_no_success_field() {
            let (tx, _) = channel(2);
            let client = RippleClient::new(ChannelsState::new());
            let mut state = EndpointBrokerState::new(
                OpMetricState::default(),
                tx,
                RuleEngine {
                    rules: RuleSet::default(),
                },
                client,
            );
            let endpoint = RuleEndpoint {
                protocol: RuleEndpointProtocol::Http,
                ..Default::default()
            };
            let request = BrokerConnectRequest::new(
                "http_endpoint".to_string(),
                endpoint.clone(),
                state.reconnect_tx.clone(),
            );
            state.build_endpoint(None, request);
            let mut data = JsonRpcApiResponse::mock();
            data.result =
                Some(json!({ "stbVersion": "SCXI11BEI_VBN_24Q3_sprint_20240717150752sdy_FG" }));
            let mut output: BrokerOutput = BrokerOutput::new(data.clone());
            let filter = "if .result and .result.success then (.result.stbVersion | split(\"_\") [0]) elif .error then if .error.code == -32601 then {error: { code: -1, message: \"Unknown method.\" }} else \"Error occurred with a different code\" end else \"No result or recognizable error\" end".to_string();
            let mut response = JsonRpcApiResponse::mock();
            response.result = data.result;
            let mut rpc_request = RpcRequest::mock();
            rpc_request.ctx.call_id = 2;
            let rule = Rule {
                alias: "somecallsign.method".to_owned(),
                transform: RuleTransform::default(),
                endpoint: None,
                filter: None,
                event_handler: None,
                sources: None,
            };
            state.update_request(&rpc_request, &rule, None, None, vec![]);
            apply_response(filter, &rpc_request.ctx.method, &mut output.data);
            assert_eq!(
                output.data.result.unwrap(),
                "No result or recognizable error"
            );
        }
        #[serial]
        #[tokio::test]
        pub async fn test_static_rule_error_code_handling() {
            let (tx, _) = channel(2);
            let client = RippleClient::new(ChannelsState::new());
            let mut state = EndpointBrokerState::new(
                OpMetricState::default(),
                tx,
                RuleEngine {
                    rules: RuleSet::default(),
                },
                client,
            );
            let endpoint = RuleEndpoint {
                protocol: RuleEndpointProtocol::Http,
                ..Default::default()
            };
            let request = BrokerConnectRequest::new(
                "http_endpoint".to_string(),
                endpoint.clone(),
                state.reconnect_tx.clone(),
            );
            state.build_endpoint(None, request);
            let mut data = JsonRpcApiResponse::mock();
            data.error = Some(json!({ "code": -32601, "message": "Method not found" }));
            let mut output: BrokerOutput = BrokerOutput::new(data.clone());
            let filter = "if .result and .result.success then (.result.stbVersion | split(\"_\") [0]) elif .error then if .error.code == -32601 then {error: { code: -1, message: \"Unknown method.\" }} else \"Error occurred with a different code\" end else \"No result or recognizable error\" end".to_string();
            let mut response = JsonRpcApiResponse::mock();
            response.error = data.error;
            let mut rpc_request = RpcRequest::mock();
            rpc_request.ctx.call_id = 2;
            let rule = Rule {
                alias: "somecallsign.method".to_owned(),
                transform: RuleTransform::default(),
                endpoint: None,
                filter: None,
                event_handler: None,
                sources: None,
            };
            state.update_request(&rpc_request, &rule, None, None, vec![]);
            apply_response(filter, &rpc_request.ctx.method, &mut output.data);
            assert_eq!(
                output.data.error.unwrap(),
                json!({ "code": -1, "message": "Unknown method." })
            );
        }
        #[serial]
        #[tokio::test]
        pub async fn test_static_rule_no_result_or_error() {
            let (tx, _) = channel(2);
            let client = RippleClient::new(ChannelsState::new());
            let mut state = EndpointBrokerState::new(
                OpMetricState::default(),
                tx,
                RuleEngine {
                    rules: RuleSet::default(),
                },
                client,
            );
            let endpoint = RuleEndpoint {
                protocol: RuleEndpointProtocol::Http,
                ..Default::default()
            };
            let request = BrokerConnectRequest::new(
                "http_endpoint".to_string(),
                endpoint.clone(),
                state.reconnect_tx.clone(),
            );
            state.build_endpoint(None, request);
            let data = JsonRpcApiResponse::mock();
            let mut output: BrokerOutput = BrokerOutput::new(data.clone());
            let filter = "if .result and .result.success then (.result.stbVersion | split(\"_\") [0]) elif .error then if .error.code == -32601 then {error: { code: -1, message: \"Unknown method.\" }} else \"Error occurred with a different code\" end else \"No result or recognizable error\" end".to_string();
            let mut response = JsonRpcApiResponse::mock();
            response.result = data.result;
            let mut rpc_request = RpcRequest::mock();
            rpc_request.ctx.call_id = 2;
            let rule = Rule {
                alias: "somecallsign.method".to_owned(),
                transform: RuleTransform::default(),
                endpoint: None,
                filter: None,
                event_handler: None,
                sources: None,
            };
            state.update_request(&rpc_request, &rule, None, None, vec![]);
            apply_response(filter, &rpc_request.ctx.method, &mut output.data);
            assert_eq!(
                output.data.result.unwrap(),
                "No result or recognizable error"
            );
        }
        #[serial]
        #[tokio::test]
        pub async fn test_static_rule_success_with_empty_stb_version() {
            let (tx, _) = channel(2);
            let client = RippleClient::new(ChannelsState::new());
            let mut state = EndpointBrokerState::new(
                OpMetricState::default(),
                tx,
                RuleEngine {
                    rules: RuleSet::default(),
                },
                client,
            );
            let endpoint = RuleEndpoint {
                protocol: RuleEndpointProtocol::Http,
                ..Default::default()
            };
            let request = BrokerConnectRequest::new(
                "http_endpoint".to_string(),
                endpoint.clone(),
                state.reconnect_tx.clone(),
            );
            state.build_endpoint(None, request);
            let mut data = JsonRpcApiResponse::mock();
            data.result = Some(json!({ "success": true, "stbVersion": "" }));
            let mut output: BrokerOutput = BrokerOutput::new(data.clone());
            let filter = "if .result and .result.success then (.result.stbVersion | split(\"_\") [0]) elif .error then if .error.code == -32601 then {error: { code: -1, message: \"Unknown method.\" }} else \"Error occurred with a different code\" end else \"No result or recognizable error\" end".to_string();
            let mut response = JsonRpcApiResponse::mock();
            response.result = data.result;
            let mut rpc_request = RpcRequest::mock();
            rpc_request.ctx.call_id = 2;
            let rule = Rule {
                alias: "somecallsign.method".to_owned(),
                transform: RuleTransform::default(),
                endpoint: None,
                filter: None,
                event_handler: None,
                sources: None,
            };
            state.update_request(&rpc_request, &rule, None, None, vec![]);
            apply_response(filter, &rpc_request.ctx.method, &mut output.data);
            assert_eq!(output.data.result.unwrap(), Value::Null);
        }
    }
    #[cfg(test)]
    mod provided_request {

        use crate::{
            broker::{
                endpoint_broker::{EndpointBrokerState, RenderedRequest},
                rules_engine::{Rule, RuleEngine, RuleSet},
            },
            service::extn::ripple_client::RippleClient,
            state::{bootstrap_state::ChannelsState, ops_metrics_state::OpMetricState},
        };
        use ripple_sdk::{
            api::gateway::rpc_gateway_api::RpcRequest, tokio::sync::mpsc::channel, Mockable,
        };
        #[test]
        fn test_basic() {
            let (tx, _) = channel(2);

            let client = RippleClient::new(ChannelsState::new());
            let mut engine = RuleEngine {
                rules: RuleSet::default(),
            };
            let r = Rule {
                alias: "provided".to_owned(),
                transform: Default::default(),
                endpoint: Some("thunder".to_string()),
                filter: None,
                event_handler: None,
                sources: None,
            };
            engine.add_rule(r);

            let under_test = EndpointBrokerState::new(OpMetricState::default(), tx, engine, client);

            let f = under_test.handle_provided_request(
                &RpcRequest::mock(),
                EndpointBrokerState::get_next_id(),
                vec![],
                None,
            );
            match f {
                RenderedRequest::ProviderJsonRpc(jsonrpc) => {
                    assert!(jsonrpc.is_error());
                }
                e => panic!("invalid response={:?}", e),
            }
        }
    }

    #[cfg(test)]
    mod dispatch_brokerage {
        fn endpoint_broker_state_under_test(endpoints: Vec<String>) -> EndpointBrokerState {
            let (tx, _) = channel(2);
            let client = RippleClient::new(ChannelsState::new());
            let mut endpoint_broker = EndpointBrokerState::new(
                OpMetricState::default(),
                tx,
                RuleEngine {
                    rules: RuleSet::default(),
                },
                client,
            );
            for endpoint in endpoints {
                let (tx, _) = mpsc::channel::<BrokerRequest>(10);
                endpoint_broker.add_endpoint(endpoint, BrokerSender { sender: tx });
            }

            endpoint_broker
        }
        use crate::{
            broker::{
                endpoint_broker::{
                    BrokerRequest, BrokerSender, EndpointBrokerState, HandleBrokerageError,
                },
                rules_engine::{Rule, RuleEngine, RuleSet},
            },
            service::extn::ripple_client::RippleClient,
            state::{bootstrap_state::ChannelsState, ops_metrics_state::OpMetricState},
        };
        use ripple_sdk::{
            api::gateway::rpc_gateway_api::RpcRequest,
            extn::extn_client_message::ExtnMessage,
            tokio::{
                self,
                sync::mpsc::{self, channel},
            },
            Mockable,
        };

        #[tokio::test]
        async fn test_dispatch_brokerage_static_rule() {
            let under_test = endpoint_broker_state_under_test(vec!["thunder".to_string()])
                .add_rule(
                    Rule::default()
                        .with_alias("static".to_string())
                        .with_endpoint("thunder".to_string())
                        .to_owned(),
                );
            let broker_request = BrokerRequest::default();
            assert!(
                under_test
                    .render_brokered_request(
                        &Rule::default()
                            .with_alias("static".to_string())
                            .with_endpoint("thunder".to_string())
                            .to_owned(),
                        &broker_request,
                        vec![],
                        None
                    )
                    .is_ok(),
                "expected Ok"
            );
        }

        #[tokio::test]
        async fn test_dispatch_brokerage_provided_rule() {
            let (bs, _) = channel(2);
            let mut under_test = endpoint_broker_state_under_test(vec![]).add_rule(
                Rule::default()
                    .with_alias("provided".to_string())
                    .to_owned(),
            );
            let under_test =
                under_test.add_endpoint("thunder".to_string(), BrokerSender { sender: bs });
            let broker_request = BrokerRequest::default();

            assert!(
                under_test
                    .render_brokered_request(
                        &Rule::default()
                            .with_alias("provided".to_string())
                            .to_owned(),
                        &broker_request,
                        vec![],
                        None,
                    )
                    .is_ok(),
                "expected Ok but got Err"
            );
            assert!(
                under_test
                    .render_brokered_request(
                        &Rule::default()
                            .with_alias("provided".to_string())
                            .to_owned(),
                        &broker_request,
                        vec![],
                        None,
                    )
                    .is_ok(),
                "expected Ok but got Err"
            );
        }

        #[tokio::test]
        async fn test_dispatch_brokerage_endpoint_rule() {
            let (tx, _) = channel(2);
            let client = RippleClient::new(ChannelsState::new());
            let mut engine = RuleEngine {
                rules: RuleSet::default(),
            };
            let rule = Rule {
                alias: "endpoint".to_owned(),
                transform: Default::default(),
                endpoint: Some("thunder".to_string()),
                filter: None,
                event_handler: None,
                sources: None,
            };
            engine.add_rule(rule);
            let mut under_test =
                EndpointBrokerState::new(OpMetricState::default(), tx, engine, client);

            let (tx, _) = mpsc::channel::<BrokerRequest>(10);
            under_test.add_endpoint("thunder".to_string(), BrokerSender { sender: tx });

            let mut request = RpcRequest::mock();
            request.method = "endpoint".to_string();

            let result =
                under_test.handle_brokerage_workflow(request, None, None, vec![], None, vec![]);
            assert!(result.is_ok(), "Expected Ok but got: {:?}", result);
        }

        #[tokio::test]
        async fn test_dispatch_brokerage_rule_not_found() {
            let (tx, _) = channel(2);
            let client = RippleClient::new(ChannelsState::new());
            let engine = RuleEngine {
                rules: RuleSet::default(),
            };
            let under_test = EndpointBrokerState::new(OpMetricState::default(), tx, engine, client);

            let mut request = RpcRequest::mock();
            request.method = "nonexistent".to_string();

            let result =
                under_test.handle_brokerage_workflow(request, None, None, vec![], None, vec![]);
            assert!(
                matches!(result, Err(HandleBrokerageError::RuleNotFound(_))),
                "Expected RuleNotFound error but got: {:?}",
                result
            );
        }

        #[tokio::test]
        async fn test_dispatch_brokerage_broker_not_found() {
            let (tx, _) = channel(2);
            let client = RippleClient::new(ChannelsState::new());
            let mut engine = RuleEngine {
                rules: RuleSet::default(),
            };
            let rule = Rule {
                alias: "endpoint".to_owned(),
                transform: Default::default(),
                endpoint: Some("nonexistent_broker".to_string()),
                filter: None,
                event_handler: None,
                sources: None,
            };
            engine.add_rule(rule);
            let under_test = EndpointBrokerState::new(OpMetricState::default(), tx, engine, client);

            let mut request = RpcRequest::mock();
            request.method = "endpoint".to_string();

            let result =
                under_test.handle_brokerage_workflow(request, None, None, vec![], None, vec![]);
            assert!(
                matches!(result, Err(HandleBrokerageError::BrokerNotFound(_))),
                "Expected BrokerNotFound error but got: {:?}",
                result
            );
        }
        #[cfg(test)]
        mod update_request {
            use ripple_sdk::{api::gateway::rpc_gateway_api::RpcRequest, tokio};

            use crate::{
                broker::{
                    endpoint_broker::BrokerCallback,
                    rules_engine::{Rule, RuleSet, RuleTransform},
                },
                state::ops_metrics_state::OpMetricState,
            };

            use super::*;
            use ripple_sdk::tokio::sync::mpsc::channel;

            #[tokio::test]
            async fn test_update_request_basic() {
                let (tx, _) = channel(2);
                let client = RippleClient::new(ChannelsState::new());
                let state = EndpointBrokerState::new(
                    OpMetricState::default(),
                    tx,
                    RuleEngine {
                        rules: RuleSet::default(),
                    },
                    client,
                );

                let rpc_request = RpcRequest::mock();
                let rule = Rule {
                    alias: "test.method".to_owned(),
                    transform: RuleTransform::default(),
                    endpoint: None,
                    filter: None,
                    event_handler: None,
                    sources: None,
                };

                let broker_request = state.update_request(&rpc_request, &rule, None, None, vec![]);

                assert_eq!(broker_request.rule.alias, rule.alias);
            }

            #[tokio::test]
            async fn test_update_request_with_extn_message() {
                let (tx, _) = channel(2);
                let client = RippleClient::new(ChannelsState::new());
                let state = EndpointBrokerState::new(
                    OpMetricState::default(),
                    tx,
                    RuleEngine {
                        rules: RuleSet::default(),
                    },
                    client,
                );

                let rpc_request = RpcRequest::mock();
                let rule = Rule {
                    alias: "test.method".to_owned(),
                    transform: RuleTransform::default(),
                    endpoint: None,
                    filter: None,
                    event_handler: None,
                    sources: None,
                };
                let extn_message = Some(ExtnMessage::default());

                let broker_request =
                    state.update_request(&rpc_request, &rule, extn_message.clone(), None, vec![]);

                assert_eq!(broker_request.rule.alias, rule.alias);
            }

            #[tokio::test]
            async fn test_update_request_with_workflow_callback() {
                let (tx, _) = channel(2);
                let client = RippleClient::new(ChannelsState::new());
                let state = EndpointBrokerState::new(
                    OpMetricState::default(),
                    tx,
                    RuleEngine {
                        rules: RuleSet::default(),
                    },
                    client,
                );

                let rpc_request = RpcRequest::mock();
                let rule = Rule {
                    alias: "test.method".to_owned(),
                    transform: RuleTransform::default(),
                    endpoint: None,
                    filter: None,
                    event_handler: None,
                    sources: None,
                };
                let workflow_callback = Some(BrokerCallback::default());

                let broker_request = state.update_request(
                    &rpc_request,
                    &rule,
                    None,
                    workflow_callback.clone(),
                    vec![],
                );

                assert_eq!(broker_request.rule.alias, rule.alias);
                assert!(broker_request.workflow_callback.is_some());
            }

            #[tokio::test]
            async fn test_update_request_with_telemetry_response_listeners() {
                let (tx, _) = channel(2);
                let client = RippleClient::new(ChannelsState::new());
                let state = EndpointBrokerState::new(
                    OpMetricState::default(),
                    tx,
                    RuleEngine {
                        rules: RuleSet::default(),
                    },
                    client,
                );

                let rpc_request = RpcRequest::mock();
                let rule = Rule {
                    alias: "test.method".to_owned(),
                    transform: RuleTransform::default(),
                    endpoint: None,
                    filter: None,
                    event_handler: None,
                    sources: None,
                };
                let telemetry_response_listeners = vec![channel(2).0];

                let broker_request = state.update_request(
                    &rpc_request,
                    &rule,
                    None,
                    None,
                    telemetry_response_listeners.clone(),
                );

                assert_eq!(broker_request.rule.alias, rule.alias);
                assert_eq!(
                    broker_request.telemetry_response_listeners.len(),
                    telemetry_response_listeners.len()
                );
            }
        }
    }
    #[cfg(test)]
    mod cleaner {
        use ripple_sdk::tokio::{self, sync::mpsc};

        use crate::broker::endpoint_broker::BrokerCleaner;

        #[tokio::test]
        async fn test_cleanup_session_with_cleaner() {
            let (tx, mut rx) = mpsc::channel(1);
            let cleaner = BrokerCleaner { cleaner: Some(tx) };

            assert!(cleaner.cleanup_session("test_app").await.is_ok());
            let received = rx.recv().await;
            assert_eq!(received, Some("test_app".to_string()));
        }

        #[tokio::test]
        async fn test_cleanup_session_without_cleaner() {
            let cleaner = BrokerCleaner { cleaner: None };

            // Should not panic or send anything
            assert!(cleaner.cleanup_session("test_app").await.is_err());
        }
    }
    #[cfg(test)]
    mod workflow {
        // fn test_workflow() {
        //     let (tx, _) = channel(2);
        //     let client = RippleClient::new(ChannelsState::new());
        //     let mut state = EndpointBrokerState::new(
        //         MetricsState::default(),
        //         tx,
        //         RuleEngine {
        //             rules: RuleSet::default(),
        //         },
        //         client,
        //     );
        //     let endpoint = RuleEndpoint {
        //         protocol: RuleEndpointProtocol::Http,
        //         ..Default::default()
        //     };
        //     let request = BrokerConnectRequest::new(
        //         "http_endpoint".to_string(),
        //         endpoint.clone(),
        //         state.reconnect_tx.clone(),
        //     );
        //     state.build_endpoint(None, request);
        // }
    }
}<|MERGE_RESOLUTION|>--- conflicted
+++ resolved
@@ -63,12 +63,8 @@
     http_broker::HttpBroker,
     provider_broker_state::{ProvideBrokerState, ProviderResult},
     rules_engine::{
-<<<<<<< HEAD
-        jq_compile, EventHandler, Rule, RuleEndpoint, RuleEndpointProtocol, RuleEngine,
-=======
-        jq_compile, Rule, RuleEndpoint, RuleEndpointProtocol, RuleEngine, RuleRetrievalError,
+        jq_compile, EventHandler, Rule, RuleEndpoint, RuleEndpointProtocol, RuleEngine, RuleRetrievalError,
         RuleRetrieved, RuleType,
->>>>>>> 062c4963
     },
     thunder_broker::ThunderBroker,
     websocket_broker::WebsocketBroker,
