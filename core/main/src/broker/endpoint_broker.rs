// Copyright 2023 Comcast Cable Communications Management, LLC
//
// Licensed under the Apache License, Version 2.0 (the "License");
// you may not use this file except in compliance with the License.
// You may obtain a copy of the License at
//
// http://www.apache.org/licenses/LICENSE-2.0
//
// Unless required by applicable law or agreed to in writing, software
// distributed under the License is distributed on an "AS IS" BASIS,
// WITHOUT WARRANTIES OR CONDITIONS OF ANY KIND, either express or implied.
// See the License for the specific language governing permissions and
// limitations under the License.
//
// SPDX-License-Identifier: Apache-2.0
//

use ripple_sdk::{
    api::{
        firebolt::fb_capabilities::JSON_RPC_STANDARD_ERROR_INVALID_PARAMS,
        gateway::rpc_gateway_api::{
            ApiMessage, ApiProtocol, CallContext, JsonRpcApiRequest, JsonRpcApiResponse, RpcRequest,
        },
        observability::log_signal::LogSignal,
        session::AccountSession,
    },
    extn::extn_client_message::{ExtnEvent, ExtnMessage},
    framework::RippleResponse,
    log::{debug, error, trace},
    tokio::{
        self,
        sync::mpsc::{self, Receiver, Sender},
    },
    utils::error::RippleError,
};
use serde::{Deserialize, Serialize};
use serde_json::{json, Value};
use std::{
    collections::HashMap,
    sync::{
        atomic::{AtomicU64, Ordering},
        Arc, RwLock,
    },
};

use crate::{
    broker::broker_utils::BrokerUtils,
    firebolt::firebolt_gateway::{FireboltGatewayCommand, JsonRpcError},
    service::extn::ripple_client::RippleClient,
    state::{metrics_state::MetricsState, platform_state::PlatformState},
    utils::router_utils::{
        add_telemetry_status_code, capture_stage, get_rpc_header, return_api_message_for_transport,
        return_extn_response,
    },
};

use super::{
    event_management_utility::EventManagementUtility,
    extn_broker::ExtnBroker,
    http_broker::HttpBroker,
    rules_engine::{jq_compile, Rule, RuleEndpoint, RuleEndpointProtocol, RuleEngine},
    thunder_broker::ThunderBroker,
    websocket_broker::WebsocketBroker,
    workflow_broker::WorkflowBroker,
};

#[derive(Clone, Debug)]
pub struct BrokerSender {
    pub sender: Sender<BrokerRequest>,
}

#[derive(Clone, Debug, Default)]
pub struct BrokerCleaner {
    pub cleaner: Option<Sender<String>>,
}

impl BrokerCleaner {
    async fn cleanup_session(&self, appid: &str) {
        if let Some(cleaner) = self.cleaner.clone() {
            if let Err(e) = cleaner.send(appid.to_owned()).await {
                error!("Couldnt cleanup {} {:?}", appid, e)
            }
        }
    }
}

#[derive(Clone, Debug, Default)]
pub struct BrokerRequest {
    pub rpc: RpcRequest,
    pub rule: Rule,
    pub subscription_processed: Option<bool>,
    pub workflow_callback: Option<BrokerCallback>,
}
impl ripple_sdk::api::observability::log_signal::ContextAsJson for BrokerRequest {
    fn as_json(&self) -> serde_json::Value {
        let mut map = serde_json::Map::new();
        map.insert(
            "session_id".to_string(),
            serde_json::Value::String(self.rpc.ctx.session_id.clone()),
        );
        map.insert(
            "request_id".to_string(),
            serde_json::Value::String(self.rpc.ctx.request_id.clone()),
        );
        map.insert(
            "app_id".to_string(),
            serde_json::Value::String(self.rpc.ctx.app_id.clone()),
        );
        map.insert(
            "call_id".to_string(),
            serde_json::Value::Number(serde_json::Number::from(self.rpc.ctx.call_id)),
        );
        // map.insert(
        //     "protocol".to_string(),
        //     serde_json::Value::String(self.rpc.ctx.protocol.clone()),
        // );
        map.insert(
            "method".to_string(),
            serde_json::Value::String(self.rpc.method.clone()),
        );
        // map.insert(
        //     "cid".to_string(),
        //     serde_json::Value::String(self.rpc.ctx.cid.clone()),
        // );
        map.insert(
            "gateway_secure".to_string(),
            serde_json::Value::Bool(self.rpc.ctx.gateway_secure),
        );
        serde_json::Value::Object(map)
    }
}
impl std::fmt::Display for BrokerRequest {
    fn fmt(&self, f: &mut std::fmt::Formatter<'_>) -> std::fmt::Result {
        write!(
            f,
            "BrokerRequest {{ rpc: {:?}, rule: {:?}, subscription_processed: {:?}, workflow_callback: {:?} }}",
            self.rpc, self.rule, self.subscription_processed, self.workflow_callback
        )
    }
}

pub type BrokerSubMap = HashMap<String, Vec<BrokerRequest>>;

#[derive(Clone, Debug)]
pub struct BrokerConnectRequest {
    pub key: String,
    pub endpoint: RuleEndpoint,
    pub sub_map: BrokerSubMap,
    pub session: Option<AccountSession>,
    pub reconnector: Sender<BrokerConnectRequest>,
}
impl Default for BrokerConnectRequest {
    fn default() -> Self {
        Self {
            key: "".to_owned(),
            endpoint: RuleEndpoint::default(),
            sub_map: HashMap::new(),
            session: None,
            reconnector: mpsc::channel(2).0,
        }
    }
}
impl From<BrokerRequest> for JsonRpcApiRequest {
    fn from(value: BrokerRequest) -> Self {
        Self {
            jsonrpc: "2.0".to_owned(),
            id: Some(value.rpc.ctx.call_id),
            method: value.rpc.ctx.method,
            params: serde_json::from_str(&value.rpc.params_json).unwrap_or(None),
        }
    }
}
impl From<BrokerRequest> for JsonRpcApiResponse {
    fn from(value: BrokerRequest) -> Self {
        Self {
            jsonrpc: "2.0".to_owned(),
            id: Some(value.rpc.ctx.call_id),
            result: None,
            error: None,
            method: None,
            params: None,
        }
    }
}

impl BrokerConnectRequest {
    pub fn new(
        key: String,
        endpoint: RuleEndpoint,
        reconnector: Sender<BrokerConnectRequest>,
    ) -> Self {
        Self {
            key,
            endpoint,
            sub_map: HashMap::new(),
            session: None,
            reconnector,
        }
    }

    pub fn new_with_sesssion(
        key: String,
        endpoint: RuleEndpoint,
        reconnector: Sender<BrokerConnectRequest>,
        session: Option<AccountSession>,
    ) -> Self {
        Self {
            key,
            endpoint,
            sub_map: HashMap::new(),
            session,
            reconnector,
        }
    }
}

impl BrokerRequest {
    pub fn is_subscription_processed(&self) -> bool {
        self.subscription_processed.is_some()
    }
}

impl BrokerRequest {
    pub fn new(
        rpc_request: &RpcRequest,
        rule: Rule,
        workflow_callback: Option<BrokerCallback>,
    ) -> BrokerRequest {
        BrokerRequest {
            rpc: rpc_request.clone(),
            rule,
            subscription_processed: None,
            workflow_callback,
        }
    }

    pub fn get_id(&self) -> String {
        self.rpc.ctx.session_id.clone()
    }
}

/// BrokerCallback will be used by the communication broker to send the firebolt response
/// back to the gateway for client consumption
#[derive(Clone, Debug)]
pub struct BrokerCallback {
    pub sender: Sender<BrokerOutput>,
}
impl Default for BrokerCallback {
    fn default() -> Self {
        Self {
            sender: mpsc::channel(2).0,
        }
    }
}

static ATOMIC_ID: AtomicU64 = AtomicU64::new(0);

impl BrokerCallback {
    pub async fn send_json_rpc_api_response(&self, response: JsonRpcApiResponse) {
        let output = BrokerOutput::new(response);
        if let Err(e) = self.sender.send(output).await {
            error!("couldnt send response for {:?}", e);
        }
    }
    /// Default method used for sending errors via the BrokerCallback
    pub async fn send_error(&self, request: BrokerRequest, error: RippleError) {
        let value = serde_json::to_value(JsonRpcError {
            code: JSON_RPC_STANDARD_ERROR_INVALID_PARAMS,
            message: format!("Error with {:?}", error),
            data: None,
        })
        .unwrap();
        let data = JsonRpcApiResponse {
            jsonrpc: "2.0".to_owned(),
            id: Some(request.rpc.ctx.call_id),
            error: Some(value),
            result: None,
            method: None,
            params: None,
        };
        self.send_json_rpc_api_response(data).await;
    }
}

#[derive(Clone, Debug, Serialize, Deserialize)]
pub struct BrokerContext {
    pub app_id: String,
}

#[derive(Debug, Clone, Default)]
pub struct BrokerOutput {
    pub data: JsonRpcApiResponse,
}

impl BrokerOutput {
    pub fn new(data: JsonRpcApiResponse) -> Self {
        Self { data }
    }
    pub fn with_jsonrpc_response(&mut self, data: JsonRpcApiResponse) -> &mut Self {
        self.data = data;
        self
    }
    pub fn is_result(&self) -> bool {
        self.data.result.is_some()
    }

    pub fn get_event(&self) -> Option<u64> {
        if let Some(e) = &self.data.method {
            let event: Vec<&str> = e.split('.').collect();
            if let Some(v) = event.first() {
                if let Ok(r) = v.parse::<u64>() {
                    return Some(r);
                }
            }
        }
        None
    }
    pub fn is_error(&self) -> bool {
        self.data.error.is_some()
    }
    pub fn is_success(&self) -> bool {
        self.data.result.is_some()
    }
    pub fn get_result(&self) -> Option<Value> {
        self.data.result.clone()
    }
    pub fn get_error(&self) -> Option<Value> {
        self.data.error.clone()
    }
    pub fn get_error_string(&self) -> String {
        if let Some(e) = self.data.error.clone() {
            if let Ok(v) = serde_json::to_string(&e) {
                return v;
            }
        }
        "unknown".to_string()
    }
}

impl From<CallContext> for BrokerContext {
    fn from(value: CallContext) -> Self {
        Self {
            app_id: value.app_id,
        }
    }
}

impl BrokerSender {
    // Method to send the request to the underlying broker for handling.
    pub async fn send(&self, request: BrokerRequest) -> RippleResponse {
        if let Err(e) = self.sender.send(request).await {
            error!("Error sending to broker {:?}", e);
            Err(RippleError::SendFailure)
        } else {
            Ok(())
        }
    }
}

#[derive(Debug, Clone)]
pub struct EndpointBrokerState {
    endpoint_map: Arc<RwLock<HashMap<String, BrokerSender>>>,
    callback: BrokerCallback,
    request_map: Arc<RwLock<HashMap<u64, BrokerRequest>>>,
    extension_request_map: Arc<RwLock<HashMap<u64, ExtnMessage>>>,
    rule_engine: RuleEngine,
    cleaner_list: Arc<RwLock<Vec<BrokerCleaner>>>,
    reconnect_tx: Sender<BrokerConnectRequest>,
    metrics_state: MetricsState,
}
impl Default for EndpointBrokerState {
    fn default() -> Self {
        Self {
            endpoint_map: Arc::new(RwLock::new(HashMap::new())),
            callback: BrokerCallback::default(),
            request_map: Arc::new(RwLock::new(HashMap::new())),
            extension_request_map: Arc::new(RwLock::new(HashMap::new())),
            rule_engine: RuleEngine::default(),
            cleaner_list: Arc::new(RwLock::new(Vec::new())),
            reconnect_tx: mpsc::channel(2).0,
            metrics_state: MetricsState::default(),
        }
    }
}

impl EndpointBrokerState {
    pub fn new(
        metrics_state: MetricsState,
        tx: Sender<BrokerOutput>,
        rule_engine: RuleEngine,
        ripple_client: RippleClient,
    ) -> Self {
        let (reconnect_tx, rec_tr) = mpsc::channel(2);
        let state = Self {
            endpoint_map: Arc::new(RwLock::new(HashMap::new())),
            callback: BrokerCallback { sender: tx },
            request_map: Arc::new(RwLock::new(HashMap::new())),
            extension_request_map: Arc::new(RwLock::new(HashMap::new())),
            rule_engine,
            cleaner_list: Arc::new(RwLock::new(Vec::new())),
            reconnect_tx,
            metrics_state,
        };
        state.reconnect_thread(rec_tr, ripple_client);
        state
    }
    pub fn with_rules_engine(mut self, rule_engine: RuleEngine) -> Self {
        self.rule_engine = rule_engine;
        self
    }

    fn reconnect_thread(&self, mut rx: Receiver<BrokerConnectRequest>, client: RippleClient) {
        let mut state = self.clone();
        tokio::spawn(async move {
            while let Some(v) = rx.recv().await {
                if matches!(v.endpoint.protocol, RuleEndpointProtocol::Thunder) {
                    if client
                        .send_gateway_command(FireboltGatewayCommand::StopServer)
                        .is_err()
                    {
                        error!("Stopping server")
                    }
                    break;
                } else {
                    state.build_endpoint(None, v)
                }
            }
        });
    }

    fn get_request(&self, id: u64) -> Result<BrokerRequest, RippleError> {
        let result = { self.request_map.read().unwrap().get(&id).cloned() };
        if result.is_none() {
            return Err(RippleError::InvalidInput);
        }

        let result = result.unwrap();
        if !result.rpc.is_subscription() {
            let _ = self.request_map.write().unwrap().remove(&id);
        }
        Ok(result)
    }

    fn update_unsubscribe_request(&self, id: u64) {
        let mut result = self.request_map.write().unwrap();
        if let Some(mut value) = result.remove(&id) {
            value.subscription_processed = Some(true);
            let _ = result.insert(id, value);
        }
    }

    fn get_extn_message(&self, id: u64, is_event: bool) -> Result<ExtnMessage, RippleError> {
        if is_event {
            let v = { self.extension_request_map.read().unwrap().get(&id).cloned() };
            if let Some(v1) = v {
                Ok(v1)
            } else {
                Err(RippleError::NotAvailable)
            }
        } else {
            let result = { self.extension_request_map.write().unwrap().remove(&id) };
            match result {
                Some(v) => Ok(v),
                None => Err(RippleError::NotAvailable),
            }
        }
    }

    pub fn get_next_id() -> u64 {
        ATOMIC_ID.fetch_add(1, Ordering::Relaxed);
        ATOMIC_ID.load(Ordering::Relaxed)
    }

    fn update_request(
        &self,
        rpc_request: &RpcRequest,
        rule: Rule,
        extn_message: Option<ExtnMessage>,
        workflow_callback: Option<BrokerCallback>,
    ) -> (u64, BrokerRequest) {
        let id = Self::get_next_id();
        let mut rpc_request_c = rpc_request.clone();
        {
            let mut request_map = self.request_map.write().unwrap();
            let _ = request_map.insert(
                id,
                BrokerRequest {
                    rpc: rpc_request.clone(),
                    rule: rule.clone(),
                    subscription_processed: None,
                    workflow_callback: workflow_callback.clone(),
                },
            );
        }

        if extn_message.is_some() {
            let mut extn_map = self.extension_request_map.write().unwrap();
            let _ = extn_map.insert(id, extn_message.unwrap());
        }

        rpc_request_c.ctx.call_id = id;
        (
            id,
            BrokerRequest::new(&rpc_request_c, rule, workflow_callback),
        )
    }
    pub fn build_thunder_endpoint(&mut self, _ps: PlatformState) {
        if let Some(endpoint) = self.rule_engine.rules.endpoints.get("thunder").cloned() {
            let request = BrokerConnectRequest::new(
                "thunder".to_owned(),
                endpoint.clone(),
                self.reconnect_tx.clone(),
            );
            self.build_endpoint(None, request);
        }
    }

    pub fn build_other_endpoints(&mut self, ps: PlatformState, session: Option<AccountSession>) {
        for (key, endpoint) in self.rule_engine.rules.endpoints.clone() {
            // skip thunder endpoint as it is already built using build_thunder_endpoint
            if let RuleEndpointProtocol::Thunder = endpoint.protocol {
                continue;
            }
            let request = BrokerConnectRequest::new_with_sesssion(
                key,
                endpoint.clone(),
                self.reconnect_tx.clone(),
                session.clone(),
            );
            self.build_endpoint(Some(ps.clone()), request);
        }
    }

    fn add_endpoint(&mut self, key: String, endpoint: BrokerSender) {
        let mut endpoint_map = self.endpoint_map.write().unwrap();
        endpoint_map.insert(key, endpoint);
    }
    pub fn get_endpoints(&self) -> HashMap<String, BrokerSender> {
        self.endpoint_map.read().unwrap().clone()
    }
    pub fn get_other_endpoints(&self, me: &str) -> HashMap<String, BrokerSender> {
        let f = self.endpoint_map.read().unwrap().clone();
        let mut result = HashMap::new();
        for (k, v) in f.iter() {
            if k.as_str() != me {
                result.insert(k.clone(), v.clone());
            }
        }
        result
    }

    fn build_endpoint(&mut self, ps: Option<PlatformState>, request: BrokerConnectRequest) {
        let endpoint = request.endpoint.clone();
        let key = request.key.clone();
        let (broker, cleaner) = match endpoint.protocol {
            RuleEndpointProtocol::Http => (
                HttpBroker::get_broker(None, request, self.callback.clone(), self).get_sender(),
                None,
            ),
            RuleEndpointProtocol::Websocket => {
                let ws_broker =
                    WebsocketBroker::get_broker(None, request, self.callback.clone(), self);
                (ws_broker.get_sender(), Some(ws_broker.get_cleaner()))
            }
            RuleEndpointProtocol::Thunder => {
                let thunder_broker =
                    ThunderBroker::get_broker(None, request, self.callback.clone(), self);
                (
                    thunder_broker.get_sender(),
                    Some(thunder_broker.get_cleaner()),
                )
            }
            RuleEndpointProtocol::Workflow => (
                WorkflowBroker::get_broker(None, request, self.callback.clone(), self).get_sender(),
                None,
            ),
            RuleEndpointProtocol::Extn => (
                ExtnBroker::get_broker(ps, request, self.callback.clone(), self).get_sender(),
                None,
            ),
        };
        self.add_endpoint(key, broker);

        if let Some(cleaner) = cleaner {
            let mut cleaner_list = self.cleaner_list.write().unwrap();
            cleaner_list.push(cleaner);
        }
    }

    fn handle_static_request(
        &self,
        rpc_request: RpcRequest,
        extn_message: Option<ExtnMessage>,
        rule: Rule,
        callback: BrokerCallback,
        workflow_callback: Option<BrokerCallback>,
    ) {
        let (id, _updated_request) =
            self.update_request(&rpc_request, rule.clone(), extn_message, workflow_callback);
        let mut data = JsonRpcApiResponse::default();
        // return empty result and handle the rest with jq rule
        let jv: Value = "".into();
        data.result = Some(jv);
        data.id = Some(id);
        let output = BrokerOutput::new(data);

        capture_stage(&self.metrics_state, &rpc_request, "static_rule_request");
        tokio::spawn(async move { callback.sender.send(output).await });
    }

    fn get_sender(&self, hash: &str) -> Option<BrokerSender> {
        self.endpoint_map.read().unwrap().get(hash).cloned()
    }

    /// Main handler method whcih checks for brokerage and then sends the request for
    /// asynchronous processing
    pub fn handle_brokerage(
        &self,
        rpc_request: RpcRequest,
        extn_message: Option<ExtnMessage>,
        requestor_callback: Option<BrokerCallback>,
    ) -> bool {
        let mut handled: bool = true;
        let callback = self.callback.clone();
        let mut broker_sender = None;
        let mut found_rule = None;
<<<<<<< HEAD

=======
        LogSignal::new(
            "handle_brokerage".to_string(),
            "starting brokerage".to_string(),
            rpc_request.ctx.clone(),
        )
        .emit_debug();
>>>>>>> 22b4768f
        if let Some(rule) = self.rule_engine.get_rule(&rpc_request) {
            found_rule = Some(rule.clone());

            if let Some(endpoint) = rule.endpoint {
                LogSignal::new(
                    "handle_brokerage".to_string(),
                    "rule found".to_string(),
                    rpc_request.ctx.clone(),
                )
                .with_diagnostic_context_item("rule_alias", &rule.alias)
                .with_diagnostic_context_item("endpoint", &endpoint)
                .emit_debug();
                if let Some(endpoint) = self.get_sender(&endpoint) {
                    broker_sender = Some(endpoint);
                }
            } else if rule.alias != "static" {
                LogSignal::new(
                    "handle_brokerage".to_string(),
                    "rule found".to_string(),
                    rpc_request.ctx.clone(),
                )
                .with_diagnostic_context_item("rule_alias", &rule.alias)
                .with_diagnostic_context_item("static", rule.alias.as_str())
                .emit_debug();
                if let Some(endpoint) = self.get_sender("thunder") {
                    broker_sender = Some(endpoint);
                }
            }
        } else {
            LogSignal::new(
                "handle_brokerage".to_string(),
                "rule not found".to_string(),
                rpc_request.ctx.clone(),
            )
            .emit_debug();
        }

        trace!("found rule {:?}", found_rule);

        if found_rule.is_some() {
            let rule = found_rule.unwrap();

            if rule.alias == *"static" {
                trace!("handling static request for {:?}", rpc_request);
                self.handle_static_request(
                    rpc_request.clone(),
                    extn_message,
                    rule,
                    callback,
                    requestor_callback,
                );
            } else if broker_sender.is_some() {
                trace!("handling not static request for {:?}", rpc_request);
                let broker_sender = broker_sender.unwrap();
                let (_, updated_request) =
                    self.update_request(&rpc_request, rule, extn_message, requestor_callback);
                capture_stage(&self.metrics_state, &rpc_request, "broker_request");
                let thunder = self.get_sender("thunder");
                let request_context = updated_request.rpc.ctx.clone();
                tokio::spawn(async move {
                    /*
                    process "unlisten" requests here - the broker layers require state, which does not exist , as the
                    state has already been deleted by the time the unlisten request is processed.
                    */
                    if updated_request.rpc.is_unlisten() {
                        let result: JsonRpcApiResponse = updated_request.clone().rpc.into();
                        LogSignal::new(
                            "handle_brokerage".to_string(),
                            "unlisten request".to_string(),
                            request_context.clone(),
                        )
                        .emit_debug();
                        /*
                        This is suboptimal, but the only way to handle this is to send the unlisten request to the thunder, and then
                        */
                        if let Some(thunder) = thunder {
                            match thunder.send(updated_request.clone()).await {
                                Ok(_) => callback.send_json_rpc_api_response(result).await,
                                Err(e) => callback.send_error(updated_request, e).await,
                            }
                        }
                    } else if let Err(e) = broker_sender.send(updated_request.clone()).await {
                        LogSignal::new(
                            "handle_brokerage".to_string(),
                            "broker send error".to_string(),
                            request_context.clone(),
                        )
                        .emit_error();
                        callback.send_error(updated_request, e).await
                    }
                });
            } else {
                handled = false;
            }
        } else {
            handled = false;
        }
        LogSignal::new(
            "handle_brokerage".to_string(),
            "brokerage complete".to_string(),
            rpc_request.ctx.clone(),
        )
        .with_diagnostic_context_item("handled", handled.to_string().as_str())
        .emit_debug();

        handled
    }

    pub fn get_rule(&self, rpc_request: &RpcRequest) -> Option<Rule> {
        self.rule_engine.get_rule(rpc_request)
    }

    // Method to cleanup all subscription on App termination
    pub async fn cleanup_for_app(&self, app_id: &str) {
        let cleaners = { self.cleaner_list.read().unwrap().clone() };
        for cleaner in cleaners {
            cleaner.cleanup_session(app_id).await
        }
    }

    // Get Broker Request from rpc_request
    pub fn get_broker_request(
        &self,
        rpc_request: &RpcRequest,
        rule: Rule,
        workflow_callback: Option<BrokerCallback>,
    ) -> BrokerRequest {
        BrokerRequest {
            rpc: rpc_request.clone(),
            rule,
            subscription_processed: None,
            workflow_callback,
        }
    }
}

/// Trait which contains all the abstract methods for a Endpoint Broker
/// There could be Websocket or HTTP protocol implementations of the given trait
pub trait EndpointBroker {
    fn get_broker(
        ps: Option<PlatformState>,
        request: BrokerConnectRequest,
        callback: BrokerCallback,
        endpoint_broker: &mut EndpointBrokerState,
    ) -> Self;

    fn get_sender(&self) -> BrokerSender;

    fn prepare_request(&self, rpc_request: &BrokerRequest) -> Result<Vec<String>, RippleError> {
        let response = Self::update_request(rpc_request)?;
        Ok(vec![response])
    }

    /// Adds BrokerContext to a given request used by the Broker Implementations
    /// just before sending the data through the protocol
    fn update_request(rpc_request: &BrokerRequest) -> Result<String, RippleError> {
        let v = Self::apply_request_rule(rpc_request)?;
        trace!("transformed request {:?}", v);
        let id = rpc_request.rpc.ctx.call_id;
        let method = rpc_request.rule.alias.clone();
        if let Value::Null = v {
            Ok(json!({
                "jsonrpc": "2.0",
                "id": id,
                "method": method
            })
            .to_string())
        } else {
            Ok(json!({
                "jsonrpc": "2.0",
                "id": id,
                "method": method,
                "params": v
            })
            .to_string())
        }
    }

    /// Generic method which takes the given parameters from RPC request and adds rules using rule engine
    fn apply_request_rule(rpc_request: &BrokerRequest) -> Result<Value, RippleError> {
        if let Ok(mut params) = serde_json::from_str::<Vec<Value>>(&rpc_request.rpc.params_json) {
            if params.len() > 1 {
                if let Some(last) = params.pop() {
                    if let Some(filter) = rpc_request
                        .rule
                        .transform
                        .get_transform_data(super::rules_engine::RuleTransformType::Request)
                    {
                        return jq_compile(
                            last,
                            &filter,
                            format!("{}_request", rpc_request.rpc.ctx.method),
                        );
                    }
                    return Ok(serde_json::to_value(&last).unwrap());
                }
            } else {
                return Ok(Value::Null);
            }
        }
        Err(RippleError::ParseError)
    }

    /// Default handler method for the broker to remove the context and send it back to the
    /// client for consumption
    fn handle_jsonrpc_response(
        result: &[u8],
        callback: BrokerCallback,
    ) -> Result<BrokerOutput, RippleError> {
        let mut final_result = Err(RippleError::ParseError);
        if let Ok(data) = serde_json::from_slice::<JsonRpcApiResponse>(result) {
            final_result = Ok(BrokerOutput::new(data));
        }
        if let Ok(output) = final_result.clone() {
            tokio::spawn(async move { callback.sender.send(output).await });
        } else {
            error!("Bad broker response {}", String::from_utf8_lossy(result));
        }
        final_result
    }

    fn get_cleaner(&self) -> BrokerCleaner;

    fn send_broker_success_response(
        callback: &BrokerCallback,
        success_message: JsonRpcApiResponse,
    ) {
        BrokerOutputForwarder::send_json_rpc_response_to_broker(success_message, callback.clone());
    }
    fn send_broker_failure_response(callback: &BrokerCallback, error_message: JsonRpcApiResponse) {
        BrokerOutputForwarder::send_json_rpc_response_to_broker(error_message, callback.clone());
    }
}

/// Forwarder gets the BrokerOutput and forwards the response to the gateway.
pub struct BrokerOutputForwarder;

impl BrokerOutputForwarder {
    pub fn start_forwarder(mut platform_state: PlatformState, mut rx: Receiver<BrokerOutput>) {
        // set up the event utility
        let event_utility = Arc::new(EventManagementUtility::new());
        event_utility.register_custom_functions();
        let event_utility_clone = event_utility.clone();

        tokio::spawn(async move {
            while let Some(output) = rx.recv().await {
                let output_c = output.clone();
                let mut response = output.data.clone();
                let mut is_event = false;
                // First validate the id check if it could be an event
                let id = if let Some(e) = output_c.get_event() {
                    is_event = true;
                    Some(e)
                } else {
                    response.id
                };

                if let Some(id) = id {
                    if let Ok(broker_request) = platform_state.endpoint_state.get_request(id) {
                        LogSignal::new(
                            "start_forwarder".to_string(),
                            "broker request found".to_string(),
                            broker_request.clone(),
                        )
                        .emit_debug();
                        /*
                        save off rpc method name for rule context telemetry
                        */
                        let rule_context_name = broker_request.rpc.method.clone();

                        let trigger_event_handling = broker_request.rule.event_handler.is_some();
                        let workflow_callback = broker_request.clone().workflow_callback;
                        let sub_processed = broker_request.is_subscription_processed();
                        let rpc_request = broker_request.rpc.clone();
                        let session_id = rpc_request.ctx.get_id();
                        let is_subscription = rpc_request.is_subscription();
                        let mut apply_response_needed = false;

                        // Step 1: Create the data
                        if let Some(result) = response.result.clone() {
                            LogSignal::new(
                                "start_forwarder".to_string(),
                                "processing event".to_string(),
                                broker_request.clone(),
                            )
                            .emit_debug();
                            if is_event {
                                apply_rule_for_event(
                                    &broker_request,
                                    &result,
                                    &rpc_request,
                                    &mut response,
                                );
                                if !apply_filter(&broker_request, &result, &rpc_request) {
                                    continue;
                                }

                                // TODO: Refactor code in the future to apply rule-based filtering and transformations as required.
                                if trigger_event_handling {
                                    if let Some(method) = broker_request.rule.event_handler.clone()
                                    {
                                        let platform_state_c = platform_state.clone();
                                        let rpc_request_c = rpc_request.clone();
                                        let response_c = response.clone();
                                        tokio::spawn(Self::handle_event(
                                            platform_state_c,
                                            method,
                                            rpc_request_c,
                                            response_c,
                                        ));
                                        continue;
                                    }
                                }

                                // check if the request transform has event_decorator_method
                                if let Some(decorator_method) =
                                    broker_request.rule.transform.event_decorator_method.clone()
                                {
                                    if let Some(func) =
                                        event_utility_clone.get_function(&decorator_method)
                                    {
                                        // spawn a tokio thread to run the function and continue the main thread.
                                        LogSignal::new(
                                            "start_forwarder".to_string(),
                                            "event decorator method found".to_string(),
                                            rpc_request.ctx.clone(),
                                        )
                                        .emit_debug();
                                        let session_id = rpc_request.ctx.get_id();
                                        let request_id = rpc_request.ctx.call_id;
                                        let protocol = rpc_request.ctx.protocol.clone();
                                        let platform_state_c = platform_state.clone();
                                        let ctx = rpc_request.ctx.clone();
                                        tokio::spawn(async move {
                                            if let Ok(value) = func(
                                                platform_state_c.clone(),
                                                ctx.clone(),
                                                Some(result.clone()),
                                            )
                                            .await
                                            {
                                                response.result = Some(value.expect("REASON"));
                                            }
                                            response.id = Some(request_id);

                                            let message = ApiMessage::new(
                                                protocol,
                                                serde_json::to_string(&response).unwrap(),
                                                rpc_request.ctx.request_id.clone(),
                                            );

                                            if let Some(session) = platform_state_c
                                                .session_state
                                                .get_session_for_connection_id(&session_id)
                                            {
                                                return_api_message_for_transport(
                                                    session,
                                                    message,
                                                    platform_state_c,
                                                )
                                                .await
                                            }
                                        });
                                        continue;
                                    } else {
                                        LogSignal::new(
                                            "start_forwarder".to_string(),
                                            "event decorator method not found".to_string(),
                                            rpc_request.ctx.clone(),
                                        )
                                        .emit_debug();
                                        error!(
                                            "Failed to invoke decorator method {:?}",
                                            decorator_method
                                        );
                                    }
                                }
                            } else if is_subscription {
                                if sub_processed {
                                    continue;
                                }
                                response.result = Some(json!({
                                    "listening" : rpc_request.is_listening(),
                                    "event" : rpc_request.ctx.method
                                }));
                                platform_state.endpoint_state.update_unsubscribe_request(id);
                            } else {
                                apply_response_needed = true;
                            }
                        } else {
                            trace!("start_forwarder: no result {:?}", response);
                            LogSignal::new(
                                "start_forwarder".to_string(),
                                "no result".to_string(),
                                rpc_request.ctx.clone(),
                            )
                            .with_diagnostic_context_item("response", response.to_string().as_str())
                            .emit_debug();
                            apply_response_needed = true;
                        }

                        if apply_response_needed {
                            if let Some(filter) = broker_request.rule.transform.get_transform_data(
                                super::rules_engine::RuleTransformType::Response,
                            ) {
                                apply_response(filter, &rule_context_name, &mut response);
                            } else if response.result.is_none() && response.error.is_none() {
                                response.result = Some(Value::Null);
                            }
                        }

                        let request_id = rpc_request.ctx.call_id;
                        response.id = Some(request_id);

                        if let Some(workflow_callback) = workflow_callback {
                            debug!("sending to workflow callback {:?}", response);
                            LogSignal::new(
                                "start_forwarder".to_string(),
                                "sending to workflow callback".to_string(),
                                rpc_request.ctx.clone(),
                            )
                            .emit_debug();
                            let _ = workflow_callback
                                .sender
                                .send(BrokerOutput::new(response.clone()))
                                .await;
                        } else {
                            let tm_str = get_rpc_header(&rpc_request);
                            // Step 2: Create the message
                            let mut message = ApiMessage::new(
                                rpc_request.ctx.protocol.clone(),
                                serde_json::to_string(&response).unwrap(),
                                rpc_request.ctx.request_id.clone(),
                            );
                            let mut status_code: i64 = 1;
                            if let Some(e) = &response.error {
                                if let Some(Value::Number(n)) = e.get("code") {
                                    if let Some(v) = n.as_i64() {
                                        status_code = v;
                                    }
                                }
                            }

                            platform_state.metrics.update_api_stats_ref(
                                &rpc_request.ctx.request_id,
                                add_telemetry_status_code(
                                    &tm_str,
                                    status_code.to_string().as_str(),
                                ),
                            );

                            if let Some(api_stats) = platform_state
                                .metrics
                                .get_api_stats(&rpc_request.ctx.request_id)
                            {
                                message.stats = Some(api_stats);

                                if rpc_request.ctx.app_id.eq_ignore_ascii_case("internal") {
                                    platform_state
                                        .metrics
                                        .remove_api_stats(&rpc_request.ctx.request_id);
                                }
                            }

                            // Step 3: Handle Non Extension
                            if matches!(rpc_request.ctx.protocol, ApiProtocol::Extn) {
                                if let Ok(extn_message) =
                                    platform_state.endpoint_state.get_extn_message(id, is_event)
                                {
                                    if is_event {
                                        forward_extn_event(
                                            &extn_message,
                                            response,
                                            &platform_state,
                                        )
                                        .await;
                                    } else {
                                        return_extn_response(message, extn_message)
                                    }
                                }
                            } else if let Some(session) = platform_state
                                .session_state
                                .get_session_for_connection_id(&session_id)
                            {
                                return_api_message_for_transport(
                                    session,
                                    message,
                                    platform_state.clone(),
                                )
                                .await
                            }
                        }
                    } else {
                        error!(
                            "start_forwarder:{} request not found for {:?}",
                            line!(),
                            response
                        );
                    }
                } else {
                    error!(
                        "Error couldnt broker the event {:?} due to a missing request id",
                        output_c
                    )
                }
            }
        });
    }

    async fn handle_event(
        platform_state: PlatformState,
        method: String,
        rpc_request: RpcRequest,
        mut response: JsonRpcApiResponse,
    ) {
        let session_id = rpc_request.ctx.get_id();
        let request_id = rpc_request.ctx.call_id;
        let protocol = rpc_request.ctx.protocol.clone();
        let mut platform_state_c = platform_state.clone();

        if let Ok(res) =
            BrokerUtils::process_internal_main_request(&mut platform_state_c, method.as_str(), None)
                .await
        {
            response.result = Some(serde_json::to_value(res.clone()).unwrap());
        }
        response.id = Some(request_id);

        let message = ApiMessage::new(
            protocol,
            serde_json::to_string(&response).unwrap(),
            rpc_request.ctx.request_id.clone(),
        );

        if let Some(session) = platform_state_c
            .session_state
            .get_session_for_connection_id(&session_id)
        {
            return_api_message_for_transport(session, message, platform_state.clone()).await;
        }
    }

    pub fn handle_non_jsonrpc_response(
        data: &[u8],
        callback: BrokerCallback,
        request: BrokerRequest,
    ) -> RippleResponse {
        // find if its event
        let method = if request.rpc.is_subscription() {
            Some(format!(
                "{}.{}",
                request.rpc.ctx.call_id, request.rpc.ctx.method
            ))
        } else {
            None
        };
        let parse_result = serde_json::from_slice::<Value>(data);
        error!("parse result {:?}", parse_result);
        if parse_result.is_err() {
            return Err(RippleError::ParseError);
        }
        let result = Some(parse_result.unwrap());
        error!("result {:?}", result);
        // build JsonRpcApiResponse
        let data = JsonRpcApiResponse {
            jsonrpc: "2.0".to_owned(),
            id: Some(request.rpc.ctx.call_id),
            method,
            result,
            error: None,
            params: None,
        };
        BrokerOutputForwarder::send_json_rpc_response_to_broker(data, callback.clone());
        Ok(())
    }
    pub fn send_json_rpc_response_to_broker(
        json_rpc_api_response: JsonRpcApiResponse,
        callback: BrokerCallback,
    ) {
        tokio::spawn(async move {
            callback
                .sender
                .send(BrokerOutput::new(json_rpc_api_response))
                .await
        });
    }
    pub fn send_json_rpc_success_response_to_broker(
        json_rpc_api_success_response: JsonRpcApiResponse,
        callback: BrokerCallback,
    ) {
        tokio::spawn(async move {
            callback
                .sender
                .send(BrokerOutput::new(json_rpc_api_success_response))
                .await
        });
    }
}

async fn forward_extn_event(
    extn_message: &ExtnMessage,
    v: JsonRpcApiResponse,
    platform_state: &PlatformState,
) {
    if let Ok(event) = extn_message.get_event(ExtnEvent::Value(serde_json::to_value(v).unwrap())) {
        if let Err(e) = platform_state
            .get_client()
            .get_extn_client()
            .send_message(event)
            .await
        {
            error!("couldnt send back event {:?}", e)
        }
    }
}

pub fn apply_response(
    result_response_filter: String,
    method: &str,
    response: &mut JsonRpcApiResponse,
) {
    match serde_json::to_value(response.clone()) {
        Ok(input) => {
            match jq_compile(
                input,
                &result_response_filter,
                format!("{}_response", method),
            ) {
                Ok(jq_out) => {
                    trace!(
                        "jq rendered output {:?} original input {:?} for filter {}",
                        jq_out,
                        response,
                        result_response_filter
                    );

                    if jq_out.is_object() && jq_out.get("error").is_some() {
                        response.error = Some(jq_out.get("error").unwrap().clone());
                        response.result = None;
                    } else {
                        response.result = Some(jq_out);
                        response.error = None;
                    }
                    trace!("mutated response {:?}", response);
                }
                Err(e) => {
                    response.error = Some(json!(e.to_string()));
                    error!("jq_compile error {:?}", e);
                }
            }
        }
        Err(e) => {
            response.error = Some(json!(e.to_string()));
            error!("json rpc response error {:?}", e);
        }
    }
}

fn apply_rule_for_event(
    broker_request: &BrokerRequest,
    result: &Value,
    rpc_request: &RpcRequest,
    response: &mut JsonRpcApiResponse,
) {
    if let Some(filter) = broker_request
        .rule
        .transform
        .get_transform_data(super::rules_engine::RuleTransformType::Event)
    {
        if let Ok(r) = jq_compile(
            result.clone(),
            &filter,
            format!("{}_event", rpc_request.ctx.method),
        ) {
            LogSignal::new(
                "apply_rule_for_event".to_string(),
                "broker request found".to_string(),
                broker_request.clone(),
            )
            .with_diagnostic_context_item("success", "true")
            .with_diagnostic_context_item("result", r.to_string().as_str())
            .emit_debug();
            response.result = Some(r);
        } else {
            LogSignal::new(
                "apply_rule_for_event".to_string(),
                "broker request found".to_string(),
                broker_request.clone(),
            )
            .with_diagnostic_context_item("success", "false")
            .emit_debug();
        }
    }
}

fn apply_filter(broker_request: &BrokerRequest, result: &Value, rpc_request: &RpcRequest) -> bool {
    if let Some(filter) = broker_request.rule.filter.clone() {
        if let Ok(r) = jq_compile(
            result.clone(),
            &filter,
            format!("{}_event filter", rpc_request.ctx.method),
        ) {
            if r.is_null() {
                return false;
            } else {
                // get bool value for r and return
                return r.as_bool().unwrap();
            }
        }
    }
    true
}

#[cfg(test)]
mod tests {
    use super::*;
    use crate::broker::rules_engine::RuleTransform;
    use ripple_sdk::{tokio::sync::mpsc::channel, Mockable};

    #[tokio::test]
    async fn test_send_error() {
        let (tx, mut tr) = channel(2);
        let callback = BrokerCallback { sender: tx };

        callback
            .send_error(
                BrokerRequest {
                    rpc: RpcRequest::mock(),
                    rule: Rule {
                        alias: "somecallsign.method".to_owned(),
                        transform: RuleTransform::default(),
                        endpoint: None,
                        filter: None,
                        event_handler: None,
                        sources: None,
                    },
                    subscription_processed: None,
                    workflow_callback: None,
                },
                RippleError::InvalidInput,
            )
            .await;
        let value = tr.recv().await.unwrap();
        assert!(value.data.error.is_some())
    }

    mod broker_output {
        use ripple_sdk::{api::gateway::rpc_gateway_api::JsonRpcApiResponse, Mockable};

        use crate::broker::endpoint_broker::BrokerOutput;

        #[test]
        fn test_result() {
            let mut data = JsonRpcApiResponse::mock();
            let mut output = BrokerOutput::default();
            let output = output.with_jsonrpc_response(data.clone());
            assert!(!output.is_result());
            data.result = Some(serde_json::Value::Null);
            let mut output = BrokerOutput::default();
            let output = output.with_jsonrpc_response(data);
            assert!(output.is_result());
        }

        #[test]
        fn test_get_event() {
            let mut data = JsonRpcApiResponse::mock();
            data.method = Some("20.events".to_owned());
            let mut output = BrokerOutput::default();
            let output = output.with_jsonrpc_response(data);
            assert_eq!(20, output.get_event().unwrap())
        }
    }

    mod endpoint_broker_state {
        use ripple_sdk::{
            api::gateway::rpc_gateway_api::RpcRequest, tokio, tokio::sync::mpsc::channel, Mockable,
        };

        use crate::{
            broker::{
                endpoint_broker::tests::RippleClient,
                rules_engine::{Rule, RuleEngine, RuleSet, RuleTransform},
            },
            state::{bootstrap_state::ChannelsState, metrics_state::MetricsState},
        };

        use super::EndpointBrokerState;

        #[tokio::test]
        async fn get_request() {
            let (tx, _) = channel(2);
            let client = RippleClient::new(ChannelsState::new());
            let state = EndpointBrokerState::new(
                MetricsState::default(),
                tx,
                RuleEngine {
                    rules: RuleSet::default(),
                },
                client,
            );
            let mut request = RpcRequest::mock();
            state.update_request(
                &request,
                Rule {
                    alias: "somecallsign.method".to_owned(),
                    transform: RuleTransform::default(),
                    endpoint: None,
                    filter: None,
                    event_handler: None,
                    sources: None,
                },
                None,
                None,
            );
            request.ctx.call_id = 2;
            state.update_request(
                &request,
                Rule {
                    alias: "somecallsign.method".to_owned(),
                    transform: RuleTransform::default(),
                    endpoint: None,
                    filter: None,
                    event_handler: None,
                    sources: None,
                },
                None,
                None,
            );

            // Hardcoding the id here will be a problem as multiple tests uses the atomic id and there is no guarantee
            // that this test case would always be the first one to run
            // Revisit this test case, to make it more robust
            // assert!(state.get_request(2).is_ok());
            // assert!(state.get_request(1).is_ok());
        }
    }

    #[tokio::test]
    async fn test_apply_response_contains_error() {
        let error = json!({"code":-32601,"message":"The service is in an illegal state!!!."});
        let ctx = CallContext::new(
            "session_id".to_string(),
            "request_id".to_string(),
            "app_id".to_string(),
            1,
            ApiProtocol::Bridge,
            "method".to_string(),
            Some("cid".to_string()),
            true,
        );
        let rpc_request = RpcRequest::new("new_method".to_string(), "params".to_string(), ctx);
        let mut data = JsonRpcApiResponse::mock();
        data.error = Some(error);
        let mut output: BrokerOutput = BrokerOutput::new(data.clone());
        let filter = "if .result and .result.success then (.result.stbVersion | split(\"_\") [0]) elif .error then if .error.code == -32601 then {error: { code: -1, message: \"Unknown method.\" }} else \"Error occurred with a different code\" end else \"No result or recognizable error\" end".to_string();
        //let mut response = JsonRpcApiResponse::mock();
        //response.error = Some(error);
        apply_response(filter, &rpc_request.ctx.method, &mut output.data);
        //let msg = output.data.error.unwrap().get("message").unwrap().clone();
        assert_eq!(
            output.data.error.unwrap().get("message").unwrap().clone(),
            json!("Unknown method.".to_string())
        );

        // securestorage.get code 22 in error response
        let error = json!({"code":22,"message":"test error code 22"});
        let mut data = JsonRpcApiResponse::mock();
        data.error = Some(error);
        let mut output: BrokerOutput = BrokerOutput::new(data);
        let filter = "if .result and .result.success then .result.value elif .error.code==22 or .error.code==43 then null else .error end".to_string();

        apply_response(filter, &rpc_request.ctx.method, &mut output.data);
        assert_eq!(output.data.error, None);
        assert_eq!(output.data.result.unwrap(), serde_json::Value::Null);

        // securestorage.get code other than 22 or 43 in error response
        let error = json!({"code":300,"message":"test error code 300"});
        let mut data = JsonRpcApiResponse::mock();
        data.error = Some(error.clone());
        let mut output: BrokerOutput = BrokerOutput::new(data);
        let filter = "if .result and .result.success then .result.value elif .error.code==22 or .error.code==43 then null else { error: .error } end".to_string();
        apply_response(filter, &rpc_request.ctx.method, &mut output.data);
        assert_eq!(output.data.error, Some(error));
    }

    #[tokio::test]
    async fn test_apply_response_contains_result() {
        // mock test
        let ctx = CallContext::new(
            "session_id".to_string(),
            "request_id".to_string(),
            "app_id".to_string(),
            1,
            ApiProtocol::Bridge,
            "method".to_string(),
            Some("cid".to_string()),
            true,
        );
        let rpc_request = RpcRequest::new("new_method".to_string(), "params".to_string(), ctx);

        // device.sku
        let filter = "if .result and .result.success then (.result.stbVersion | split(\"_\") [0]) elif .error then if .error.code == -32601 then {\"error\":\"Unknown method.\"} else \"Error occurred with a different code\" end else \"No result or recognizable error\" end".to_string();
        //let mut response = JsonRpcApiResponse::mock();
        let result = json!({"stbVersion":"SCXI11BEI_VBN_24Q3_sprint_20240717150752sdy_FG","receiverVersion":"7.6.0.0","stbTimestamp":"Wed 17 Jul 2024 15:07:52 UTC","success":true});
        //response.result = Some(result);
        let mut data = JsonRpcApiResponse::mock();
        data.result = Some(result);
        let mut output: BrokerOutput = BrokerOutput::new(data.clone());
        apply_response(filter, &rpc_request.ctx.method, &mut output.data);
        assert_eq!(output.data.result.unwrap(), "SCXI11BEI".to_string());

        // device.videoResolution
        let result = json!("Resolution1080P");
        let filter = "if .result then if .result | contains(\"480\") then ( [640, 480] ) elif .result | contains(\"576\") then ( [720, 576] ) elif .result | contains(\"1080\") then ( [1920, 1080] ) elif .result | contains(\"2160\") then ( [2160, 1440] ) end elif .error then if .error.code == -32601 then \"Unknown method.\" else \"Error occurred with a different code\" end else \"No result or recognizable error\" end".to_string();
        let mut response = JsonRpcApiResponse::mock();
        response.result = Some(result);
        apply_response(filter, &rpc_request.ctx.method, &mut response);
        assert_eq!(response.result.unwrap(), json!([1920, 1080]));

        // device.audio
        let result = json!({"currentAudioFormat":"DOLBY AC3","supportedAudioFormat":["NONE","PCM","AAC","VORBIS","WMA","DOLBY AC3","DOLBY AC4","DOLBY MAT","DOLBY TRUEHD","DOLBY EAC3 ATMOS","DOLBY TRUEHD ATMOS","DOLBY MAT ATMOS","DOLBY AC4 ATMOS","UNKNOWN"],"success":true});
        let filter = "if .result and .result.success then .result | {\"stereo\": (.supportedAudioFormat |  index(\"PCM\") > 0),\"dolbyDigital5.1\": (.supportedAudioFormat |  index(\"DOLBY AC3\") > 0),\"dolbyDigital5.1plus\": (.supportedAudioFormat |  index(\"DOLBY EAC3\") > 0),\"dolbyAtmos\": (.supportedAudioFormat |  index(\"DOLBY EAC3 ATMOS\") > 0)} elif .error then if .error.code == -32601 then \"Unknown method.\" else \"Error occurred with a different code\" end else \"No result or recognizable error\" end".to_string();
        let mut response = JsonRpcApiResponse::mock();
        response.result = Some(result);
        apply_response(filter, &rpc_request.ctx.method, &mut response);
        assert_eq!(
            response.result.unwrap(),
            json!({"dolbyAtmos": true, "dolbyDigital5.1": true, "dolbyDigital5.1plus": false, "stereo": true})
        );

        // device.network
        let result = json!({"interfaces":[{"interface":"ETHERNET","macAddress":
        "f0:46:3b:5b:eb:14","enabled":true,"connected":false},{"interface":"WIFI","macAddress
        ":"f0:46:3b:5b:eb:15","enabled":true,"connected":true}],"success":true});

        let filter = "if .result and .result.success then (.result.interfaces | .[] | select(.connected) | {\"state\": \"connected\",\"type\": .interface | ascii_downcase }) elif .error then if .error.code == -32601 then \"Unknown method.\" else \"Error occurred with a different code\" end else \"No result or recognizable error\" end".to_string();
        let mut response = JsonRpcApiResponse::mock();
        response.result = Some(result);
        apply_response(filter, &rpc_request.ctx.method, &mut response);
        assert_eq!(
            response.result.unwrap(),
            json!({"state":"connected", "type":"wifi"})
        );

        // device.name
        let result = json!({"friendlyName": "my_device","success":true});
        let filter = "if .result.success then (if .result.friendlyName | length == 0 then \"Living Room\" else .result.friendlyName end) else \"Living Room\" end".to_string();
        let mut response = JsonRpcApiResponse::mock();
        response.result = Some(result);
        apply_response(filter, &rpc_request.ctx.method, &mut response);
        assert_eq!(response.result.unwrap(), json!("my_device"));

        // localization.language
        let result = json!({"success": true, "value": "{\"update_time\":\"2024-07-29T20:23:29.539132160Z\",\"value\":\"FR\"}"});
        let filter = "if .result.success then (.result.value | fromjson | .value) else \"en\" end"
            .to_string();
        let mut response = JsonRpcApiResponse::mock();
        response.result = Some(result);
        apply_response(filter, &rpc_request.ctx.method, &mut response);

        assert_eq!(response.result.unwrap(), json!("FR"));

        // secondscreen.friendlyName
        let result = json!({"friendlyName": "my_device","success":true});
        let filter = "if .result.success then (if .result.friendlyName | length == 0 then \"Living Room\" else .result.friendlyName end) else \"Living Room\" end".to_string();
        let mut response = JsonRpcApiResponse::mock();
        response.result = Some(result);
        apply_response(filter, &rpc_request.ctx.method, &mut response);

        assert_eq!(response.result.unwrap(), json!("my_device"));

        // advertising.setSkipRestriction
        let result = json!({"success":true});
        let filter = "if .result.success then null else { code: -32100, message: \"couldn't set skip restriction\" } end".to_string();
        let mut response = JsonRpcApiResponse::mock();
        response.result = Some(result);
        apply_response(filter, &rpc_request.ctx.method, &mut response);

        assert_eq!(response.result.unwrap(), serde_json::Value::Null);

        // securestorage.get
        let result = json!({"value": "some_value","success": true,"ttl": 100});
        let filter = "if .result.success then .result.value elif .error.code==22 or .error.code==43 then \"null\" else .error end".to_string();
        let mut response = JsonRpcApiResponse::mock();
        response.result = Some(result);
        apply_response(filter, &rpc_request.ctx.method, &mut response);
        assert_eq!(response.result.unwrap(), "some_value");

        // localization.countryCode
        let result = json!({"territory": "USA","success": true});
        let filter = "if .result.success then if .result.territory == \"ITA\" then \"IT\" elif .result.territory == \"GBR\" then \"GB\" elif .result.territory == \"IRL\" then \"IE\" elif .result.territory == \"DEU\" then \"DE\" elif .result.territory == \"AUS\" then \"AU\" else \"GB\" end end".to_string();
        let mut response = JsonRpcApiResponse::mock();
        response.result = Some(result);
        apply_response(filter, &rpc_request.ctx.method, &mut response);
        assert_eq!(response.result.unwrap(), "GB");
    }
}<|MERGE_RESOLUTION|>--- conflicted
+++ resolved
@@ -91,6 +91,7 @@
     pub subscription_processed: Option<bool>,
     pub workflow_callback: Option<BrokerCallback>,
 }
+
 impl ripple_sdk::api::observability::log_signal::ContextAsJson for BrokerRequest {
     fn as_json(&self) -> serde_json::Value {
         let mut map = serde_json::Map::new();
@@ -624,16 +625,12 @@
         let callback = self.callback.clone();
         let mut broker_sender = None;
         let mut found_rule = None;
-<<<<<<< HEAD
-
-=======
         LogSignal::new(
             "handle_brokerage".to_string(),
             "starting brokerage".to_string(),
             rpc_request.ctx.clone(),
         )
         .emit_debug();
->>>>>>> 22b4768f
         if let Some(rule) = self.rule_engine.get_rule(&rpc_request) {
             found_rule = Some(rule.clone());
 
