--- conflicted
+++ resolved
@@ -48,11 +48,7 @@
     broker::broker_utils::BrokerUtils,
     firebolt::firebolt_gateway::{FireboltGatewayCommand, JsonRpcError},
     service::extn::ripple_client::RippleClient,
-<<<<<<< HEAD
-    state::{metrics_state::MetricsState, platform_state::PlatformState},
-=======
-    state::{platform_state::PlatformState, session_state::Session},
->>>>>>> 75957543
+    state::{metrics_state::MetricsState, platform_state::PlatformState, session_state::Session},
     utils::router_utils::{
         add_telemetry_status_code, capture_stage, get_rpc_header, return_api_message_for_transport,
         return_extn_response,
@@ -314,11 +310,8 @@
     rule_engine: RuleEngine,
     cleaner_list: Arc<RwLock<Vec<BrokerCleaner>>>,
     reconnect_tx: Sender<BrokerConnectRequest>,
-<<<<<<< HEAD
     metrics_state: MetricsState,
-=======
     provider_broker_state: ProvideBrokerState,
->>>>>>> 75957543
 }
 impl Default for EndpointBrokerState {
     fn default() -> Self {
@@ -330,11 +323,8 @@
             rule_engine: RuleEngine::default(),
             cleaner_list: Arc::new(RwLock::new(Vec::new())),
             reconnect_tx: mpsc::channel(2).0,
-<<<<<<< HEAD
             metrics_state: MetricsState::default(),
-=======
             provider_broker_state: ProvideBrokerState::default(),
->>>>>>> 75957543
         }
     }
 }
@@ -355,11 +345,8 @@
             rule_engine,
             cleaner_list: Arc::new(RwLock::new(Vec::new())),
             reconnect_tx,
-<<<<<<< HEAD
             metrics_state,
-=======
             provider_broker_state: ProvideBrokerState::default(),
->>>>>>> 75957543
         };
         state.reconnect_thread(rec_tr, ripple_client);
         state
