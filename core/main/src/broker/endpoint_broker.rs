--- conflicted
+++ resolved
@@ -974,12 +974,8 @@
         let mut state = platform_state.clone();
 
         if let Ok(res) =
-<<<<<<< HEAD
-            BrokerUtils::process_internal_main_request(&mut state, method.as_str()).await
-=======
-            BrokerUtils::process_internal_main_request(platform_state_c, method.as_str(), None)
+            BrokerUtils::process_internal_main_request(&mut platform_state_c, method.as_str(), None)
                 .await
->>>>>>> 33dc0bbe
         {
             response.result = Some(serde_json::to_value(res.clone()).unwrap());
         }
