// Copyright 2023 Comcast Cable Communications Management, LLC
//
// Licensed under the Apache License, Version 2.0 (the "License");
// you may not use this file except in compliance with the License.
// You may obtain a copy of the License at
//
// http://www.apache.org/licenses/LICENSE-2.0
//
// Unless required by applicable law or agreed to in writing, software
// distributed under the License is distributed on an "AS IS" BASIS,
// WITHOUT WARRANTIES OR CONDITIONS OF ANY KIND, either express or implied.
// See the License for the specific language governing permissions and
// limitations under the License.
//
// SPDX-License-Identifier: Apache-2.0
//

use ripple_sdk::{
    api::{
        firebolt::fb_capabilities::JSON_RPC_STANDARD_ERROR_INVALID_PARAMS,
        gateway::rpc_gateway_api::{
            ApiMessage, ApiProtocol, CallContext, JsonRpcApiResponse, RpcRequest,
        },
        session::AccountSession,
    },
    extn::extn_client_message::{ExtnEvent, ExtnMessage},
    framework::RippleResponse,
    log::error,
    tokio::{
        self,
        sync::mpsc::{Receiver, Sender},
    },
    utils::error::RippleError,
};
use serde::{Deserialize, Serialize};
use serde_json::{json, Value};
use std::{
    collections::HashMap,
    sync::{
        atomic::{AtomicU64, Ordering},
        Arc, RwLock,
    },
};

use crate::{
    firebolt::firebolt_gateway::JsonRpcError,
    state::platform_state::PlatformState,
    utils::router_utils::{return_api_message_for_transport, return_extn_response},
};

use super::{
    http_broker::HttpBroker,
    rules_engine::{jq_compile, Rule, RuleEndpoint, RuleEndpointProtocol, RuleEngine},
    thunder_broker::ThunderBroker,
    websocket_broker::WebsocketBroker,
};

#[derive(Clone, Debug)]
pub struct BrokerSender {
    pub sender: Sender<BrokerRequest>,
}

#[derive(Clone, Debug)]
pub struct BrokerCleaner {
    pub cleaner: Option<Sender<String>>,
}

impl BrokerCleaner {
    async fn cleanup_session(&self, appid: &str) {
        if let Some(cleaner) = self.cleaner.clone() {
            if let Err(e) = cleaner.send(appid.to_owned()).await {
                error!("Couldnt cleanup {} {:?}", appid, e)
            }
        }
    }
}

#[derive(Clone, Debug)]
pub struct BrokerRequest {
    pub rpc: RpcRequest,
    pub rule: Rule,
    pub subscription_processed: Option<bool>,
}

impl BrokerRequest {
    pub fn is_subscription_processed(&self) -> bool {
        self.subscription_processed.is_some()
    }
}

impl BrokerRequest {
    pub fn new(rpc_request: &RpcRequest, rule: Rule) -> BrokerRequest {
        BrokerRequest {
            rpc: rpc_request.clone(),
            rule,
        }
    }

    pub fn get_id(&self) -> String {
        self.rpc.ctx.session_id.clone()
    }
}

/// BrokerCallback will be used by the communication broker to send the firebolt response
/// back to the gateway for client consumption
#[derive(Clone, Debug)]
pub struct BrokerCallback {
    pub sender: Sender<BrokerOutput>,
}

static ATOMIC_ID: AtomicU64 = AtomicU64::new(0);

impl BrokerCallback {
    /// Default method used for sending errors via the BrokerCallback
    pub async fn send_error(&self, request: BrokerRequest, error: RippleError) {
        let value = serde_json::to_value(JsonRpcError {
            code: JSON_RPC_STANDARD_ERROR_INVALID_PARAMS,
            message: format!("Error with {:?}", error),
            data: None,
        })
        .unwrap();
        let data = JsonRpcApiResponse {
            jsonrpc: "2.0".to_owned(),
            id: Some(request.rpc.ctx.call_id),
            error: Some(value),
            result: None,
            method: None,
            params: None,
        };
        let output = BrokerOutput { data };
        if let Err(e) = self.sender.send(output).await {
            error!("couldnt send error for {:?}", e);
        }
    }
}

#[derive(Clone, Debug, Serialize, Deserialize)]
pub struct BrokerContext {
    pub app_id: String,
}

#[derive(Debug, Clone)]
pub struct BrokerOutput {
    pub data: JsonRpcApiResponse,
}

impl BrokerOutput {
    pub fn is_result(&self) -> bool {
        self.data.result.is_some()
    }

    pub fn get_event(&self) -> Option<u64> {
        if let Some(e) = &self.data.method {
            let event: Vec<&str> = e.split('.').collect();
            if let Some(v) = event.first() {
                if let Ok(r) = v.parse::<u64>() {
                    return Some(r);
                }
            }
        }
        None
    }
}

impl From<CallContext> for BrokerContext {
    fn from(value: CallContext) -> Self {
        Self {
            app_id: value.app_id,
        }
    }
}

impl BrokerSender {
    // Method to send the request to the underlying broker for handling.
    pub async fn send(&self, request: BrokerRequest) -> RippleResponse {
        if let Err(e) = self.sender.send(request).await {
            error!("Error sending to broker {:?}", e);
            Err(RippleError::SendFailure)
        } else {
            Ok(())
        }
    }
}

#[derive(Debug, Clone)]
pub struct EndpointBrokerState {
    endpoint_map: Arc<RwLock<HashMap<String, BrokerSender>>>,
    callback: BrokerCallback,
    request_map: Arc<RwLock<HashMap<u64, BrokerRequest>>>,
    extension_request_map: Arc<RwLock<HashMap<u64, ExtnMessage>>>,
    rule_engine: RuleEngine,
    cleaner_list: Arc<RwLock<Vec<BrokerCleaner>>>,
}

impl EndpointBrokerState {
    pub fn new(tx: Sender<BrokerOutput>, rule_engine: RuleEngine) -> Self {
        Self {
            endpoint_map: Arc::new(RwLock::new(HashMap::new())),
            callback: BrokerCallback { sender: tx },
            request_map: Arc::new(RwLock::new(HashMap::new())),
            extension_request_map: Arc::new(RwLock::new(HashMap::new())),
            rule_engine,
            cleaner_list: Arc::new(RwLock::new(Vec::new())),
        }
    }

    fn get_request(&self, id: u64) -> Result<BrokerRequest, RippleError> {
        let result = { self.request_map.read().unwrap().get(&id).cloned() };
        if result.is_none() {
            return Err(RippleError::InvalidInput);
        }

        let result = result.unwrap();
        if !result.rpc.is_subscription() {
            let _ = self.request_map.write().unwrap().remove(&id);
        }
        Ok(result)
    }

<<<<<<< HEAD
    fn get_extn_message(&self, id: u64, is_event: bool) -> Result<ExtnMessage, RippleError> {
        if is_event {
            let v = { self.extension_request_map.read().unwrap().get(&id).cloned() };
            if let Some(v1) = v {
                Ok(v1)
            } else {
                Err(RippleError::NotAvailable)
            }
        } else {
            let result = { self.extension_request_map.write().unwrap().remove(&id) };
            match result {
                Some(v) => Ok(v),
                None => Err(RippleError::NotAvailable),
            }
=======
    fn update_unsubscribe_request(&self, id: u64) {
        let mut result = self.request_map.write().unwrap();
        if let Some(mut value) = result.remove(&id) {
            value.subscription_processed = Some(true);
            let _ = result.insert(id, value);
        }
    }

    fn get_extn_message(&self, id: u64) -> Result<ExtnMessage, RippleError> {
        let result = { self.extension_request_map.write().unwrap().remove(&id) };
        match result {
            Some(v) => Ok(v),
            None => Err(RippleError::NotAvailable),
>>>>>>> 30fff9eb
        }
    }

    fn update_request(
        &self,
        rpc_request: &RpcRequest,
        rule: Rule,
        extn_message: Option<ExtnMessage>,
    ) -> BrokerRequest {
        ATOMIC_ID.fetch_add(1, Ordering::Relaxed);
        let id = ATOMIC_ID.load(Ordering::Relaxed);
        let mut rpc_request_c = rpc_request.clone();
        {
            let mut request_map = self.request_map.write().unwrap();
            let _ = request_map.insert(
                id,
                BrokerRequest {
                    rpc: rpc_request.clone(),
                    rule: rule.clone(),
                    subscription_processed: None,
                },
            );
        }

        if extn_message.is_some() {
            let mut extn_map = self.extension_request_map.write().unwrap();
            let _ = extn_map.insert(id, extn_message.unwrap());
        }

        rpc_request_c.ctx.call_id = id;
        BrokerRequest::new(&rpc_request_c, rule)
    }

    pub fn build_thunder_endpoint(&mut self) {
        if let Some(endpoint) = self.rule_engine.rules.endpoints.get("thunder").cloned() {
            let mut endpoint_map = self.endpoint_map.write().unwrap();
            let thunder_broker = ThunderBroker::get_broker(endpoint.clone(), self.callback.clone());
            endpoint_map.insert("thunder".to_owned(), thunder_broker.get_sender());
            {
                let mut cleaner_list = self.cleaner_list.write().unwrap();
                cleaner_list.push(thunder_broker.get_cleaner());
            }
        }
    }

    pub fn build_other_endpoints(&mut self, session: Option<AccountSession>) {
        for (key, endpoint) in self.rule_engine.rules.endpoints.clone() {
            match endpoint.protocol {
                RuleEndpointProtocol::Http => {
                    let mut endpoint_map = self.endpoint_map.write().unwrap();
                    endpoint_map.insert(
                        key,
                        HttpBroker::get_broker_with_session(
                            endpoint.clone(),
                            self.callback.clone(),
                            session.clone(),
                        )
                        .get_sender(),
                    );
                }
                RuleEndpointProtocol::Websocket => {
                    let ws_broker =
                        WebsocketBroker::get_broker(endpoint.clone(), self.callback.clone());
                    {
                        let mut endpoint_map = self.endpoint_map.write().unwrap();
                        endpoint_map.insert(key, ws_broker.get_sender());
                    }

                    {
                        let mut cleaner_list = self.cleaner_list.write().unwrap();
                        cleaner_list.push(ws_broker.get_cleaner())
                    }
                }
                _ => {}
            }
        }
    }

    fn get_sender(&self, hash: &str) -> Option<BrokerSender> {
        {
            self.endpoint_map.read().unwrap().get(hash).cloned()
        }
    }

    /// Main handler method whcih checks for brokerage and then sends the request for
    /// asynchronous processing
    pub fn handle_brokerage(
        &self,
        rpc_request: RpcRequest,
        extn_message: Option<ExtnMessage>,
    ) -> bool {
        let callback = self.callback.clone();
        let mut broker_sender = None;
        let mut found_rule = None;
        if let Some(rule) = self.rule_engine.get_rule(&rpc_request) {
            let _ = found_rule.insert(rule.clone());
            if let Some(endpoint) = rule.endpoint {
                if let Some(endpoint) = self.get_sender(&endpoint) {
                    let _ = broker_sender.insert(endpoint);
                }
            } else if let Some(endpoint) = self.get_sender("thunder") {
                let _ = broker_sender.insert(endpoint);
            }
        }

        if broker_sender.is_none() || found_rule.is_none() {
            return false;
        }
        let rule = found_rule.unwrap();
        let broker = broker_sender.unwrap();
        let updated_request = self.update_request(&rpc_request, rule, extn_message);
        tokio::spawn(async move {
            if let Err(e) = broker.send(updated_request.clone()).await {
                // send some rpc error
                callback.send_error(updated_request, e).await
            }
        });
        true
    }

    pub fn get_rule(&self, rpc_request: &RpcRequest) -> Option<Rule> {
        self.rule_engine.get_rule(rpc_request)
    }

<<<<<<< HEAD
    // Method to cleanup all subscription on App termination
    pub async fn cleanup_for_app(&self, app_id: &str) {
        let cleaners = { self.cleaner_list.read().unwrap().clone() };
        for cleaner in cleaners {
            cleaner.cleanup_session(app_id).await
=======
    // Get Broker Request from rpc_request
    pub fn get_broker_request(&self, rpc_request: &RpcRequest, rule: Rule) -> BrokerRequest {
        BrokerRequest {
            rpc: rpc_request.clone(),
            rule,
            subscription_processed: None,
>>>>>>> 30fff9eb
        }
    }
}

/// Trait which contains all the abstract methods for a Endpoint Broker
/// There could be Websocket or HTTP protocol implementations of the given trait
pub trait EndpointBroker {
    fn get_broker_with_session(
        endpoint: RuleEndpoint,
        callback: BrokerCallback,
        _: Option<AccountSession>,
    ) -> Self
    where
        Self: Sized,
    {
        Self::get_broker(endpoint, callback)
    }

    fn get_broker(endpoint: RuleEndpoint, callback: BrokerCallback) -> Self;
    fn get_sender(&self) -> BrokerSender;

    fn prepare_request(&self, rpc_request: &BrokerRequest) -> Result<Vec<String>, RippleError> {
        let response = Self::update_request(rpc_request)?;
        Ok(vec![response])
    }

    /// Adds BrokerContext to a given request used by the Broker Implementations
    /// just before sending the data through the protocol
    fn update_request(rpc_request: &BrokerRequest) -> Result<String, RippleError> {
        let v = Self::apply_request_rule(rpc_request)?;
        let id = rpc_request.rpc.ctx.call_id;
        let method = rpc_request.rule.alias.clone();
        if let Value::Null = v {
            Ok(json!({
                "jsonrpc": "2.0",
                "id": id,
                "method": method
            })
            .to_string())
        } else {
            Ok(json!({
                "jsonrpc": "2.0",
                "id": id,
                "method": method,
                "params": v
            })
            .to_string())
        }
    }

    /// Generic method which takes the given parameters from RPC request and adds rules using rule engine
    fn apply_request_rule(rpc_request: &BrokerRequest) -> Result<Value, RippleError> {
        if let Ok(mut params) = serde_json::from_str::<Vec<Value>>(&rpc_request.rpc.params_json) {
            if params.len() > 1 {
                if let Some(last) = params.pop() {
                    if let Some(filter) = rpc_request
                        .rule
                        .transform
                        .get_filter(super::rules_engine::RuleTransformType::Request)
                    {
                        return jq_compile(
                            last,
                            &filter,
                            format!("{}_request", rpc_request.rpc.ctx.method),
                        );
                    }
                    return Ok(serde_json::to_value(&last).unwrap());
                }
            } else {
                return Ok(Value::Null);
            }
        }
        Err(RippleError::ParseError)
    }

    /// Default handler method for the broker to remove the context and send it back to the
    /// client for consumption
    fn handle_jsonrpc_response(result: &[u8], callback: BrokerCallback) {
        let mut final_result = Err(RippleError::ParseError);
        if let Ok(data) = serde_json::from_slice::<JsonRpcApiResponse>(result) {
            final_result = Ok(BrokerOutput { data });
        }
        if let Ok(output) = final_result {
            tokio::spawn(async move { callback.sender.send(output).await });
        } else {
            error!("Bad broker response {}", String::from_utf8_lossy(result));
        }
    }

    fn get_cleaner(&self) -> BrokerCleaner;
}

/// Forwarder gets the BrokerOutput and forwards the response to the gateway.
pub struct BrokerOutputForwarder;

impl BrokerOutputForwarder {
    pub fn start_forwarder(platform_state: PlatformState, mut rx: Receiver<BrokerOutput>) {
        tokio::spawn(async move {
            while let Some(mut v) = rx.recv().await {
                let mut is_event = false;
                // First validate the id check if it could be an event
                let id = if let Some(e) = v.get_event() {
                    is_event = true;
                    Some(e)
                } else {
                    v.data.id
                };

                if let Some(id) = id {
                    if let Ok(broker_request) = platform_state.endpoint_state.get_request(id) {
<<<<<<< HEAD
                        let rpc_request = broker_request.rpc.clone();
=======
                        let sub_processed = broker_request.is_subscription_processed();
                        let rpc_request = broker_request.rpc;
>>>>>>> 30fff9eb
                        let session_id = rpc_request.ctx.get_id();
                        let is_subscription = rpc_request.is_subscription();
                        if let Some(result) = v.data.result.clone() {
                            if is_event {
                                apply_rule_for_event(
                                    &broker_request,
                                    &result,
                                    &rpc_request,
                                    &mut v,
                                );
                            } else if is_subscription {
                                v.data.result = Some(json!({
                                    "listening" : rpc_request.is_listening(),
                                    "event" : rpc_request.ctx.method
                                }))
                            } else if let Some(filter) = broker_request
                                .rule
                                .transform
                                .get_filter(super::rules_engine::RuleTransformType::Response)
                            {
                                if let Ok(r) = jq_compile(
                                    result,
                                    &filter,
                                    format!("{}_response", rpc_request.ctx.method),
                                ) {
                                    if r.to_string().to_lowercase().contains("null") {
                                        v.data.result = Some(Value::Null)
                                    } else {
                                        v.data.result = Some(r);
                                    }
                                }
                            }
                        }

                        let request_id = rpc_request.ctx.call_id;
                        v.data.id = Some(request_id);

                        let message = ApiMessage {
                            request_id: request_id.to_string(),
                            protocol: rpc_request.ctx.protocol.clone(),
                            jsonrpc_msg: serde_json::to_string(&v.data).unwrap(),
                        };
                        if matches!(rpc_request.ctx.protocol, ApiProtocol::Extn) {
                            if let Ok(extn_message) =
                                platform_state.endpoint_state.get_extn_message(id, is_event)
                            {
                                if is_event {
                                    if let Ok(event) = extn_message.get_event(ExtnEvent::Value(
                                        serde_json::to_value(v.data).unwrap(),
                                    )) {
                                        if let Err(e) = platform_state
                                            .get_client()
                                            .get_extn_client()
                                            .send_message(event)
                                            .await
                                        {
                                            error!("couldnt send back event {:?}", e)
                                        }
                                    }
                                } else if is_subscription {
                                    if sub_processed {
                                        continue;
                                    }
                                    v.data.result = Some(json!({
                                        "listening" : rpc_request.is_listening(),
                                        "event" : rpc_request.ctx.method
<<<<<<< HEAD
                                    }))
                                } else {
                                    return_extn_response(message, extn_message)
=======
                                    }));
                                    platform_state.endpoint_state.update_unsubscribe_request(id);
                                } else if let Some(filter) = broker_request
                                    .rule
                                    .transform
                                    .get_filter(super::rules_engine::RuleTransformType::Response)
                                {
                                    match jq_compile(
                                        result.clone(),
                                        &filter,
                                        format!("{}_response", rpc_request.ctx.method),
                                    ) {
                                        Ok(r) => {
                                            if r.to_string().to_lowercase().contains("null") {
                                                v.data.error = None;
                                                v.data.result = Some(Value::Null);
                                            } else if result.get("success").is_some() {
                                                v.data.result = Some(r);
                                                v.data.error = None;
                                            } else {
                                                v.data.error = Some(r);
                                                v.data.result = None;
                                            }
                                        }
                                        Err(e) => error!("jq_compile error {:?}", e),
                                    }
                                }
                            }
                            let message = ApiMessage {
                                request_id: request_id.to_string(),
                                protocol: rpc_request.ctx.protocol.clone(),
                                jsonrpc_msg: serde_json::to_string(&v.data).unwrap(),
                            };

                            match rpc_request.ctx.protocol.clone() {
                                ApiProtocol::Extn => {
                                    if let Ok(v) =
                                        platform_state.endpoint_state.get_extn_message(id)
                                    {
                                        return_extn_response(message, v)
                                    }
                                }
                                _ => {
                                    return_api_message_for_transport(
                                        session,
                                        message,
                                        platform_state.clone(),
                                    )
                                    .await
>>>>>>> 30fff9eb
                                }
                            }
                        } else if let Some(session) = platform_state
                            .session_state
                            .get_session_for_connection_id(&session_id)
                        {
                            return_api_message_for_transport(
                                session,
                                message,
                                platform_state.clone(),
                            )
                            .await
                        }
                    }
                } else {
                    error!("Error couldnt broker the event {:?}", v)
                }
            }
        });
    }

    pub fn handle_non_jsonrpc_response(
        data: &[u8],
        callback: BrokerCallback,
        request: BrokerRequest,
    ) -> RippleResponse {
        // find if its event
        let method = if request.rpc.is_subscription() {
            Some(format!(
                "{}.{}",
                request.rpc.ctx.call_id, request.rpc.ctx.method
            ))
        } else {
            None
        };
        let parse_result = serde_json::from_slice::<Value>(data);
        if parse_result.is_err() {
            return Err(RippleError::ParseError);
        }
        let result = Some(parse_result.unwrap());
        // build JsonRpcApiResponse
        let data = JsonRpcApiResponse {
            jsonrpc: "2.0".to_owned(),
            id: Some(request.rpc.ctx.call_id),
            method,
            result,
            error: None,
            params: None,
        };
        let output = BrokerOutput { data };
        tokio::spawn(async move { callback.sender.send(output).await });
        Ok(())
    }
}

fn apply_rule_for_event(
    broker_request: &BrokerRequest,
    result: &Value,
    rpc_request: &RpcRequest,
    v: &mut BrokerOutput,
) {
    if let Some(filter) = broker_request
        .rule
        .transform
        .get_filter(super::rules_engine::RuleTransformType::Event)
    {
        if let Ok(r) = jq_compile(
            result.clone(),
            &filter,
            format!("{}_event", rpc_request.ctx.method),
        ) {
            v.data.result = Some(r);
        }
    }
}

pub struct BrokerUtils;

impl BrokerUtils {}

#[cfg(test)]
mod tests {
    use ripple_sdk::{tokio::sync::mpsc::channel, Mockable};

    use crate::broker::rules_engine::RuleTransform;

    use super::*;
    mod endpoint_broker {
        use ripple_sdk::{api::gateway::rpc_gateway_api::RpcRequest, Mockable};

        #[test]
        fn test_update_context() {
            let _request = RpcRequest::mock();

            // if let Ok(v) = WebsocketBroker::add_context(&request) {
            //     println!("_ctx {}", v);
            //     //assert!(v.get("_ctx").unwrap().as_u64().unwrap().eq(&1));
            // }
        }
    }

    #[tokio::test]
    async fn test_send_error() {
        let (tx, mut tr) = channel(2);
        let callback = BrokerCallback { sender: tx };

        callback
            .send_error(
                BrokerRequest {
                    rpc: RpcRequest::mock(),
                    rule: Rule {
                        alias: "somecallsign.method".to_owned(),
                        transform: RuleTransform::default(),
                        endpoint: None,
                    },
                    subscription_processed: None,
                },
                RippleError::InvalidInput,
            )
            .await;
        let value = tr.recv().await.unwrap();
        assert!(value.data.error.is_some())
    }

    mod broker_output {
        use ripple_sdk::{api::gateway::rpc_gateway_api::JsonRpcApiResponse, Mockable};

        use crate::broker::endpoint_broker::BrokerOutput;

        #[test]
        fn test_result() {
            let mut data = JsonRpcApiResponse::mock();
            let output = BrokerOutput { data: data.clone() };
            assert!(!output.is_result());
            data.result = Some(serde_json::Value::Null);
            let output = BrokerOutput { data };
            assert!(output.is_result());
        }

        #[test]
        fn test_get_event() {
            let mut data = JsonRpcApiResponse::mock();
            data.method = Some("20.events".to_owned());
            let output = BrokerOutput { data };
            assert_eq!(20, output.get_event().unwrap())
        }
    }

    mod endpoint_broker_state {
        use ripple_sdk::{
            api::gateway::rpc_gateway_api::RpcRequest, tokio::sync::mpsc::channel, Mockable,
        };

        use crate::broker::rules_engine::{Rule, RuleEngine, RuleSet, RuleTransform};

        use super::EndpointBrokerState;

        #[test]
        fn get_request() {
            let (tx, _) = channel(2);
            let state = EndpointBrokerState::new(
                tx,
                RuleEngine {
                    rules: RuleSet::default(),
                },
            );
            let mut request = RpcRequest::mock();
            state.update_request(
                &request,
                Rule {
                    alias: "somecallsign.method".to_owned(),
                    transform: RuleTransform::default(),
                    endpoint: None,
                },
                None,
            );
            request.ctx.call_id = 2;
            state.update_request(
                &request,
                Rule {
                    alias: "somecallsign.method".to_owned(),
                    transform: RuleTransform::default(),
                    endpoint: None,
                },
                None,
            );
            assert!(state.get_request(2).is_ok());
            assert!(state.get_request(1).is_ok());
        }
    }
}<|MERGE_RESOLUTION|>--- conflicted
+++ resolved
@@ -93,6 +93,7 @@
         BrokerRequest {
             rpc: rpc_request.clone(),
             rule,
+            subscription_processed: None,
         }
     }
 
@@ -217,7 +218,14 @@
         Ok(result)
     }
 
-<<<<<<< HEAD
+    fn update_unsubscribe_request(&self, id: u64) {
+        let mut result = self.request_map.write().unwrap();
+        if let Some(mut value) = result.remove(&id) {
+            value.subscription_processed = Some(true);
+            let _ = result.insert(id, value);
+        }
+    }
+
     fn get_extn_message(&self, id: u64, is_event: bool) -> Result<ExtnMessage, RippleError> {
         if is_event {
             let v = { self.extension_request_map.read().unwrap().get(&id).cloned() };
@@ -232,21 +240,6 @@
                 Some(v) => Ok(v),
                 None => Err(RippleError::NotAvailable),
             }
-=======
-    fn update_unsubscribe_request(&self, id: u64) {
-        let mut result = self.request_map.write().unwrap();
-        if let Some(mut value) = result.remove(&id) {
-            value.subscription_processed = Some(true);
-            let _ = result.insert(id, value);
-        }
-    }
-
-    fn get_extn_message(&self, id: u64) -> Result<ExtnMessage, RippleError> {
-        let result = { self.extension_request_map.write().unwrap().remove(&id) };
-        match result {
-            Some(v) => Ok(v),
-            None => Err(RippleError::NotAvailable),
->>>>>>> 30fff9eb
         }
     }
 
@@ -371,20 +364,20 @@
         self.rule_engine.get_rule(rpc_request)
     }
 
-<<<<<<< HEAD
     // Method to cleanup all subscription on App termination
     pub async fn cleanup_for_app(&self, app_id: &str) {
         let cleaners = { self.cleaner_list.read().unwrap().clone() };
         for cleaner in cleaners {
             cleaner.cleanup_session(app_id).await
-=======
+        }
+    }
+
     // Get Broker Request from rpc_request
     pub fn get_broker_request(&self, rpc_request: &RpcRequest, rule: Rule) -> BrokerRequest {
         BrokerRequest {
             rpc: rpc_request.clone(),
             rule,
             subscription_processed: None,
->>>>>>> 30fff9eb
         }
     }
 }
@@ -495,14 +488,12 @@
 
                 if let Some(id) = id {
                     if let Ok(broker_request) = platform_state.endpoint_state.get_request(id) {
-<<<<<<< HEAD
+                        let sub_processed = broker_request.is_subscription_processed();
                         let rpc_request = broker_request.rpc.clone();
-=======
-                        let sub_processed = broker_request.is_subscription_processed();
-                        let rpc_request = broker_request.rpc;
->>>>>>> 30fff9eb
                         let session_id = rpc_request.ctx.get_id();
                         let is_subscription = rpc_request.is_subscription();
+
+                        // Step 1: Create the data
                         if let Some(result) = v.data.result.clone() {
                             if is_event {
                                 apply_rule_for_event(
@@ -512,25 +503,36 @@
                                     &mut v,
                                 );
                             } else if is_subscription {
+                                if sub_processed {
+                                    continue;
+                                }
                                 v.data.result = Some(json!({
                                     "listening" : rpc_request.is_listening(),
                                     "event" : rpc_request.ctx.method
-                                }))
+                                }));
+                                platform_state.endpoint_state.update_unsubscribe_request(id);
                             } else if let Some(filter) = broker_request
                                 .rule
                                 .transform
                                 .get_filter(super::rules_engine::RuleTransformType::Response)
                             {
-                                if let Ok(r) = jq_compile(
-                                    result,
+                                match jq_compile(
+                                    result.clone(),
                                     &filter,
                                     format!("{}_response", rpc_request.ctx.method),
                                 ) {
-                                    if r.to_string().to_lowercase().contains("null") {
-                                        v.data.result = Some(Value::Null)
-                                    } else {
-                                        v.data.result = Some(r);
+                                    Ok(r) => {
+                                        if r.to_string().to_lowercase().contains("null") {
+                                            v.data.result = Some(Value::Null)
+                                        } else if result.get("success").is_some() {
+                                            v.data.result = Some(r);
+                                            v.data.error = None;
+                                        } else {
+                                            v.data.error = Some(r);
+                                            v.data.result = None;
+                                        }
                                     }
+                                    Err(e) => error!("jq_compile error {:?}", e),
                                 }
                             }
                         }
@@ -538,11 +540,14 @@
                         let request_id = rpc_request.ctx.call_id;
                         v.data.id = Some(request_id);
 
+                        // Step 2: Create the message
                         let message = ApiMessage {
                             request_id: request_id.to_string(),
                             protocol: rpc_request.ctx.protocol.clone(),
                             jsonrpc_msg: serde_json::to_string(&v.data).unwrap(),
                         };
+
+                        // Step 3: Handle Non Extension
                         if matches!(rpc_request.ctx.protocol, ApiProtocol::Extn) {
                             if let Ok(extn_message) =
                                 platform_state.endpoint_state.get_extn_message(id, is_event)
@@ -560,68 +565,8 @@
                                             error!("couldnt send back event {:?}", e)
                                         }
                                     }
-                                } else if is_subscription {
-                                    if sub_processed {
-                                        continue;
-                                    }
-                                    v.data.result = Some(json!({
-                                        "listening" : rpc_request.is_listening(),
-                                        "event" : rpc_request.ctx.method
-<<<<<<< HEAD
-                                    }))
                                 } else {
                                     return_extn_response(message, extn_message)
-=======
-                                    }));
-                                    platform_state.endpoint_state.update_unsubscribe_request(id);
-                                } else if let Some(filter) = broker_request
-                                    .rule
-                                    .transform
-                                    .get_filter(super::rules_engine::RuleTransformType::Response)
-                                {
-                                    match jq_compile(
-                                        result.clone(),
-                                        &filter,
-                                        format!("{}_response", rpc_request.ctx.method),
-                                    ) {
-                                        Ok(r) => {
-                                            if r.to_string().to_lowercase().contains("null") {
-                                                v.data.error = None;
-                                                v.data.result = Some(Value::Null);
-                                            } else if result.get("success").is_some() {
-                                                v.data.result = Some(r);
-                                                v.data.error = None;
-                                            } else {
-                                                v.data.error = Some(r);
-                                                v.data.result = None;
-                                            }
-                                        }
-                                        Err(e) => error!("jq_compile error {:?}", e),
-                                    }
-                                }
-                            }
-                            let message = ApiMessage {
-                                request_id: request_id.to_string(),
-                                protocol: rpc_request.ctx.protocol.clone(),
-                                jsonrpc_msg: serde_json::to_string(&v.data).unwrap(),
-                            };
-
-                            match rpc_request.ctx.protocol.clone() {
-                                ApiProtocol::Extn => {
-                                    if let Ok(v) =
-                                        platform_state.endpoint_state.get_extn_message(id)
-                                    {
-                                        return_extn_response(message, v)
-                                    }
-                                }
-                                _ => {
-                                    return_api_message_for_transport(
-                                        session,
-                                        message,
-                                        platform_state.clone(),
-                                    )
-                                    .await
->>>>>>> 30fff9eb
                                 }
                             }
                         } else if let Some(session) = platform_state
