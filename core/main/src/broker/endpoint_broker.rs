// Copyright 2023 Comcast Cable Communications Management, LLC
//
// Licensed under the Apache License, Version 2.0 (the "License");
// you may not use this file except in compliance with the License.
// You may obtain a copy of the License at
//
// http://www.apache.org/licenses/LICENSE-2.0
//
// Unless required by applicable law or agreed to in writing, software
// distributed under the License is distributed on an "AS IS" BASIS,
// WITHOUT WARRANTIES OR CONDITIONS OF ANY KIND, either express or implied.
// See the License for the specific language governing permissions and
// limitations under the License.
//
// SPDX-License-Identifier: Apache-2.0
//

use ripple_sdk::{
    api::{
        firebolt::fb_capabilities::JSON_RPC_STANDARD_ERROR_INVALID_PARAMS,
        gateway::rpc_gateway_api::{
            ApiMessage, ApiProtocol, CallContext, JsonRpcApiResponse, RpcRequest,
        },
        session::AccountSession,
    },
    extn::extn_client_message::{ExtnEvent, ExtnMessage},
    framework::RippleResponse,
    log::{error, trace},
    tokio::{
        self,
        sync::mpsc::{self, Receiver, Sender},
    },
    utils::error::RippleError,
};
use serde::{Deserialize, Serialize};
use serde_json::{json, Value};
use std::{
    collections::HashMap,
    sync::{
        atomic::{AtomicU64, Ordering},
        Arc, RwLock,
    },
};

use crate::{
    firebolt::firebolt_gateway::{FireboltGatewayCommand, JsonRpcError},
    service::extn::ripple_client::RippleClient,
    state::platform_state::PlatformState,
    utils::router_utils::{return_api_message_for_transport, return_extn_response},
};

use super::{
    event_management_utility::EventManagementUtility,
    http_broker::HttpBroker,
    rules_engine::{jq_compile, Rule, RuleEndpoint, RuleEndpointProtocol, RuleEngine},
    thunder_broker::ThunderBroker,
    websocket_broker::WebsocketBroker,
};

#[derive(Clone, Debug)]
pub struct BrokerSender {
    pub sender: Sender<BrokerRequest>,
}

#[derive(Clone, Debug)]
pub struct BrokerCleaner {
    pub cleaner: Option<Sender<String>>,
}

impl BrokerCleaner {
    async fn cleanup_session(&self, appid: &str) {
        if let Some(cleaner) = self.cleaner.clone() {
            if let Err(e) = cleaner.send(appid.to_owned()).await {
                error!("Couldnt cleanup {} {:?}", appid, e)
            }
        }
    }
}

#[derive(Clone, Debug)]
pub struct BrokerRequest {
    pub rpc: RpcRequest,
    pub rule: Rule,
    pub subscription_processed: Option<bool>,
}

pub type BrokerSubMap = HashMap<String, Vec<BrokerRequest>>;

#[derive(Clone, Debug)]
pub struct BrokerConnectRequest {
    pub key: String,
    pub endpoint: RuleEndpoint,
    pub sub_map: BrokerSubMap,
    pub session: Option<AccountSession>,
    pub reconnector: Sender<BrokerConnectRequest>,
}

impl BrokerConnectRequest {
    pub fn new(
        key: String,
        endpoint: RuleEndpoint,
        reconnector: Sender<BrokerConnectRequest>,
    ) -> Self {
        Self {
            key,
            endpoint,
            sub_map: HashMap::new(),
            session: None,
            reconnector,
        }
    }

    pub fn new_with_sesssion(
        key: String,
        endpoint: RuleEndpoint,
        reconnector: Sender<BrokerConnectRequest>,
        session: Option<AccountSession>,
    ) -> Self {
        Self {
            key,
            endpoint,
            sub_map: HashMap::new(),
            session,
            reconnector,
        }
    }
}

impl BrokerRequest {
    pub fn is_subscription_processed(&self) -> bool {
        self.subscription_processed.is_some()
    }
}

impl BrokerRequest {
    pub fn new(rpc_request: &RpcRequest, rule: Rule) -> BrokerRequest {
        BrokerRequest {
            rpc: rpc_request.clone(),
            rule,
            subscription_processed: None,
        }
    }

    pub fn get_id(&self) -> String {
        self.rpc.ctx.session_id.clone()
    }
}

/// BrokerCallback will be used by the communication broker to send the firebolt response
/// back to the gateway for client consumption
#[derive(Clone, Debug)]
pub struct BrokerCallback {
    pub sender: Sender<BrokerOutput>,
}

static ATOMIC_ID: AtomicU64 = AtomicU64::new(0);

impl BrokerCallback {
    /// Default method used for sending errors via the BrokerCallback
    pub async fn send_error(&self, request: BrokerRequest, error: RippleError) {
        let value = serde_json::to_value(JsonRpcError {
            code: JSON_RPC_STANDARD_ERROR_INVALID_PARAMS,
            message: format!("Error with {:?}", error),
            data: None,
        })
        .unwrap();
        let data = JsonRpcApiResponse {
            jsonrpc: "2.0".to_owned(),
            id: Some(request.rpc.ctx.call_id),
            error: Some(value),
            result: None,
            method: None,
            params: None,
        };
        let output = BrokerOutput { data };
        if let Err(e) = self.sender.send(output).await {
            error!("couldnt send error for {:?}", e);
        }
    }
}

#[derive(Clone, Debug, Serialize, Deserialize)]
pub struct BrokerContext {
    pub app_id: String,
}

#[derive(Debug, Clone)]
pub struct BrokerOutput {
    pub data: JsonRpcApiResponse,
}

impl BrokerOutput {
    pub fn is_result(&self) -> bool {
        self.data.result.is_some()
    }

    pub fn get_event(&self) -> Option<u64> {
        if let Some(e) = &self.data.method {
            let event: Vec<&str> = e.split('.').collect();
            if let Some(v) = event.first() {
                if let Ok(r) = v.parse::<u64>() {
                    return Some(r);
                }
            }
        }
        None
    }
}

impl From<CallContext> for BrokerContext {
    fn from(value: CallContext) -> Self {
        Self {
            app_id: value.app_id,
        }
    }
}

impl BrokerSender {
    // Method to send the request to the underlying broker for handling.
    pub async fn send(&self, request: BrokerRequest) -> RippleResponse {
        if let Err(e) = self.sender.send(request).await {
            error!("Error sending to broker {:?}", e);
            Err(RippleError::SendFailure)
        } else {
            Ok(())
        }
    }
}

#[derive(Debug, Clone)]
pub struct EndpointBrokerState {
    endpoint_map: Arc<RwLock<HashMap<String, BrokerSender>>>,
    callback: BrokerCallback,
    request_map: Arc<RwLock<HashMap<u64, BrokerRequest>>>,
    extension_request_map: Arc<RwLock<HashMap<u64, ExtnMessage>>>,
    rule_engine: RuleEngine,
    cleaner_list: Arc<RwLock<Vec<BrokerCleaner>>>,
    reconnect_tx: Sender<BrokerConnectRequest>,
}

impl EndpointBrokerState {
    pub fn new(
        tx: Sender<BrokerOutput>,
        rule_engine: RuleEngine,
        ripple_client: RippleClient,
    ) -> Self {
        let (reconnect_tx, rec_tr) = mpsc::channel(2);
        let state = Self {
            endpoint_map: Arc::new(RwLock::new(HashMap::new())),
            callback: BrokerCallback { sender: tx },
            request_map: Arc::new(RwLock::new(HashMap::new())),
            extension_request_map: Arc::new(RwLock::new(HashMap::new())),
            rule_engine,
            cleaner_list: Arc::new(RwLock::new(Vec::new())),
            reconnect_tx,
        };
        state.reconnect_thread(rec_tr, ripple_client);
        state
    }

    fn reconnect_thread(&self, mut rx: Receiver<BrokerConnectRequest>, client: RippleClient) {
        let mut state = self.clone();
        tokio::spawn(async move {
            while let Some(v) = rx.recv().await {
                if matches!(v.endpoint.protocol, RuleEndpointProtocol::Thunder) {
                    if client
                        .send_gateway_command(FireboltGatewayCommand::StopServer)
                        .is_err()
                    {
                        error!("Stopping server")
                    }
                    break;
                } else {
                    state.build_endpoint(v)
                }
            }
        });
    }

    fn get_request(&self, id: u64) -> Result<BrokerRequest, RippleError> {
        let result = { self.request_map.read().unwrap().get(&id).cloned() };
        if result.is_none() {
            return Err(RippleError::InvalidInput);
        }

        let result = result.unwrap();
        if !result.rpc.is_subscription() {
            let _ = self.request_map.write().unwrap().remove(&id);
        }
        Ok(result)
    }

    fn update_unsubscribe_request(&self, id: u64) {
        let mut result = self.request_map.write().unwrap();
        if let Some(mut value) = result.remove(&id) {
            value.subscription_processed = Some(true);
            let _ = result.insert(id, value);
        }
    }

    fn get_extn_message(&self, id: u64, is_event: bool) -> Result<ExtnMessage, RippleError> {
        if is_event {
            let v = { self.extension_request_map.read().unwrap().get(&id).cloned() };
            if let Some(v1) = v {
                Ok(v1)
            } else {
                Err(RippleError::NotAvailable)
            }
        } else {
            let result = { self.extension_request_map.write().unwrap().remove(&id) };
            match result {
                Some(v) => Ok(v),
                None => Err(RippleError::NotAvailable),
            }
        }
    }

    pub fn get_next_id() -> u64 {
        ATOMIC_ID.fetch_add(1, Ordering::Relaxed);
        ATOMIC_ID.load(Ordering::Relaxed)
    }

    fn update_request(
        &self,
        rpc_request: &RpcRequest,
        rule: Rule,
        extn_message: Option<ExtnMessage>,
    ) -> BrokerRequest {
        let id = Self::get_next_id();
        let mut rpc_request_c = rpc_request.clone();
        {
            let mut request_map = self.request_map.write().unwrap();
            let _ = request_map.insert(
                id,
                BrokerRequest {
                    rpc: rpc_request.clone(),
                    rule: rule.clone(),
                    subscription_processed: None,
                },
            );
        }

        if extn_message.is_some() {
            let mut extn_map = self.extension_request_map.write().unwrap();
            let _ = extn_map.insert(id, extn_message.unwrap());
        }

        rpc_request_c.ctx.call_id = id;
        BrokerRequest::new(&rpc_request_c, rule)
    }

    pub fn build_thunder_endpoint(&mut self) {
        if let Some(endpoint) = self.rule_engine.rules.endpoints.get("thunder").cloned() {
            let request = BrokerConnectRequest::new(
                "thunder".to_owned(),
                endpoint.clone(),
                self.reconnect_tx.clone(),
            );
            self.build_endpoint(request);
        }
    }

    pub fn build_other_endpoints(&mut self, session: Option<AccountSession>) {
        for (key, endpoint) in self.rule_engine.rules.endpoints.clone() {
            let request = BrokerConnectRequest::new_with_sesssion(
                key,
                endpoint.clone(),
                self.reconnect_tx.clone(),
                session.clone(),
            );
            self.build_endpoint(request);
        }
    }

    fn build_endpoint(&mut self, request: BrokerConnectRequest) {
        let endpoint = request.endpoint.clone();
        let key = request.key.clone();
        let (broker, cleaner) = match endpoint.protocol {
            RuleEndpointProtocol::Http => (
                HttpBroker::get_broker(request, self.callback.clone()).get_sender(),
                None,
            ),
            RuleEndpointProtocol::Websocket => {
                let ws_broker = WebsocketBroker::get_broker(request, self.callback.clone());
                (ws_broker.get_sender(), Some(ws_broker.get_cleaner()))
            }
            RuleEndpointProtocol::Thunder => {
                let thunder_broker = ThunderBroker::get_broker(request, self.callback.clone());
                (
                    thunder_broker.get_sender(),
                    Some(thunder_broker.get_cleaner()),
                )
            }
        };

        {
            let mut endpoint_map = self.endpoint_map.write().unwrap();
            endpoint_map.insert(key, broker);
        }

        if let Some(cleaner) = cleaner {
            let mut cleaner_list = self.cleaner_list.write().unwrap();
            cleaner_list.push(cleaner);
        }
    }

    fn get_sender(&self, hash: &str) -> Option<BrokerSender> {
        self.endpoint_map.read().unwrap().get(hash).cloned()
    }

    /// Main handler method whcih checks for brokerage and then sends the request for
    /// asynchronous processing
    pub fn handle_brokerage(
        &self,
        rpc_request: RpcRequest,
        extn_message: Option<ExtnMessage>,
    ) -> bool {
        let callback = self.callback.clone();
        let mut broker_sender = None;
        let mut found_rule = None;
        if let Some(rule) = self.rule_engine.get_rule(&rpc_request) {
            let _ = found_rule.insert(rule.clone());
            if let Some(endpoint) = rule.endpoint {
                if let Some(endpoint) = self.get_sender(&endpoint) {
                    let _ = broker_sender.insert(endpoint);
                }
            } else if let Some(endpoint) = self.get_sender("thunder") {
                let _ = broker_sender.insert(endpoint);
            }
        }

        if broker_sender.is_none() || found_rule.is_none() {
            return false;
        }
        let rule = found_rule.unwrap();
        let broker = broker_sender.unwrap();
        let updated_request = self.update_request(&rpc_request, rule, extn_message);
        tokio::spawn(async move {
            if let Err(e) = broker.send(updated_request.clone()).await {
                // send some rpc error
                callback.send_error(updated_request, e).await
            }
        });
        true
    }

    pub fn get_rule(&self, rpc_request: &RpcRequest) -> Option<Rule> {
        self.rule_engine.get_rule(rpc_request)
    }

    // Method to cleanup all subscription on App termination
    pub async fn cleanup_for_app(&self, app_id: &str) {
        let cleaners = { self.cleaner_list.read().unwrap().clone() };
        for cleaner in cleaners {
            cleaner.cleanup_session(app_id).await
        }
    }

    // Get Broker Request from rpc_request
    pub fn get_broker_request(&self, rpc_request: &RpcRequest, rule: Rule) -> BrokerRequest {
        BrokerRequest {
            rpc: rpc_request.clone(),
            rule,
            subscription_processed: None,
        }
    }
}

/// Trait which contains all the abstract methods for a Endpoint Broker
/// There could be Websocket or HTTP protocol implementations of the given trait
pub trait EndpointBroker {
    fn get_broker(request: BrokerConnectRequest, callback: BrokerCallback) -> Self;

    fn get_sender(&self) -> BrokerSender;

    fn prepare_request(&self, rpc_request: &BrokerRequest) -> Result<Vec<String>, RippleError> {
        let response = Self::update_request(rpc_request)?;
        Ok(vec![response])
    }

    /// Adds BrokerContext to a given request used by the Broker Implementations
    /// just before sending the data through the protocol
    fn update_request(rpc_request: &BrokerRequest) -> Result<String, RippleError> {
        let v = Self::apply_request_rule(rpc_request)?;
        trace!("transformed request {:?}", v);
        let id = rpc_request.rpc.ctx.call_id;
        let method = rpc_request.rule.alias.clone();
        if let Value::Null = v {
            Ok(json!({
                "jsonrpc": "2.0",
                "id": id,
                "method": method
            })
            .to_string())
        } else {
            Ok(json!({
                "jsonrpc": "2.0",
                "id": id,
                "method": method,
                "params": v
            })
            .to_string())
        }
    }

    /// Generic method which takes the given parameters from RPC request and adds rules using rule engine
    fn apply_request_rule(rpc_request: &BrokerRequest) -> Result<Value, RippleError> {
        if let Ok(mut params) = serde_json::from_str::<Vec<Value>>(&rpc_request.rpc.params_json) {
            if params.len() > 1 {
                if let Some(last) = params.pop() {
                    if let Some(filter) = rpc_request
                        .rule
                        .transform
                        .get_transform_data(super::rules_engine::RuleTransformType::Request)
                    {
                        return jq_compile(
                            last,
                            &filter,
                            format!("{}_request", rpc_request.rpc.ctx.method),
                        );
                    }
                    return Ok(serde_json::to_value(&last).unwrap());
                }
            } else {
                return Ok(Value::Null);
            }
        }
        Err(RippleError::ParseError)
    }

    /// Default handler method for the broker to remove the context and send it back to the
    /// client for consumption
    fn handle_jsonrpc_response(result: &[u8], callback: BrokerCallback) {
        let mut final_result = Err(RippleError::ParseError);
        if let Ok(data) = serde_json::from_slice::<JsonRpcApiResponse>(result) {
            final_result = Ok(BrokerOutput { data });
        }
        if let Ok(output) = final_result {
            tokio::spawn(async move { callback.sender.send(output).await });
        } else {
            error!("Bad broker response {}", String::from_utf8_lossy(result));
        }
    }

    fn get_cleaner(&self) -> BrokerCleaner;
}

/// Forwarder gets the BrokerOutput and forwards the response to the gateway.
pub struct BrokerOutputForwarder;

impl BrokerOutputForwarder {
    pub fn start_forwarder(platform_state: PlatformState, mut rx: Receiver<BrokerOutput>) {
        // set up the event utility
        let event_utility = Arc::new(EventManagementUtility::new());
        event_utility.register_custom_functions();
        let event_utility_clone = event_utility.clone();

        tokio::spawn(async move {
            while let Some(mut v) = rx.recv().await {
                let mut is_event = false;
                // First validate the id check if it could be an event
                let id = if let Some(e) = v.get_event() {
                    is_event = true;
                    Some(e)
                } else {
                    v.data.id
                };

                if let Some(id) = id {
                    if let Ok(broker_request) = platform_state.endpoint_state.get_request(id) {
                        let sub_processed = broker_request.is_subscription_processed();
                        let rpc_request = broker_request.rpc.clone();
                        let session_id = rpc_request.ctx.get_id();
                        let is_subscription = rpc_request.is_subscription();

                        // Step 1: Create the data
                        if let Some(result) = v.data.result.clone() {
                            if is_event {
                                apply_rule_for_event(
                                    &broker_request,
                                    &result,
                                    &rpc_request,
                                    &mut v,
                                );
                                if !apply_filter(&broker_request, &result, &rpc_request) {
                                    continue;
                                }
                                // check if the request transform has event_decorator_method
                                if let Some(decorator_method) =
                                    broker_request.rule.transform.event_decorator_method.clone()
                                {
                                    if let Some(func) =
                                        event_utility_clone.get_function(&decorator_method)
                                    {
                                        // spawn a tokio thread to run the function and continue the main thread.
                                        let session_id = rpc_request.ctx.get_id();
                                        let request_id = rpc_request.ctx.call_id;
                                        let protocol = rpc_request.ctx.protocol.clone();
                                        let platform_state_c = platform_state.clone();
                                        let ctx = rpc_request.ctx.clone();
                                        tokio::spawn(async move {
                                            if let Ok(value) = func(
                                                platform_state_c.clone(),
                                                ctx.clone(),
                                                Some(result.clone()),
                                            )
                                            .await
                                            {
                                                v.data.result = Some(value.expect("REASON"));
                                            }
                                            v.data.id = Some(request_id);

                                            let message = ApiMessage {
                                                request_id: request_id.to_string(),
                                                protocol,
                                                jsonrpc_msg: serde_json::to_string(&v.data)
                                                    .unwrap(),
                                            };

                                            if let Some(session) = platform_state_c
                                                .session_state
                                                .get_session_for_connection_id(&session_id)
                                            {
                                                return_api_message_for_transport(
                                                    session,
                                                    message,
                                                    platform_state_c,
                                                )
                                                .await
                                            }
                                        });
                                        continue;
                                    } else {
                                        error!(
                                            "Failed to invoke decorator method {:?}",
                                            decorator_method
                                        );
                                    }
                                }
                            } else if is_subscription {
                                if sub_processed {
                                    continue;
                                }
                                v.data.result = Some(json!({
                                    "listening" : rpc_request.is_listening(),
                                    "event" : rpc_request.ctx.method
                                }));
                                platform_state.endpoint_state.update_unsubscribe_request(id);
                            } else if let Some(filter) =
                                broker_request.rule.transform.get_transform_data(
                                    super::rules_engine::RuleTransformType::Response,
                                )
                            {
                                apply_response(v.data.clone(), filter, &rpc_request, &mut v);
                            }
                        }

                        let request_id = rpc_request.ctx.call_id;
                        v.data.id = Some(request_id);

                        // Step 2: Create the message
                        let message = ApiMessage {
                            request_id: request_id.to_string(),
                            protocol: rpc_request.ctx.protocol.clone(),
                            jsonrpc_msg: serde_json::to_string(&v.data).unwrap(),
                        };

                        // Step 3: Handle Non Extension
                        if matches!(rpc_request.ctx.protocol, ApiProtocol::Extn) {
                            if let Ok(extn_message) =
                                platform_state.endpoint_state.get_extn_message(id, is_event)
                            {
                                if is_event {
                                    forward_extn_event(&extn_message, v.data, &platform_state)
                                        .await;
                                } else {
                                    return_extn_response(message, extn_message)
                                }
                            }
                        } else if let Some(session) = platform_state
                            .session_state
                            .get_session_for_connection_id(&session_id)
                        {
                            return_api_message_for_transport(
                                session,
                                message,
                                platform_state.clone(),
                            )
                            .await
                        }
                    }
                } else {
                    error!("Error couldnt broker the event {:?}", v)
                }
            }
        });
    }

    pub fn handle_non_jsonrpc_response(
        data: &[u8],
        callback: BrokerCallback,
        request: BrokerRequest,
    ) -> RippleResponse {
        // find if its event
        let method = if request.rpc.is_subscription() {
            Some(format!(
                "{}.{}",
                request.rpc.ctx.call_id, request.rpc.ctx.method
            ))
        } else {
            None
        };
        let parse_result = serde_json::from_slice::<Value>(data);
        if parse_result.is_err() {
            return Err(RippleError::ParseError);
        }
        let result = Some(parse_result.unwrap());
        // build JsonRpcApiResponse
        let data = JsonRpcApiResponse {
            jsonrpc: "2.0".to_owned(),
            id: Some(request.rpc.ctx.call_id),
            method,
            result,
            error: None,
            params: None,
        };
        let output = BrokerOutput { data };
        tokio::spawn(async move { callback.sender.send(output).await });
        Ok(())
    }
}

async fn forward_extn_event(
    extn_message: &ExtnMessage,
    v: JsonRpcApiResponse,
    platform_state: &PlatformState,
) {
    if let Ok(event) = extn_message.get_event(ExtnEvent::Value(serde_json::to_value(v).unwrap())) {
        if let Err(e) = platform_state
            .get_client()
            .get_extn_client()
            .send_message(event)
            .await
        {
            error!("couldnt send back event {:?}", e)
        }
    }
}

<<<<<<< HEAD
fn apply_response(
    rcp_response: JsonRpcApiResponse,
    result_response_filter: String,
    rpc_request: &RpcRequest,
    v: &mut BrokerOutput,
) {
    match serde_json::to_value(rcp_response) {
        Ok(input) => {
            match jq_compile(
                input,
                &result_response_filter,
                format!("{}_response", rpc_request.ctx.method),
            ) {
                Ok(r) => {
                    if r.to_string().to_lowercase().contains("null") {
                        v.data.result = Some(Value::Null)
                    }
                    if r.to_string().to_lowercase().contains("error") {
                        v.data.error = Some(r);
                        v.data.result = None;
                    } else {
                        v.data.result = Some(r);
                        v.data.error = None;
                    }
                }
                Err(e) => {
                    v.data.error = Some(json!(e.to_string()));
                    error!("jq_compile error {:?}", e);
                }
=======
fn apply_response(result: Value, filter: String, rpc_request: &RpcRequest, v: &mut BrokerOutput) {
    match jq_compile(
        result.clone(),
        &filter,
        format!("{}_response", rpc_request.ctx.method),
    ) {
        Ok(r) => {
            ripple_sdk::log::trace!(
                "jq rendered output {:?} original input {:?} for filter {}",
                r,
                v,
                filter
            );
            /*
            weird corner case where the filter is "then \"null\"" which is a jq way to return null
            */
            if r.to_string().to_lowercase().contains("null") {
                v.data.result = Some(Value::Null);
                v.data.error = None;
            } else if result.get("success").is_some() {
                v.data.result = Some(r);
                v.data.error = None;
            } else {
                v.data.error = Some(r);
                v.data.result = None;
>>>>>>> 1f744938
            }
            trace!("mutated output {:?}", v);
        }
        Err(e) => {
            v.data.error = Some(json!(e.to_string()));
            error!("json rpc response error {:?}", e);
        }
    }
}

fn apply_rule_for_event(
    broker_request: &BrokerRequest,
    result: &Value,
    rpc_request: &RpcRequest,
    v: &mut BrokerOutput,
) {
    if let Some(filter) = broker_request
        .rule
        .transform
        .get_transform_data(super::rules_engine::RuleTransformType::Event)
    {
        if let Ok(r) = jq_compile(
            result.clone(),
            &filter,
            format!("{}_event", rpc_request.ctx.method),
        ) {
            v.data.result = Some(r);
        }
    }
}

fn apply_filter(broker_request: &BrokerRequest, result: &Value, rpc_request: &RpcRequest) -> bool {
    if let Some(filter) = broker_request.rule.filter.clone() {
        if let Ok(r) = jq_compile(
            result.clone(),
            &filter,
            format!("{}_event filter", rpc_request.ctx.method),
        ) {
            if r.is_null() {
                return false;
            } else {
                // get bool value for r and return
                return r.as_bool().unwrap();
            }
        }
    }
    true
}

#[cfg(test)]
mod tests {
    use super::*;
    use crate::broker::rules_engine::RuleTransform;
    use ripple_sdk::{tokio::sync::mpsc::channel, Mockable};

    #[tokio::test]
    async fn test_send_error() {
        let (tx, mut tr) = channel(2);
        let callback = BrokerCallback { sender: tx };

        callback
            .send_error(
                BrokerRequest {
                    rpc: RpcRequest::mock(),
                    rule: Rule {
                        alias: "somecallsign.method".to_owned(),
                        transform: RuleTransform::default(),
                        endpoint: None,
                        filter: None,
                    },
                    subscription_processed: None,
                },
                RippleError::InvalidInput,
            )
            .await;
        let value = tr.recv().await.unwrap();
        assert!(value.data.error.is_some())
    }

    mod broker_output {
        use ripple_sdk::{api::gateway::rpc_gateway_api::JsonRpcApiResponse, Mockable};

        use crate::broker::endpoint_broker::BrokerOutput;

        #[test]
        fn test_result() {
            let mut data = JsonRpcApiResponse::mock();
            let output = BrokerOutput { data: data.clone() };
            assert!(!output.is_result());
            data.result = Some(serde_json::Value::Null);
            let output = BrokerOutput { data };
            assert!(output.is_result());
        }

        #[test]
        fn test_get_event() {
            let mut data = JsonRpcApiResponse::mock();
            data.method = Some("20.events".to_owned());
            let output = BrokerOutput { data };
            assert_eq!(20, output.get_event().unwrap())
        }
    }

    mod endpoint_broker_state {
        use ripple_sdk::{
            api::gateway::rpc_gateway_api::RpcRequest, tokio, tokio::sync::mpsc::channel, Mockable,
        };

        use crate::{
            broker::{
                endpoint_broker::tests::RippleClient,
                rules_engine::{Rule, RuleEngine, RuleSet, RuleTransform},
            },
            state::bootstrap_state::ChannelsState,
        };

        use super::EndpointBrokerState;

        #[tokio::test]
        async fn get_request() {
            let (tx, _) = channel(2);
            let client = RippleClient::new(ChannelsState::new());
            let state = EndpointBrokerState::new(
                tx,
                RuleEngine {
                    rules: RuleSet::default(),
                },
                client,
            );
            let mut request = RpcRequest::mock();
            state.update_request(
                &request,
                Rule {
                    alias: "somecallsign.method".to_owned(),
                    transform: RuleTransform::default(),
                    endpoint: None,
                    filter: None,
                },
                None,
            );
            request.ctx.call_id = 2;
            state.update_request(
                &request,
                Rule {
                    alias: "somecallsign.method".to_owned(),
                    transform: RuleTransform::default(),
                    endpoint: None,
                    filter: None,
                },
                None,
            );

            // Hardcoding the id here will be a problem as multiple tests uses the atomic id and there is no guarantee
            // that this test case would always be the first one to run
            // Revisit this test case, to make it more robust
            // assert!(state.get_request(2).is_ok());
            // assert!(state.get_request(1).is_ok());
        }
    }

    #[tokio::test]
    async fn test_apply_response_contains_error() {
        let error = json!({"code":-32601,"message":"The service is in an illegal state!!!."});
        let ctx = CallContext::new(
            "session_id".to_string(),
            "request_id".to_string(),
            "app_id".to_string(),
            1,
            ApiProtocol::Bridge,
            "method".to_string(),
            Some("cid".to_string()),
            true,
        );
        let rpc_request = RpcRequest::new("new_method".to_string(), "params".to_string(), ctx);
        let data = JsonRpcApiResponse::mock();
        let mut output: BrokerOutput = BrokerOutput { data: data.clone() };
        let filter = "if .result and .result.success then (.result.stbVersion | split(\"_\") [0]) elif .error then if .error.code == -32601 then {\"error\":\"Unknown method.\"} else \"Error occurred with a different code\" end else \"No result or recognizable error\" end".to_string();
        let mut response = JsonRpcApiResponse::mock();
        response.error = Some(error.clone());
        apply_response(response, filter, &rpc_request, &mut output);
        assert_eq!(
            output.data.error.unwrap(),
            json!({"error":"Unknown method."})
        );
    }

    #[tokio::test]
    async fn test_apply_response_contains_result() {
        let result = json!({"stbVersion":"SCXI11BEI_VBN_24Q3_sprint_20240717150752sdy_FG","receiverVersion":"7.6.0.0","stbTimestamp":"Wed 17 Jul 2024 15:07:52 UTC","success":true});
        let ctx = CallContext::new(
            "session_id".to_string(),
            "request_id".to_string(),
            "app_id".to_string(),
            1,
            ApiProtocol::Bridge,
            "method".to_string(),
            Some("cid".to_string()),
            true,
        );
        let rpc_request = RpcRequest::new("new_method".to_string(), "params".to_string(), ctx);
        let data = JsonRpcApiResponse::mock();
        let mut output: BrokerOutput = BrokerOutput { data: data.clone() };
        let filter = "if .result and .result.success then (.result.stbVersion | split(\"_\") [0]) elif .error then if .error.code == -32601 then {\"error\":\"Unknown method.\"} else \"Error occurred with a different code\" end else \"No result or recognizable error\" end".to_string();
        let mut response = JsonRpcApiResponse::mock();
        response.result = Some(result);
        apply_response(response, filter, &rpc_request, &mut output);
        assert_eq!(output.data.result.unwrap(), "SCXI11BEI".to_string());

        let result = json!("Resolution1080P");
        let ctx = CallContext::new(
            "session_id".to_string(),
            "request_id".to_string(),
            "app_id".to_string(),
            1,
            ApiProtocol::Bridge,
            "method".to_string(),
            Some("cid".to_string()),
            true,
        );
        let rpc_request = RpcRequest::new("new_method".to_string(), "params".to_string(), ctx);
        let data = JsonRpcApiResponse::mock();
        let mut output: BrokerOutput = BrokerOutput { data: data.clone() };
        let filter = "if .result then if .result | contains(\"480\") then ( [640, 480] ) elif .result | contains(\"576\") then ( [720, 576] ) elif .result | contains(\"1080\") then ( [1920, 1080] ) elif .result | contains(\"2160\") then ( [2160, 1440] ) end elif .error then if .error.code == -32601 then \"Unknown method.\" else \"Error occurred with a different code\" end else \"No result or recognizable error\" end".to_string();
        let mut response = JsonRpcApiResponse::mock();
        response.result = Some(result);
        apply_response(response, filter, &rpc_request, &mut output);
        assert_eq!(output.data.result.unwrap(), json!([1920, 1080]));

        let result = json!({"currentAudioFormat":"DOLBY AC3","supportedAudioFormat":["NONE","PCM","AAC","VORBIS","WMA","DOLBY AC3","DOLBY AC4","DOLBY MAT","DOLBY TRUEHD","DOLBY EAC3 ATMOS","DOLBY TRUEHD ATMOS","DOLBY MAT ATMOS","DOLBY AC4 ATMOS","UNKNOWN"],"success":true});
        let ctx = CallContext::new(
            "session_id".to_string(),
            "request_id".to_string(),
            "app_id".to_string(),
            1,
            ApiProtocol::Bridge,
            "method".to_string(),
            Some("cid".to_string()),
            true,
        );
        let rpc_request = RpcRequest::new("new_method".to_string(), "params".to_string(), ctx);
        let data = JsonRpcApiResponse::mock();
        let mut output: BrokerOutput = BrokerOutput { data: data.clone() };
        let filter = "if .result and .result.success then .result | {\"stereo\": (.supportedAudioFormat |  index(\"PCM\") > 0),\"dolbyDigital5.1\": (.supportedAudioFormat |  index(\"DOLBY AC3\") > 0),\"dolbyDigital5.1plus\": (.supportedAudioFormat |  index(\"DOLBY EAC3\") > 0),\"dolbyAtmos\": (.supportedAudioFormat |  index(\"DOLBY EAC3 ATMOS\") > 0)} elif .error then if .error.code == -32601 then \"Unknown method.\" else \"Error occurred with a different code\" end else \"No result or recognizable error\" end".to_string();
        let mut response = JsonRpcApiResponse::mock();
        response.result = Some(result);
        apply_response(response, filter, &rpc_request, &mut output);
        assert_eq!(output.data.result.unwrap(), json!({"dolbyAtmos": true, "dolbyDigital5.1": true, "dolbyDigital5.1plus": false, "stereo": true}));

        let result = json!({"interfaces":[{"interface":"ETHERNET","macAddress":
        "f0:46:3b:5b:eb:14","enabled":true,"connected":false},{"interface":"WIFI","macAddress
        ":"f0:46:3b:5b:eb:15","enabled":true,"connected":true}],"success":true});
        let ctx = CallContext::new(
            "session_id".to_string(),
            "request_id".to_string(),
            "app_id".to_string(),
            1,
            ApiProtocol::Bridge,
            "method".to_string(),
            Some("cid".to_string()),
            true,
        );
        let rpc_request = RpcRequest::new("new_method".to_string(), "params".to_string(), ctx);
        let data = JsonRpcApiResponse::mock();
        let mut output: BrokerOutput = BrokerOutput { data: data.clone() };
        let filter = "if .result and .result.success then (.result.interfaces | .[] | select(.connected) | {\"state\": \"connected\",\"type\": .interface | ascii_downcase }) elif .error then if .error.code == -32601 then \"Unknown method.\" else \"Error occurred with a different code\" end else \"No result or recognizable error\" end".to_string();
        let mut response = JsonRpcApiResponse::mock();
        response.result = Some(result);
        apply_response(response, filter, &rpc_request, &mut output);
        assert_eq!(output.data.result.unwrap(), json!({"state":"connected", "type":"wifi"}));
    }
}<|MERGE_RESOLUTION|>--- conflicted
+++ resolved
@@ -747,7 +747,6 @@
     }
 }
 
-<<<<<<< HEAD
 fn apply_response(
     rcp_response: JsonRpcApiResponse,
     result_response_filter: String,
@@ -777,33 +776,6 @@
                     v.data.error = Some(json!(e.to_string()));
                     error!("jq_compile error {:?}", e);
                 }
-=======
-fn apply_response(result: Value, filter: String, rpc_request: &RpcRequest, v: &mut BrokerOutput) {
-    match jq_compile(
-        result.clone(),
-        &filter,
-        format!("{}_response", rpc_request.ctx.method),
-    ) {
-        Ok(r) => {
-            ripple_sdk::log::trace!(
-                "jq rendered output {:?} original input {:?} for filter {}",
-                r,
-                v,
-                filter
-            );
-            /*
-            weird corner case where the filter is "then \"null\"" which is a jq way to return null
-            */
-            if r.to_string().to_lowercase().contains("null") {
-                v.data.result = Some(Value::Null);
-                v.data.error = None;
-            } else if result.get("success").is_some() {
-                v.data.result = Some(r);
-                v.data.error = None;
-            } else {
-                v.data.error = Some(r);
-                v.data.result = None;
->>>>>>> 1f744938
             }
             trace!("mutated output {:?}", v);
         }
