// Copyright 2023 Comcast Cable Communications Management, LLC
//
// Licensed under the Apache License, Version 2.0 (the "License");
// you may not use this file except in compliance with the License.
// You may obtain a copy of the License at
//
// http://www.apache.org/licenses/LICENSE-2.0
//
// Unless required by applicable law or agreed to in writing, software
// distributed under the License is distributed on an "AS IS" BASIS,
// WITHOUT WARRANTIES OR CONDITIONS OF ANY KIND, either express or implied.
// See the License for the specific language governing permissions and
// limitations under the License.
//
// SPDX-License-Identifier: Apache-2.0
//

use ripple_sdk::{
    api::{
        firebolt::fb_capabilities::{
            FireboltPermission, CAPABILITY_NOT_AVAILABLE, JSON_RPC_STANDARD_ERROR_INVALID_PARAMS,
        },
        gateway::rpc_gateway_api::{
            ApiMessage, ApiProtocol, CallContext, JsonRpcApiRequest, JsonRpcApiResponse,
            RpcRequest, RPC_V2,
        },
        observability::log_signal::LogSignal,
        session::AccountSession,
    },
    extn::extn_client_message::{ExtnEvent, ExtnMessage},
    framework::RippleResponse,
    log::{debug, error, info, trace},
    tokio::{
        self,
        sync::mpsc::{self, Receiver, Sender},
    },
    utils::error::RippleError,
};
use serde_json::{json, Value};
use std::{
    collections::HashMap,
    sync::{
        atomic::{AtomicU64, Ordering},
        Arc, RwLock,
    },
};

use crate::{
    broker::broker_utils::BrokerUtils,
    firebolt::firebolt_gateway::JsonRpcError,
    service::extn::ripple_client::RippleClient,
    state::{
        ops_metrics_state::OpMetricState, platform_state::PlatformState, session_state::Session,
    },
    utils::router_utils::{
        add_telemetry_status_code, capture_stage, get_rpc_header, return_extn_response,
    },
};

use super::{
    event_management_utility::EventManagementUtility,
    extn_broker::ExtnBroker,
    http_broker::HttpBroker,
    provider_broker_state::{ProvideBrokerState, ProviderResult},
    rules::rules_engine::{
        jq_compile, EventHandler, Rule, RuleEndpoint, RuleEndpointProtocol, RuleEngine,
        RuleRetrievalError, RuleRetrieved, RuleType,
    },
    thunder_broker::ThunderBroker,
    websocket_broker::WebsocketBroker,
    workflow_broker::WorkflowBroker,
};

#[derive(Clone, Debug)]
pub struct BrokerSender {
    pub sender: Sender<BrokerRequest>,
}

#[derive(Clone, Debug, Default)]
pub struct BrokerCleaner {
    pub cleaner: Option<Sender<String>>,
}

impl BrokerCleaner {
    async fn cleanup_session(&self, appid: &str) -> Result<String, RippleError> {
        if let Some(cleaner) = self.cleaner.clone() {
            if let Err(e) = cleaner.try_send(appid.to_owned()) {
                error!("Couldnt cleanup {} {:?}", appid, e);
                return Err(RippleError::SendFailure);
            }
            return Ok(appid.to_owned());
        }
        Err(RippleError::NotAvailable)
    }
}

// Default Broker mpsc channel buffer size
pub const BROKER_CHANNEL_BUFFER_SIZE: usize = 32;

#[derive(Clone, Debug, Default)]
pub struct BrokerRequest {
    pub rpc: RpcRequest,
    pub rule: Rule,
    pub subscription_processed: Option<bool>,
    pub workflow_callback: Option<BrokerCallback>,
    pub telemetry_response_listeners: Vec<Sender<BrokerOutput>>,
}
impl ripple_sdk::api::observability::log_signal::ContextAsJson for BrokerRequest {
    fn as_json(&self) -> serde_json::Value {
        let mut map = serde_json::Map::new();
        map.insert(
            "session_id".to_string(),
            serde_json::Value::String(self.rpc.ctx.session_id.clone()),
        );
        map.insert(
            "request_id".to_string(),
            serde_json::Value::String(self.rpc.ctx.request_id.clone()),
        );
        map.insert(
            "app_id".to_string(),
            serde_json::Value::String(self.rpc.ctx.app_id.clone()),
        );
        map.insert(
            "call_id".to_string(),
            serde_json::Value::Number(serde_json::Number::from(self.rpc.ctx.call_id)),
        );
        map.insert(
            "method".to_string(),
            serde_json::Value::String(self.rpc.method.clone()),
        );

        serde_json::Value::Object(map)
    }
}
impl std::fmt::Display for BrokerRequest {
    fn fmt(&self, f: &mut std::fmt::Formatter<'_>) -> std::fmt::Result {
        write!(
            f,
            "BrokerRequest {{ rpc: {:?}, rule: {:?}, subscription_processed: {:?}, workflow_callback: {:?} }}",
            self.rpc, self.rule, self.subscription_processed, self.workflow_callback
        )
    }
}

pub type BrokerSubMap = HashMap<String, Vec<BrokerRequest>>;

#[derive(Clone, Debug)]
pub struct BrokerConnectRequest {
    pub key: String,
    pub endpoint: RuleEndpoint,
    pub sub_map: BrokerSubMap,
    pub session: Option<AccountSession>,
    pub reconnector: Sender<BrokerConnectRequest>,
}
impl Default for BrokerConnectRequest {
    fn default() -> Self {
        Self {
            key: "".to_owned(),
            endpoint: RuleEndpoint::default(),
            sub_map: HashMap::new(),
            session: None,
            reconnector: mpsc::channel(2).0,
        }
    }
}
impl From<BrokerRequest> for JsonRpcApiRequest {
    fn from(value: BrokerRequest) -> Self {
        Self {
            jsonrpc: "2.0".to_owned(),
            id: Some(value.rpc.ctx.call_id),
            method: value.rpc.ctx.method,
            params: serde_json::from_str(&value.rpc.params_json).unwrap_or(None),
        }
    }
}
impl From<BrokerRequest> for JsonRpcApiResponse {
    fn from(value: BrokerRequest) -> Self {
        Self {
            jsonrpc: "2.0".to_owned(),
            id: Some(value.rpc.ctx.call_id),
            result: None,
            error: None,
            method: None,
            params: None,
        }
    }
}

impl BrokerConnectRequest {
    pub fn new(
        key: String,
        endpoint: RuleEndpoint,
        reconnector: Sender<BrokerConnectRequest>,
    ) -> Self {
        Self {
            key,
            endpoint,
            sub_map: HashMap::new(),
            session: None,
            reconnector,
        }
    }

    pub fn new_with_sesssion(
        key: String,
        endpoint: RuleEndpoint,
        reconnector: Sender<BrokerConnectRequest>,
        session: Option<AccountSession>,
    ) -> Self {
        Self {
            key,
            endpoint,
            sub_map: HashMap::new(),
            session,
            reconnector,
        }
    }
}

impl BrokerRequest {
    pub fn is_subscription_processed(&self) -> bool {
        self.subscription_processed.is_some()
    }
}

impl BrokerRequest {
    pub fn new(
        rpc_request: &RpcRequest,
        rule: Rule,
        workflow_callback: Option<BrokerCallback>,
        telemetry_response_listeners: Vec<Sender<BrokerOutput>>,
    ) -> BrokerRequest {
        BrokerRequest {
            rpc: rpc_request.clone(),
            rule,
            subscription_processed: None,
            workflow_callback,
            telemetry_response_listeners,
        }
    }

    pub fn get_id(&self) -> String {
        self.rpc.ctx.session_id.clone()
    }
}

/// BrokerCallback will be used by the communication broker to send the firebolt response
/// back to the gateway for client consumption
#[derive(Clone, Debug)]
pub struct BrokerCallback {
    pub sender: Sender<BrokerOutput>,
}

impl Default for BrokerCallback {
    fn default() -> Self {
        Self {
            sender: mpsc::channel(2).0,
        }
    }
}

pub(crate) static ATOMIC_ID: AtomicU64 = AtomicU64::new(0);

impl BrokerCallback {
    pub async fn send_json_rpc_api_response(&self, response: JsonRpcApiResponse) {
        let output = BrokerOutput::new(response);
        if let Err(e) = self.sender.try_send(output) {
            error!("couldnt send response for {:?}", e);
        }
    }
    /// Default method used for sending errors via the BrokerCallback
    pub async fn send_error(&self, request: BrokerRequest, error: RippleError) {
        let value = serde_json::to_value(JsonRpcError {
            code: JSON_RPC_STANDARD_ERROR_INVALID_PARAMS,
            message: format!("Error with {:?}", error),
            data: None,
        })
        .unwrap();
        let data = JsonRpcApiResponse {
            jsonrpc: "2.0".to_owned(),
            id: Some(request.rpc.ctx.call_id),
            error: Some(value),
            result: None,
            method: None,
            params: None,
        };
        self.send_json_rpc_api_response(data).await;
    }
}

#[derive(Debug)]
pub struct BrokerContext {
    pub app_id: String,
}

#[derive(Debug, Clone, Default)]
pub struct BrokerOutput {
    pub data: JsonRpcApiResponse,
}

impl BrokerOutput {
    pub fn new(data: JsonRpcApiResponse) -> Self {
        Self { data }
    }
    pub fn with_jsonrpc_response(&mut self, data: JsonRpcApiResponse) -> &mut Self {
        self.data = data;
        self
    }
    pub fn is_result(&self) -> bool {
        self.data.result.is_some()
    }

    pub fn get_event(&self) -> Option<u64> {
        if let Some(e) = &self.data.method {
            let event: Vec<&str> = e.split('.').collect();
            if let Some(v) = event.first() {
                if let Ok(r) = v.parse::<u64>() {
                    return Some(r);
                }
            }
        }
        None
    }
    pub fn is_error(&self) -> bool {
        self.data.error.is_some()
    }
    pub fn is_success(&self) -> bool {
        self.data.result.is_some()
    }
    pub fn get_result(&self) -> Option<Value> {
        self.data.result.clone()
    }
    pub fn get_error(&self) -> Option<Value> {
        self.data.error.clone()
    }
    pub fn get_error_string(&self) -> String {
        if let Some(e) = self.data.error.clone() {
            if let Ok(v) = serde_json::to_string(&e) {
                return v;
            }
        }
        "unknown".to_string()
    }
}

impl From<CallContext> for BrokerContext {
    fn from(value: CallContext) -> Self {
        Self {
            app_id: value.app_id,
        }
    }
}

impl BrokerSender {
    // Method to send the request to the underlying broker for handling.
    pub async fn send(&self, request: BrokerRequest) -> RippleResponse {
        if let Err(e) = self.sender.try_send(request) {
            error!("Error sending to broker {:?}", e);
            Err(RippleError::SendFailure)
        } else {
            Ok(())
        }
    }
}

#[derive(Debug, Clone)]
pub struct EndpointBrokerState {
    endpoint_map: Arc<RwLock<HashMap<String, BrokerSender>>>,
    callback: BrokerCallback,
    request_map: Arc<RwLock<HashMap<u64, BrokerRequest>>>,
    extension_request_map: Arc<RwLock<HashMap<u64, ExtnMessage>>>,
    rule_engine: RuleEngine,
    cleaner_list: Arc<RwLock<Vec<BrokerCleaner>>>,
    reconnect_tx: Sender<BrokerConnectRequest>,
    provider_broker_state: ProvideBrokerState,
    metrics_state: OpMetricState,
}

#[derive(Debug)]
pub enum HandleBrokerageError {
    RuleNotFound(String),
    BrokerNotFound(String),
    BrokerSendError,
    Broker,
}
impl From<RuleRetrievalError> for HandleBrokerageError {
    fn from(value: RuleRetrievalError) -> Self {
        match value {
            RuleRetrievalError::RuleNotFound(e) => HandleBrokerageError::RuleNotFound(e),
            RuleRetrievalError::RuleNotFoundAsWildcard => {
                HandleBrokerageError::RuleNotFound("Rule Not found as wildcard".to_string())
            }
            RuleRetrievalError::TooManyWildcardMatches => {
                HandleBrokerageError::RuleNotFound("Too many wildcard matches".to_string())
            }
        }
    }
}
#[derive(Debug, Clone)]
pub enum RenderedRequest {
    JsonRpc(JsonRpcApiResponse),
    ApiMessage(ApiMessage),
    Unlisten(BrokerRequest),
    BrokerRequest(BrokerRequest),
    ProviderJsonRpc(JsonRpcApiResponse),
    ProviderApiMessage(ApiMessage),
}
pub enum RenderedResponse {
    StaticJsonRpcApiResponse(JsonRpcApiResponse),
}
// impl From<RenderedRequest> for BrokerRequest {
//     fn from(value: RenderedRequest) -> Self {
//         match value {
//             RenderedRequest::JsonRpc(v, _) => BrokerRequest::from(v),
//             RenderedRequest::ApiMessage(v, _) => BrokerRequest::from(v),
//             RenderedRequest::Unlisten(v) => BrokerRequest::from(v),
//             RenderedRequest::BrokerRequest(v) => v,
//             RenderedRequest::ProviderJsonRpc(v, _) => BrokerRequest::from(v),
//             RenderedRequest::ProviderApiMessage(v, _) => BrokerRequest::from(v),
//         }
//     }
// }

#[derive(Debug)]
pub enum BrokerEndpoint {
    BrokerSender(BrokerSender),
    /*
    marker to indicate that something else should be used, such as a BrokerCallBack
    */
    Provider(BrokerCallback),
    //  Workflow(BrokerCallback, BrokerSender),
}
impl std::fmt::Display for BrokerEndpoint {
    fn fmt(&self, f: &mut std::fmt::Formatter<'_>) -> std::fmt::Result {
        match self {
            BrokerEndpoint::BrokerSender(_) => write!(f, "BrokerSender"),
            BrokerEndpoint::Provider(_) => write!(f, "Provider"),
        }
    }
}
impl BrokerEndpoint {
    pub async fn send_request(self, request: BrokerRequest) -> RippleResponse {
        match self {
            BrokerEndpoint::BrokerSender(broker_sender) => broker_sender
                .sender
                .try_send(request)
                .map_err(|_| RippleError::SendFailure),
            _ => {
                error!("BrokerEndpoint::send: BrokerSender not supported");
                Err(RippleError::SendFailure)
            }
        }
    }
}

impl Default for EndpointBrokerState {
    fn default() -> Self {
        Self {
            endpoint_map: Arc::new(RwLock::new(HashMap::new())),
            callback: BrokerCallback::default(),
            request_map: Arc::new(RwLock::new(HashMap::new())),
            extension_request_map: Arc::new(RwLock::new(HashMap::new())),
            rule_engine: RuleEngine::default(),
            cleaner_list: Arc::new(RwLock::new(Vec::new())),
            reconnect_tx: mpsc::channel(2).0,
            provider_broker_state: ProvideBrokerState::default(),
            metrics_state: OpMetricState::default(),
        }
    }
}

impl EndpointBrokerState {
    pub fn new(
        metrics_state: OpMetricState,
        tx: Sender<BrokerOutput>,
        rule_engine: RuleEngine,
        _ripple_client: RippleClient,
    ) -> Self {
        let (reconnect_tx, _rec_tr) = mpsc::channel(2);
        let state = Self {
            endpoint_map: Arc::new(RwLock::new(HashMap::new())),
            callback: BrokerCallback { sender: tx },
            request_map: Arc::new(RwLock::new(HashMap::new())),
            extension_request_map: Arc::new(RwLock::new(HashMap::new())),
            rule_engine,
            cleaner_list: Arc::new(RwLock::new(Vec::new())),
            reconnect_tx,
            provider_broker_state: ProvideBrokerState::default(),
            metrics_state,
        };
        /*bobra: configuring this out for unit tests */
        #[cfg(not(test))]
        state.reconnect_thread(_rec_tr, _ripple_client);
        state
    }
    pub fn with_rules_engine(mut self, rule_engine: RuleEngine) -> Self {
        self.rule_engine = rule_engine;
        self
    }
    pub fn add_rule(mut self, rule: Rule) -> Self {
        self.rule_engine.add_rule(rule);
        self
    }
    pub fn has_rule(&self, rule: &str) -> bool {
        self.rule_engine.has_rule(rule)
    }
    #[cfg(not(test))]
    fn reconnect_thread(&self, mut rx: Receiver<BrokerConnectRequest>, client: RippleClient) {
        use crate::firebolt::firebolt_gateway::FireboltGatewayCommand;
        let mut state = self.clone();
        tokio::spawn(async move {
            while let Some(v) = rx.recv().await {
                if matches!(v.endpoint.protocol, RuleEndpointProtocol::Thunder) {
                    if client
                        .send_gateway_command(FireboltGatewayCommand::StopServer)
                        .is_err()
                    {
                        error!("Stopping server")
                    }
                    break;
                } else {
                    state.build_endpoint(None, v)
                }
            }
        });
    }

    fn get_request(&self, id: u64) -> Result<BrokerRequest, RippleError> {
        let result = { self.request_map.read().unwrap().get(&id).cloned() };
        if result.is_none() {
            return Err(RippleError::InvalidInput);
        }

        let result = result.unwrap();
        if !result.rpc.is_subscription() {
            let _ = self.request_map.write().unwrap().remove(&id);
        }
        Ok(result)
    }

    fn update_unsubscribe_request(&self, id: u64) {
        let mut result = self.request_map.write().unwrap();
        if let Some(mut value) = result.remove(&id) {
            value.subscription_processed = Some(true);
            let _ = result.insert(id, value);
        }
    }

    fn get_extn_message(&self, id: u64, is_event: bool) -> Result<ExtnMessage, RippleError> {
        if is_event {
            let v = { self.extension_request_map.read().unwrap().get(&id).cloned() };
            if let Some(v1) = v {
                Ok(v1)
            } else {
                Err(RippleError::NotAvailable)
            }
        } else {
            let result = { self.extension_request_map.write().unwrap().remove(&id) };
            match result {
                Some(v) => Ok(v),
                None => Err(RippleError::NotAvailable),
            }
        }
    }

    pub fn get_next_id() -> u64 {
        //https://en.cppreference.com/w/cpp/atomic/memory_order#Sequentially-consistent_ordering
        /*
        Switching to SeqCst for now, as the there could be consistency issues using Relaxed
        note that fetch add returns the previous value after the add . This is
        fine because the requirement is to have a unique id for each request
        */
        ATOMIC_ID.fetch_add(1, Ordering::SeqCst)
    }
    /// Generic method which takes the given parameters from RPC request and adds rules using rule engine
    //TODO: decide fate of this function
    #[allow(dead_code)]
    fn apply_request_rule(rpc_request: &BrokerRequest) -> Result<Value, RippleError> {
        if let Ok(mut params) = serde_json::from_str::<Vec<Value>>(&rpc_request.rpc.params_json) {
            let last = params.pop().unwrap_or(Value::Null);

            if let Some(filter) = rpc_request
                .rule
                .transform
                .get_transform_data(super::rules::rules_engine::RuleTransformType::Request)
            {
                let transformed_request_res = jq_compile(
                    last,
                    &filter,
                    format!("{}_request", rpc_request.rpc.ctx.method),
                );

                LogSignal::new(
                    "endpoint_broker".to_string(),
                    "apply_request_rule".to_string(),
                    rpc_request.rpc.ctx.clone(),
                )
                .with_diagnostic_context_item("success", "true")
                .with_diagnostic_context_item("result", &format!("{:?}", transformed_request_res))
                .emit_debug();

                return transformed_request_res;
            }
            LogSignal::new(
                "endpoint_broker".to_string(),
                "apply_request_rule".to_string(),
                rpc_request.rpc.ctx.clone(),
            )
            .with_diagnostic_context_item("success", "true")
            .with_diagnostic_context_item("result", &last.to_string())
            .emit_debug();
            return Ok(serde_json::to_value(&last).unwrap());
        }
        LogSignal::new(
            "endpoint_broker".to_string(),
            "apply_request_rule: parse error".to_string(),
            rpc_request.rpc.ctx.clone(),
        )
        .emit_error();
        Err(RippleError::ParseError)
    }

    pub fn update_request(
        &self,
        rpc_request: &RpcRequest,
        rule: &Rule,
        extn_message: Option<ExtnMessage>,
        workflow_callback: Option<BrokerCallback>,
        telemetry_response_listeners: Vec<Sender<BrokerOutput>>,
    ) -> BrokerRequest {
        let id = Self::get_next_id();
        let mut rpc_request_c = rpc_request.clone();
        {
            let mut request_map = self.request_map.write().unwrap();
            let _ = request_map.insert(
                id,
                BrokerRequest {
                    rpc: rpc_request.clone(),
                    rule: rule.clone(),
                    subscription_processed: None,
                    workflow_callback: workflow_callback.clone(),
                    telemetry_response_listeners: telemetry_response_listeners.clone(),
                },
            );
        }

        if extn_message.is_some() {
            let mut extn_map = self.extension_request_map.write().unwrap();
            let _ = extn_map.insert(id, extn_message.unwrap());
        }

        rpc_request_c.ctx.call_id = id;

        BrokerRequest::new(
            &rpc_request_c,
            rule.clone(),
            workflow_callback,
            telemetry_response_listeners,
        )
    }
    pub fn build_thunder_endpoint(&mut self, ps: Option<PlatformState>) {
        if let Some(endpoint) = self.rule_engine.rules.endpoints.get("thunder").cloned() {
            let request = BrokerConnectRequest::new(
                "thunder".to_owned(),
                endpoint.clone(),
                self.reconnect_tx.clone(),
            );
            self.build_endpoint(ps, request);
        }
    }

    pub fn build_other_endpoints(&mut self, ps: PlatformState, session: Option<AccountSession>) {
        for (key, endpoint) in self.rule_engine.rules.endpoints.clone() {
            // skip thunder endpoint as it is already built using build_thunder_endpoint
            if let RuleEndpointProtocol::Thunder = endpoint.protocol {
                continue;
            }
            let request = BrokerConnectRequest::new_with_sesssion(
                key,
                endpoint.clone(),
                self.reconnect_tx.clone(),
                session.clone(),
            );
            self.build_endpoint(Some(ps.clone()), request);
        }
    }

    fn add_endpoint(&mut self, key: String, endpoint: BrokerSender) -> &mut Self {
        {
            let mut endpoint_map = self.endpoint_map.write().unwrap();
            endpoint_map.insert(key, endpoint);
        }
        self
    }
    pub fn get_endpoints(&self) -> HashMap<String, BrokerSender> {
        self.endpoint_map.read().unwrap().clone()
    }

    fn build_endpoint(&mut self, ps: Option<PlatformState>, request: BrokerConnectRequest) {
        let endpoint = request.endpoint.clone();
        let key = request.key.clone();
        let (broker, cleaner) = match endpoint.protocol {
            RuleEndpointProtocol::Http => (
                HttpBroker::get_broker(None, request, self.callback.clone(), self).get_sender(),
                None,
            ),
            RuleEndpointProtocol::Websocket => {
                let ws_broker =
                    WebsocketBroker::get_broker(None, request, self.callback.clone(), self);
                (ws_broker.get_sender(), Some(ws_broker.get_cleaner()))
            }
            RuleEndpointProtocol::Thunder => {
                let thunder_broker =
                    ThunderBroker::get_broker(ps, request, self.callback.clone(), self);
                (
                    thunder_broker.get_sender(),
                    Some(thunder_broker.get_cleaner()),
                )
            }
            RuleEndpointProtocol::Workflow => (
                WorkflowBroker::get_broker(None, request, self.callback.clone(), self).get_sender(),
                None,
            ),
            RuleEndpointProtocol::Extn => (
                ExtnBroker::get_broker(ps, request, self.callback.clone(), self).get_sender(),
                None,
            ),
        };
        self.add_endpoint(key, broker);

        if let Some(cleaner) = cleaner {
            let mut cleaner_list = self.cleaner_list.write().unwrap();
            cleaner_list.push(cleaner);
        }
    }

    fn handle_static_request(&self, rpc_request: RpcRequest) -> JsonRpcApiResponse {
        let mut data = JsonRpcApiResponse::default();
        // return empty result and handle the rest with jq rule
        let jv: Value = "".into();
        data.result = Some(jv);
        data.id = Some(rpc_request.ctx.call_id);
        //let output = BrokerOutput::new(data);

        capture_stage(&self.metrics_state, &rpc_request, "static_rule_request");
        data
    }

    fn handle_provided_request(
        &self,
        rpc_request: &RpcRequest,
        id: u64,
        permission: Vec<FireboltPermission>,
        session: Option<Session>,
    ) -> RenderedRequest {
        // let (id, request) =
        //     self.update_request(rpc_request, rule, None, None, telemetry_response_listeners);
        match self.provider_broker_state.check_provider_request(
            rpc_request,
            &permission,
            session.clone(),
        ) {
            Some(ProviderResult::Registered) => {
                // return empty result and handle the rest with jq rule
                let data = JsonRpcApiResponse {
                    id: Some(id),
                    jsonrpc: "2.0".to_string(),
                    result: Some(Value::Null),
                    error: None,
                    method: None,
                    params: None,
                };
                RenderedRequest::ProviderJsonRpc(data)
            }
            Some(ProviderResult::Session(_s)) => RenderedRequest::ProviderApiMessage(
                ProvideBrokerState::format_provider_message(rpc_request, id),
            ),
            Some(ProviderResult::NotAvailable(p)) => {
                // Not Available
                let data = JsonRpcApiResponse::new(
                    Some(id),
                    Some(json!({
                        "error": CAPABILITY_NOT_AVAILABLE,
                        "messsage": format!("{} not available", p)
                    })),
                );
                RenderedRequest::ProviderJsonRpc(data)
            }
            None => {
                // Not Available
                let data = JsonRpcApiResponse::new(
                    Some(id),
                    Some(json!({
                        "error": CAPABILITY_NOT_AVAILABLE,
                        "messsage": "capability not available".to_string()
                    })),
                );
                RenderedRequest::ProviderJsonRpc(data)
            }
        }
    }

    fn get_sender(&self, hash: &str) -> Option<BrokerSender> {
        self.endpoint_map.read().unwrap().get(hash).cloned()
    }
    fn get_broker_rule(
        &self,
        rpc_request: &RpcRequest,
    ) -> Result<RuleRetrieved, RuleRetrievalError> {
        self.rule_engine.get_rule(rpc_request)
    }
    /// Main handler method which checks for brokerage and then sends the request for
    /// asynchronous processing
    pub fn handle_brokerage(
        &self,
        rpc_request: RpcRequest,
        extn_message: Option<ExtnMessage>,
        custom_callback: Option<BrokerCallback>,
        permissions: Vec<FireboltPermission>,
        session: Option<Session>,
        telemetry_response_listeners: Vec<Sender<BrokerOutput>>,
    ) -> bool {
        LogSignal::new(
            "handle_brokerage".to_string(),
            "starting brokerage".to_string(),
            rpc_request.ctx.clone(),
        )
        .with_diagnostic_context_item("workflow", &custom_callback.is_some().to_string())
        .emit_debug();

        let resp = self.handle_brokerage_workflow(
            rpc_request.clone(),
            extn_message,
            custom_callback,
            permissions,
            session,
            telemetry_response_listeners,
        );

        if resp.is_err() {
            let err = resp.unwrap_err();
            LogSignal::new(
                "handle_brokerage".to_string(),
                "Rule error".to_string(),
                rpc_request.ctx.clone(),
            )
            .with_diagnostic_context_item("error", &format!("{:?}", err))
            .emit_error();
            false
        } else {
            true
        }
    }

    fn get_endpoint(
        &self,
        rule: &Rule,
        broker_callback: BrokerCallback,
    ) -> Result<BrokerEndpoint, HandleBrokerageError> {
        /*
        if endpoint is defined, try to get it
        else if static rule, get thunder broker
        else fail
        */
        if let Some(endpoint) = rule.endpoint.clone() {
            if let Some(sender) = self.get_sender(&endpoint) {
                return Ok(BrokerEndpoint::BrokerSender(sender));
            } else {
                return Err(HandleBrokerageError::BrokerNotFound(endpoint));
            }
        };

        match rule.rule_type() {
            RuleType::Static | RuleType::Endpoint => match self.get_sender("thunder") {
                Some(sender) => Ok(BrokerEndpoint::BrokerSender(sender)),
                None => Err(HandleBrokerageError::BrokerNotFound("thunder".to_string())),
            },
            RuleType::Provider => Ok(BrokerEndpoint::Provider(broker_callback)),
        }
    }

    /*
    Render correct output based on request type
    */
    pub fn render_brokered_request(
        &self,
        rule: &Rule,
        broker_request: &BrokerRequest,
        permissions: Vec<FireboltPermission>,
        session: Option<Session>,
    ) -> Result<RenderedRequest, HandleBrokerageError> {
        LogSignal::new(
            "render_brokered_request".to_string(),
            "starting render".to_string(),
            broker_request.clone(),
        )
        .with_diagnostic_context_item(
            "endpoint",
            rule.clone().endpoint.unwrap_or_default().as_str(),
        )
        .with_diagnostic_context_item("rule", rule.alias.as_str())
        .emit_debug();

        let rpc_request = broker_request.rpc.clone();
        match rule.rule_type() {
            super::rules::rules_engine::RuleType::Static => {
                let response =
                    RenderedRequest::JsonRpc(self.handle_static_request(rpc_request.clone()));
                Ok(response)
            }
            super::rules::rules_engine::RuleType::Provider => {
                let response = self.handle_provided_request(
                    &rpc_request,
                    rpc_request.ctx.call_id,
                    permissions,
                    session,
                );
                Ok(response)
            }
            super::rules::rules_engine::RuleType::Endpoint => {
                if rpc_request.is_unlisten() {
                    Ok(RenderedRequest::Unlisten(broker_request.clone()))
                } else {
                    Ok(RenderedRequest::BrokerRequest(broker_request.clone()))
                }
            }
        }
    }

    pub fn handle_brokerage_workflow(
        &self,
        rpc_request: RpcRequest,
        extn_message: Option<ExtnMessage>,
        workflow_callback: Option<BrokerCallback>,
        permissions: Vec<FireboltPermission>,
        session: Option<Session>,
        telemetry_response_listeners: Vec<Sender<BrokerOutput>>,
    ) -> Result<RenderedRequest, HandleBrokerageError> {
        /*if rule not found, "unhandled https://github.com/rdkcentral/Ripple/blob/ae3fcd78b055cf70022959bf827de9ed569762aa/core/main/src/broker/endpoint_broker.rs#L719" */
        let rule: Rule = match self.get_broker_rule(&rpc_request)? {
            RuleRetrieved::ExactMatch(rule) | RuleRetrieved::WildcardMatch(rule) => rule,
        };
        /*
         attempt to get the endpoint from the rule
        https://github.com/rdkcentral/Ripple/blob/ae3fcd78b055cf70022959bf827de9ed569762aa/core/main/src/broker/endpoint_broker.rs#L722
        */
        let endpoint = self.get_endpoint(&rule, self.callback.clone())?;
        LogSignal::new(
            "handle_brokerage_workflow".to_string(),
            "starting brokerage workflow".to_string(),
            rpc_request.ctx.clone(),
        )
        .with_diagnostic_context_item("rule", &format!("{}", rule))
        .with_diagnostic_context_item("endpoint", &format!("{}", endpoint))
        // this is printing non debuggable data
        .with_diagnostic_context_item("workflow", &workflow_callback.is_some().to_string())
        .emit_debug();
        /*
        broker_callback is used to send the response back to the caller
        */
        let broker_callback = self.callback.clone();

        match self.render_brokered_request(
            &rule,
            &self.update_request(
                &rpc_request,
                &rule,
                extn_message,
                workflow_callback,
                telemetry_response_listeners,
            ),
            permissions,
            session.clone(),
        ) {
            Ok(response) => match response.clone() {
                RenderedRequest::JsonRpc(data) => {
                    tokio::spawn(async move {
                        if let Err(err) = broker_callback.sender.try_send(BrokerOutput::new(data)) {
                            error!("Error sending json rpc response to broker {:?}", err);
                        }
                    });
                    Ok(response)
                }
                RenderedRequest::ApiMessage(api_message) => {
                    if let Some(sesh) = session {
                        info!("Sending apimessage response to endpoint {:?}", api_message);
                        tokio::spawn(async move { sesh.send_json_rpc(api_message).await });
                    }
                    Ok(response)
                }
                RenderedRequest::Unlisten(data) => {
                    info!("Sending unlisten json rpc response to endpoint {:?}", data);

                    if let Some(thunder) = self.get_sender("thunder") {
                        tokio::spawn(async move {
                            match thunder.send(data.clone()).await {
                                Ok(_) => {
                                    broker_callback
                                        .send_json_rpc_api_response(data.clone().rpc.into())
                                        .await
                                }
                                Err(e) => broker_callback.send_error(data.clone(), e).await,
                            }
                        });
                    }
                    Ok(response)
                }
                RenderedRequest::BrokerRequest(request) => {
                    info!(
                        "Sending broker_request json rpc response to endpoint {:?}",
                        request
                    );

                    let data = JsonRpcApiResponse {
                        id: Some(request.rpc.ctx.call_id),
                        jsonrpc: "2.0".to_string(),
                        result: Some(Value::Null),
                        error: None,
                        method: Some(request.rpc.method.clone()),
                        params: request.rpc.get_params(),
                    };
                    let request_for_spawn = request.clone();
                    tokio::spawn(async move { endpoint.send_request(request_for_spawn).await });

                    Ok(RenderedRequest::ProviderJsonRpc(data))
                }

                RenderedRequest::ProviderJsonRpc(json_rpc_api_response) => {
                    tokio::spawn(async move {
                        if let Err(err) = broker_callback
                            .sender
                            .try_send(BrokerOutput::new(json_rpc_api_response))
                        {
                            error!("Error sending json rpc response to broker {:?}", err);
                        }
                    });
                    Ok(response)
                }
                RenderedRequest::ProviderApiMessage(api_message) => {
                    tokio::spawn(async move {
                        if let Some(sesh) = session {
                            let _ = sesh.send_json_rpc(api_message).await;
                        }
                    });
                    Ok(response)
                }
            },
            Err(e) => {
                error!("Error handling brokerage {:?}", e);
                Err(e)
            }
        }
    }

    pub fn handle_broker_response(&self, data: JsonRpcApiResponse) {
        if let Err(e) = self.callback.sender.try_send(BrokerOutput { data }) {
            error!("Cannot forward broker response {:?}", e)
        }
    }

    pub fn get_rule(&self, rpc_request: &RpcRequest) -> Result<RuleRetrieved, RuleRetrievalError> {
        self.rule_engine.get_rule(rpc_request)
    }

    // Method to cleanup all subscription on App termination
    pub async fn cleanup_for_app(&self, app_id: &str) {
        let cleaners = { self.cleaner_list.read().unwrap().clone() };

        for cleaner in cleaners {
            /*
            for now, just eat the error - the return type was mainly added to prepate for future refactoring/testability
            */
            let _ = cleaner.cleanup_session(app_id).await;
        }
    }
}

/// Trait which contains all the abstract methods for a Endpoint Broker
/// There could be Websocket or HTTP protocol implementations of the given trait
pub trait EndpointBroker {
    fn get_broker(
        ps: Option<PlatformState>,
        request: BrokerConnectRequest,
        callback: BrokerCallback,
        endpoint_broker: &mut EndpointBrokerState,
    ) -> Self;

    fn get_sender(&self) -> BrokerSender;

    fn prepare_request(&self, rpc_request: &BrokerRequest) -> Result<Vec<String>, RippleError> {
        let response = Self::update_request(rpc_request)?;
        Ok(vec![response])
    }

    /// Adds BrokerContext to a given request used by the Broker Implementations
    /// just before sending the data through the protocol
    fn update_request(broker_request: &BrokerRequest) -> Result<String, RippleError> {
        let v = Self::apply_request_rule(broker_request)?;
        trace!("transformed request {:?}", v);
        let id = broker_request.rpc.ctx.call_id;
        let method = broker_request.rule.alias.clone();
        let rpc_request_str = if let Value::Null = v {
            json!({
                "jsonrpc": "2.0",
                "id": id,
                "method": method
            })
            .to_string()
        } else {
            json!({
                "jsonrpc": "2.0",
                "id": id,
                "method": method,
                "params": v
            })
            .to_string()
        };

        Ok(rpc_request_str)
    }

    /// Generic method which takes the given parameters from RPC request and adds rules using rule engine
    fn apply_request_rule(rpc_request: &BrokerRequest) -> Result<Value, RippleError> {
        if let Ok(mut params) = serde_json::from_str::<Vec<Value>>(&rpc_request.rpc.params_json) {
            let last = params.pop().unwrap_or(Value::Null);

            if let Some(filter) = rpc_request
                .rule
                .transform
                .get_transform_data(super::rules::rules_engine::RuleTransformType::Request)
            {
                let transformed_request_res = jq_compile(
                    last,
                    &filter,
                    format!("{}_request", rpc_request.rpc.ctx.method),
                );

                LogSignal::new(
                    "endpoint_broker".to_string(),
                    "apply_request_rule".to_string(),
                    rpc_request.rpc.ctx.clone(),
                )
                .with_diagnostic_context_item("success", "true")
                .with_diagnostic_context_item("result", &format!("{:?}", transformed_request_res))
                .emit_debug();

                return transformed_request_res;
            }
            LogSignal::new(
                "endpoint_broker".to_string(),
                "apply_request_rule".to_string(),
                rpc_request.rpc.ctx.clone(),
            )
            .with_diagnostic_context_item("success", "true")
            .with_diagnostic_context_item("result", &last.to_string())
            .emit_debug();
            return Ok(serde_json::to_value(&last).unwrap());
        }
        LogSignal::new(
            "endpoint_broker".to_string(),
            "apply_request_rule: parse error".to_string(),
            rpc_request.rpc.ctx.clone(),
        )
        .emit_error();
        Err(RippleError::ParseError)
    }

    /// Default handler method for the broker to remove the context and send it back to the
    /// client for consumption
    fn handle_jsonrpc_response(
        result: &[u8],
        callback: BrokerCallback,
        _params: Option<Value>,
    ) -> Result<BrokerOutput, RippleError> {
        let mut final_result = Err(RippleError::ParseError);
        if let Ok(data) = serde_json::from_slice::<JsonRpcApiResponse>(result) {
            final_result = Ok(BrokerOutput::new(data));
        }
        if let Ok(output) = final_result.clone() {
            tokio::spawn(async move { callback.sender.try_send(output) });
        } else {
            error!("Bad broker response {}", String::from_utf8_lossy(result));
        }
        final_result
    }

    fn get_cleaner(&self) -> BrokerCleaner;

    fn send_broker_success_response(
        callback: &BrokerCallback,
        success_message: JsonRpcApiResponse,
    ) {
        BrokerOutputForwarder::send_json_rpc_response_to_broker(success_message, callback.clone());
    }
    fn send_broker_failure_response(callback: &BrokerCallback, error_message: JsonRpcApiResponse) {
        BrokerOutputForwarder::send_json_rpc_response_to_broker(error_message, callback.clone());
    }
}

/// Forwarder gets the BrokerOutput and forwards the response to the gateway.
pub struct BrokerOutputForwarder;

impl BrokerOutputForwarder {
    pub fn start_forwarder(mut platform_state: PlatformState, mut rx: Receiver<BrokerOutput>) {
        // set up the event utility
        let event_utility = Arc::new(EventManagementUtility::new());
        event_utility.register_custom_functions();
        let event_utility_clone = event_utility.clone();

        tokio::spawn(async move {
            while let Some(output) = rx.recv().await {
                let output_c = output.clone();
                let mut response = output.data.clone();
                let mut is_event = false;
                // First validate the id check if it could be an event
                let id = if let Some(e) = output_c.get_event() {
                    is_event = true;
                    Some(e)
                } else {
                    response.id
                };

                if let Some(id) = id {
                    if let Ok(broker_request) = platform_state.endpoint_state.get_request(id) {
                        LogSignal::new(
                            "start_forwarder".to_string(),
                            "broker request found".to_string(),
                            broker_request.clone(),
                        )
                        .emit_debug();
                        /*
                        save off rpc method name for rule context telemetry
                        */
                        let rule_context_name = broker_request.rpc.method.clone();

                        let workflow_callback = broker_request.clone().workflow_callback;
                        let telemetry_response_listeners =
                            broker_request.clone().telemetry_response_listeners;
                        let sub_processed = broker_request.is_subscription_processed();
                        let rpc_request = broker_request.rpc.clone();
                        let session_id = rpc_request.ctx.get_id();
                        let is_subscription = rpc_request.is_subscription();
                        let mut apply_response_needed = false;

                        // Step 1: Create the data
                        if let Some(result) = response.result.clone() {
                            LogSignal::new(
                                "start_forwarder".to_string(),
                                "processing event".to_string(),
                                broker_request.clone(),
                            )
                            .emit_debug();

                            if is_event {
                                if let Some(event_handler) =
                                    broker_request.rule.event_handler.clone()
                                {
                                    let platform_state_c = platform_state.clone();
                                    let rpc_request_c = rpc_request.clone();
                                    let response_c = response.clone();
                                    let broker_request_c = broker_request.clone();

                                    tokio::spawn(Self::handle_event(
                                        platform_state_c,
                                        event_handler,
                                        broker_request_c,
                                        rpc_request_c,
                                        response_c,
                                    ));

                                    continue;
                                }

                                if let Some(filter) =
                                    broker_request.rule.transform.get_transform_data(
                                        super::rules::rules_engine::RuleTransformType::Event(
                                            rpc_request.ctx.context.contains(&RPC_V2.into()),
                                        ),
                                    )
                                {
                                    apply_rule_for_event(
                                        &broker_request,
                                        &result,
                                        &rpc_request,
                                        &filter,
                                        &mut response,
                                    );
                                }

                                if !apply_filter(&broker_request, &result, &rpc_request) {
                                    continue;
                                }

                                // check if the request transform has event_decorator_method
                                if let Some(decorator_method) =
                                    broker_request.rule.transform.event_decorator_method.clone()
                                {
                                    if let Some(func) =
                                        event_utility_clone.get_function(&decorator_method)
                                    {
                                        // spawn a tokio thread to run the function and continue the main thread.
                                        LogSignal::new(
                                            "start_forwarder".to_string(),
                                            "event decorator method found".to_string(),
                                            rpc_request.ctx.clone(),
                                        )
                                        .emit_debug();
                                        let session_id = rpc_request.ctx.get_id();
                                        let request_id = rpc_request.ctx.call_id;
                                        let protocol = rpc_request.ctx.protocol.clone();
                                        let platform_state_c = platform_state.clone();
                                        let ctx = rpc_request.ctx.clone();
                                        tokio::spawn(async move {
                                            if let Ok(value) = func(
                                                platform_state_c.clone(),
                                                ctx.clone(),
                                                Some(result.clone()),
                                            )
                                            .await
                                            {
                                                response.result = Some(value.expect("REASON"));
                                            }
                                            response.id = Some(request_id);

                                            let message = ApiMessage::new(
                                                protocol,
                                                serde_json::to_string(&response).unwrap(),
                                                rpc_request.ctx.request_id.clone(),
                                            );

                                            if let Some(session) = platform_state_c
                                                .session_state
                                                .get_session_for_connection_id(&session_id)
                                            {
                                                let _ = session.send_json_rpc(message).await;
                                            }
                                        });
                                        continue;
                                    } else {
                                        LogSignal::new(
                                            "start_forwarder".to_string(),
                                            "event decorator method not found".to_string(),
                                            rpc_request.ctx.clone(),
                                        )
                                        .emit_debug();
                                        error!(
                                            "Failed to invoke decorator method {:?}",
                                            decorator_method
                                        );
                                    }
                                }
                            } else if is_subscription {
                                if sub_processed {
                                    continue;
                                }
                                response.result = Some(json!({
                                    "listening" : rpc_request.is_listening(),
                                    "event" : rpc_request.ctx.method
                                }));
                                platform_state.endpoint_state.update_unsubscribe_request(id);
                            } else {
                                apply_response_needed = true;
                            }
                        } else {
                            trace!("start_forwarder: no result {:?}", response);
                            LogSignal::new(
                                "start_forwarder".to_string(),
                                "no result".to_string(),
                                rpc_request.ctx.clone(),
                            )
                            .with_diagnostic_context_item("response", response.to_string().as_str())
                            .emit_debug();
                            apply_response_needed = true;
                        }

                        if apply_response_needed {
                            // Apply response rule using params if there is any; otherwise, apply response rule using main broker request's response rule
                            let mut apply_response_using_main_req_needed = true;
                            if let Some(params) = output.data.params {
                                if let Some(param) = params.as_object() {
                                    for (key, value) in param {
                                        if key == "response" {
                                            if let Some(filter) = value.as_str() {
                                                apply_response_using_main_req_needed = false;
                                                apply_response(
                                                    filter.to_string(),
                                                    &rpc_request.ctx.method,
                                                    &mut response,
                                                );
                                            }
                                        }
                                    }
                                }
                            }
                            if apply_response_using_main_req_needed {
                                if let Some(filter) =
                                    broker_request.rule.transform.get_transform_data(
                                        super::rules::rules_engine::RuleTransformType::Response,
                                    )
                                {
                                    apply_response(filter, &rule_context_name, &mut response);
                                } else if response.result.is_none() && response.error.is_none() {
                                    response.result = Some(Value::Null);
                                }
                            }
                        }

                        let request_id = rpc_request.ctx.call_id;
                        response.id = Some(request_id);

                        if let Some(workflow_callback) = workflow_callback {
                            debug!("sending to workflow callback {:?}", response);
                            LogSignal::new(
                                "start_forwarder".to_string(),
                                "sending to workflow callback".to_string(),
                                rpc_request.ctx.clone(),
                            )
                            .emit_debug();
                            let _ = workflow_callback
                                .sender
                                .try_send(BrokerOutput::new(response.clone()));
                        } else {
                            let tm_str = get_rpc_header(&rpc_request);

                            if is_event {
                                response.update_event_message(&rpc_request);
                            }

                            // Step 2: Create the message
                            let mut message = ApiMessage::new(
                                rpc_request.ctx.protocol.clone(),
                                serde_json::to_string(&response).unwrap(),
                                rpc_request.ctx.request_id.clone(),
                            );
                            let mut status_code: i64 = 1;
                            if let Some(e) = &response.error {
                                if let Some(Value::Number(n)) = e.get("code") {
                                    if let Some(v) = n.as_i64() {
                                        status_code = v;
                                    }
                                }
                            }

                            platform_state.metrics.update_api_stats_ref(
                                &rpc_request.ctx.request_id,
                                add_telemetry_status_code(
                                    &tm_str,
                                    status_code.to_string().as_str(),
                                ),
                            );

                            if let Some(api_stats) = platform_state
                                .metrics
                                .get_api_stats(&rpc_request.ctx.request_id)
                            {
                                message.stats = Some(api_stats);

                                if rpc_request.ctx.app_id.eq_ignore_ascii_case("internal") {
                                    platform_state
                                        .metrics
                                        .remove_api_stats(&rpc_request.ctx.request_id);
                                }
                            }

                            // Step 3: Handle Non Extension
                            if matches!(rpc_request.ctx.protocol, ApiProtocol::Extn) {
                                if let Ok(extn_message) =
                                    platform_state.endpoint_state.get_extn_message(id, is_event)
                                {
                                    let client = platform_state.get_client().get_extn_client();
                                    if is_event {
                                        forward_extn_event(
                                            &extn_message,
                                            response.clone(),
                                            &platform_state,
                                        )
                                        .await;
                                    } else {
                                        return_extn_response(message, extn_message, client)
                                    }
                                }
                            } else if let Some(session) = platform_state
                                .session_state
                                .get_session_for_connection_id(&session_id)
                            {
                                let _ = session.send_json_rpc(message).await;
                            }
                        }

                        for listener in telemetry_response_listeners {
                            let _ = listener.try_send(BrokerOutput::new(response.clone()));
                        }
                    } else {
                        error!(
                            "start_forwarder:{} request not found for {:?}",
                            line!(),
                            response
                        );
                    }
                } else {
                    error!(
                        "Error couldnt broker the event {:?} due to a missing request id",
                        output_c
                    )
                }
            }
        });
    }

    async fn handle_event(
        platform_state: PlatformState,
        event_handler: EventHandler,
        broker_request: BrokerRequest,
        rpc_request: RpcRequest,
        mut response: JsonRpcApiResponse,
    ) {
        let session_id = rpc_request.ctx.get_id();
        let request_id = rpc_request.ctx.call_id;
        let protocol = rpc_request.ctx.protocol.clone();
        let platform_state_c = platform_state.clone();

        let params = if let Some(request) = event_handler.params {
            if let Ok(map) = serde_json::from_str::<serde_json::Map<String, Value>>(&request) {
                Some(Value::Object(map))
            } else {
                None
            }
        } else {
            None
        };

<<<<<<< HEAD
        if let Ok(res) =
            BrokerUtils::process_internal_main_request(&platform_state_c, method.as_str(), params)
                .await
=======
        if let Ok(event_handler_response) = BrokerUtils::process_internal_main_request(
            &mut platform_state_c,
            event_handler.method.as_str(),
            params,
        )
        .await
>>>>>>> 2f8193ae
        {
            if let Ok(event_handler_response_string) =
                serde_json::to_string(&event_handler_response)
            {
                if let Some(mut event_filter) = broker_request.rule.transform.get_transform_data(
                    super::rules::rules_engine::RuleTransformType::Event(
                        rpc_request.ctx.context.contains(&RPC_V2.into()),
                    ),
                ) {
                    event_filter = event_filter
                        .replace("$event_handler_response", &event_handler_response_string);

                    apply_rule_for_event(
                        &broker_request,
                        &event_handler_response,
                        &rpc_request,
                        &event_filter,
                        &mut response,
                    );
                } else {
                    response.result = Some(event_handler_response);
                }
            } else {
                error!("handle_event: Could not deserialize event handler response");
                response.result = Some(event_handler_response);
            }
        }

        response.id = Some(request_id);
        response.update_event_message(&rpc_request);

        let message = ApiMessage::new(
            protocol,
            serde_json::to_string(&response).unwrap(),
            rpc_request.ctx.request_id.clone(),
        );

        if let Some(session) = platform_state_c
            .session_state
            .get_session_for_connection_id(&session_id)
        {
            let _ = session.send_json_rpc(message).await;
        }
    }

    pub fn handle_non_jsonrpc_response(
        data: &[u8],
        callback: BrokerCallback,
        request: BrokerRequest,
    ) -> RippleResponse {
        // find if its event
        let method = if request.rpc.is_subscription() {
            Some(format!(
                "{}.{}",
                request.rpc.ctx.call_id, request.rpc.ctx.method
            ))
        } else {
            None
        };

        let result = if !data.is_empty() {
            match serde_json::from_slice::<Value>(data) {
                Ok(v) => Some(v),
                Err(e) => {
                    error!("handle_non_jsonrpc_response: Error parsing data: e={:?}", e);
                    return Err(RippleError::ParseError);
                }
            }
        } else {
            None
        };

        debug!("result {:?}", result);
        // build JsonRpcApiResponse
        let data = JsonRpcApiResponse {
            jsonrpc: "2.0".to_owned(),
            id: Some(request.rpc.ctx.call_id),
            method,
            result,
            error: None,
            params: None,
        };
        BrokerOutputForwarder::send_json_rpc_response_to_broker(data, callback.clone());
        Ok(())
    }
    pub fn send_json_rpc_response_to_broker(
        json_rpc_api_response: JsonRpcApiResponse,
        callback: BrokerCallback,
    ) {
        tokio::spawn(async move {
            if let Err(e) = callback
                .sender
                .try_send(BrokerOutput::new(json_rpc_api_response))
            {
                error!("Error sending json rpc response to broker {:?}", e)
            }
        });
    }
    pub fn send_json_rpc_success_response_to_broker(
        json_rpc_api_success_response: JsonRpcApiResponse,
        callback: BrokerCallback,
    ) {
        tokio::spawn(async move {
            if let Err(err) = callback
                .sender
                .try_send(BrokerOutput::new(json_rpc_api_success_response))
            {
                error!(
                    "Error sending json rpc success response to broker {:?}",
                    err
                )
            }
        });
    }
}

async fn forward_extn_event(
    extn_message: &ExtnMessage,
    v: JsonRpcApiResponse,
    platform_state: &PlatformState,
) {
    if let Ok(event) = extn_message.get_event(ExtnEvent::Value(serde_json::to_value(v).unwrap())) {
        if let Err(e) = platform_state
            .get_client()
            .get_extn_client()
            .send_message(event)
            .await
        {
            error!("couldnt send back event {:?}", e)
        }
    }
}

pub fn apply_response(
    result_response_filter: String,
    method: &str,
    response: &mut JsonRpcApiResponse,
) {
    match serde_json::to_value(response.clone()) {
        Ok(input) => {
            match jq_compile(
                input,
                &result_response_filter,
                format!("{}_response", method),
            ) {
                Ok(jq_out) => {
                    trace!(
                        "jq rendered output {:?} original input {:?} for filter {}",
                        jq_out,
                        response,
                        result_response_filter
                    );

                    if jq_out.is_object() && jq_out.get("error").is_some() {
                        response.error = Some(jq_out.get("error").unwrap().clone());
                        response.result = None;
                    } else {
                        response.result = Some(jq_out);
                        response.error = None;
                    }
                    trace!("mutated response {:?}", response);
                }
                Err(e) => {
                    response.error = Some(json!(e.to_string()));
                    error!(
                        "jq compile error: e={:?}, filter={}, response={:?}",
                        e, result_response_filter, response
                    );
                }
            }
        }
        Err(e) => {
            response.error = Some(json!(e.to_string()));
            error!(
                "json rpc response error: e={:?}, filter={}, response={:?}",
                e, result_response_filter, response
            );
        }
    }
}

pub fn apply_rule_for_event(
    broker_request: &BrokerRequest,
    result: &Value,
    rpc_request: &RpcRequest,
    filter: &str,
    response: &mut JsonRpcApiResponse,
) {
    if let Ok(r) = jq_compile(
        result.clone(),
        filter,
        format!("{}_event", rpc_request.ctx.method),
    ) {
        LogSignal::new(
            "apply_rule_for_event".to_string(),
            "broker request found".to_string(),
            broker_request.clone(),
        )
        .with_diagnostic_context_item("success", "true")
        .with_diagnostic_context_item("result", r.to_string().as_str())
        .emit_debug();
        response.result = Some(r);
    } else {
        LogSignal::new(
            "apply_rule_for_event".to_string(),
            "broker request found".to_string(),
            broker_request.clone(),
        )
        .with_diagnostic_context_item("success", "false")
        .emit_debug();
    }
}

fn apply_filter(broker_request: &BrokerRequest, result: &Value, rpc_request: &RpcRequest) -> bool {
    if let Some(filter) = broker_request.rule.filter.clone() {
        if let Ok(r) = jq_compile(
            result.clone(),
            &filter,
            format!("{}_event filter", rpc_request.ctx.method),
        ) {
            if r.is_null() {
                return false;
            } else {
                // get bool value for r and return
                return r.as_bool().unwrap();
            }
        }
    }
    true
}

#[cfg(test)]
mod endpoint_broker_tests {
    use super::*;
    use crate::broker::rules::rules_engine::RuleTransform;
    use ripple_sdk::{tokio::sync::mpsc::channel, Mockable};

    #[tokio::test]
    async fn test_send_error() {
        let (tx, mut tr) = channel(2);
        let callback = BrokerCallback { sender: tx };

        callback
            .send_error(
                BrokerRequest {
                    rpc: RpcRequest::mock(),
                    rule: Rule {
                        alias: "somecallsign.method".to_owned(),
                        transform: RuleTransform::default(),
                        endpoint: None,
                        filter: None,
                        event_handler: None,
                        sources: None,
                    },
                    subscription_processed: None,
                    workflow_callback: None,
                    telemetry_response_listeners: vec![],
                },
                RippleError::InvalidInput,
            )
            .await;
        let value = tr.recv().await.unwrap();
        assert!(value.data.error.is_some())
    }

    mod broker_output {
        use ripple_sdk::{api::gateway::rpc_gateway_api::JsonRpcApiResponse, Mockable};

        use crate::broker::endpoint_broker::BrokerOutput;

        #[test]
        fn test_result() {
            let mut data = JsonRpcApiResponse::mock();
            let mut output = BrokerOutput::default();
            let output = output.with_jsonrpc_response(data.clone());
            assert!(!output.is_result());
            data.result = Some(serde_json::Value::Null);
            let mut output = BrokerOutput::default();
            let output = output.with_jsonrpc_response(data);
            assert!(output.is_result());
        }

        #[test]
        fn test_get_event() {
            let mut data = JsonRpcApiResponse::mock();
            data.method = Some("20.events".to_owned());
            let mut output = BrokerOutput::default();
            let output = output.with_jsonrpc_response(data);
            assert_eq!(20, output.get_event().unwrap())
        }
    }

    mod endpoint_broker_state {
        use ripple_sdk::{tokio, tokio::sync::mpsc::channel};

        use crate::{
            broker::rules::rules_engine::{RuleEngine, RuleSet},
            service::extn::ripple_client::RippleClient,
            state::{bootstrap_state::ChannelsState, ops_metrics_state::OpMetricState},
        };

        use super::EndpointBrokerState;
        use crate::broker::endpoint_broker::BrokerConnectRequest;
        use crate::broker::endpoint_broker::ATOMIC_ID;
        use crate::broker::rules::rules_engine::RuleEndpoint;
        use crate::broker::rules::rules_engine::RuleEndpointProtocol;
        use ripple_sdk::api::session::AccountSession;
        use std::{collections::HashMap, sync::atomic::Ordering};

        fn reset_counter(value: u64) {
            ATOMIC_ID.store(value, Ordering::SeqCst);
        }
        #[cfg(test)]
        mod get_next_id_tests {

            use serial_test::serial;

            use super::*;

            #[test]
            #[serial]
            fn test_get_next_id_initial_value() {
                // Reset the ATOMIC_ID to a known state for testing
                reset_counter(0);

                assert_eq!(
                    EndpointBrokerState::get_next_id(),
                    0,
                    "Expected initial ID to be 0"
                );

                assert_eq!(
                    EndpointBrokerState::get_next_id(),
                    1,
                    "Expected next ID to be 1"
                );
            }

            #[test]
            #[serial]
            fn test_get_next_id_increment() {
                // Reset the ATOMIC_ID to a known state for testing
                reset_counter(0);

                assert_eq!(
                    EndpointBrokerState::get_next_id(),
                    0,
                    "Expected first ID to be 0"
                );
                assert_eq!(
                    EndpointBrokerState::get_next_id(),
                    1,
                    "Expected second ID to be 1"
                );
                assert_eq!(
                    EndpointBrokerState::get_next_id(),
                    2,
                    "Expected third ID to be 2"
                );
            }

            #[test]
            #[serial]
            fn test_get_next_id_large_values() {
                // Set ATOMIC_ID to a large value
                reset_counter(u64::MAX);

                assert_eq!(
                    EndpointBrokerState::get_next_id(),
                    u64::MAX,
                    "Expected first ID to be u64::MAX - 1"
                );
                assert_eq!(
                    EndpointBrokerState::get_next_id(),
                    0,
                    "Expected second ID to be 0 after wrapping around"
                );
            }

            #[test]
            #[serial]
            fn test_get_next_id_wraparound_behavior() {
                // Set ATOMIC_ID to the maximum value
                reset_counter(u64::MAX);
                let _ = EndpointBrokerState::get_next_id();

                // In a real-world scenario, this would likely panic or wrap around.
                // For this test, we assume wrapping behavior.
                assert_eq!(
                    EndpointBrokerState::get_next_id(),
                    0,
                    "Expected ID to wrap around to 0"
                );
            }

            #[test]
            #[serial]
            fn test_get_next_id_thread_safety() {
                // Reset the ATOMIC_ID to a known state for testing
                reset_counter(0);

                let num_threads = 10;
                let num_iterations = 1000;
                let mut handles = vec![];

                for _ in 0..num_threads {
                    handles.push(std::thread::spawn(move || {
                        for _ in 0..num_iterations {
                            EndpointBrokerState::get_next_id();
                        }
                    }));
                }

                for handle in handles {
                    handle.join().unwrap();
                }

                assert!(
                    /*
                    this inequality is a "compromise" to deal with singleton counter being
                    non deterministically incremented in other tests, causing this one to fail
                    */
                    ATOMIC_ID.load(Ordering::SeqCst) >= (num_threads * num_iterations) as u64,
                    "Expected final ID to match the total number of increments"
                );
            }
        }

        #[tokio::test]
        async fn test_build_endpoint_http() {
            let (tx, _) = channel(2);
            let client = RippleClient::new(ChannelsState::new());
            let mut state = EndpointBrokerState::new(
                OpMetricState::default(),
                tx,
                RuleEngine {
                    rules: RuleSet::default(),
                    functions: HashMap::default(),
                },
                client,
            );

            let endpoint = RuleEndpoint {
                protocol: RuleEndpointProtocol::Http,
                ..Default::default()
            };

            let request = BrokerConnectRequest::new(
                "http_endpoint".to_string(),
                endpoint.clone(),
                state.reconnect_tx.clone(),
            );

            state.build_endpoint(None, request);

            let endpoints = state.get_endpoints();
            assert!(endpoints.contains_key("http_endpoint"));
        }

        #[tokio::test]
        async fn test_build_endpoint_websocket() {
            let (tx, _) = channel(2);
            let client = RippleClient::new(ChannelsState::new());
            let mut state = EndpointBrokerState::new(
                OpMetricState::default(),
                tx,
                RuleEngine {
                    rules: RuleSet::default(),
                    functions: HashMap::default(),
                },
                client,
            );

            let endpoint = RuleEndpoint {
                protocol: RuleEndpointProtocol::Websocket,
                ..Default::default()
            };

            let request = BrokerConnectRequest::new(
                "websocket_endpoint".to_string(),
                endpoint.clone(),
                state.reconnect_tx.clone(),
            );

            state.build_endpoint(None, request);

            let endpoints = state.get_endpoints();
            assert!(endpoints.contains_key("websocket_endpoint"));
        }

        #[tokio::test]
        async fn test_build_endpoint_thunder() {
            let (tx, _) = channel(2);
            let client = RippleClient::new(ChannelsState::new());
            let mut state = EndpointBrokerState::new(
                OpMetricState::default(),
                tx,
                RuleEngine {
                    rules: RuleSet::default(),
                    functions: HashMap::default(),
                },
                client,
            );

            let endpoint = RuleEndpoint {
                protocol: RuleEndpointProtocol::Thunder,
                ..Default::default()
            };

            let request = BrokerConnectRequest::new(
                "thunder_endpoint".to_string(),
                endpoint.clone(),
                state.reconnect_tx.clone(),
            );

            state.build_endpoint(None, request);

            let endpoints = state.get_endpoints();
            assert!(endpoints.contains_key("thunder_endpoint"));
        }

        #[tokio::test]
        async fn test_build_endpoint_workflow() {
            let (tx, _) = channel(2);
            let client = RippleClient::new(ChannelsState::new());
            let mut state = EndpointBrokerState::new(
                OpMetricState::default(),
                tx,
                RuleEngine {
                    rules: RuleSet::default(),
                    functions: HashMap::default(),
                },
                client,
            );

            let endpoint = RuleEndpoint {
                protocol: RuleEndpointProtocol::Workflow,
                ..Default::default()
            };

            let request = BrokerConnectRequest::new(
                "workflow_endpoint".to_string(),
                endpoint.clone(),
                state.reconnect_tx.clone(),
            );

            state.build_endpoint(None, request);

            let endpoints = state.get_endpoints();
            assert!(endpoints.contains_key("workflow_endpoint"));
        }

        #[tokio::test]
        async fn test_build_endpoint_extn() {
            let (tx, _) = channel(2);
            let client = RippleClient::new(ChannelsState::new());
            let mut state = EndpointBrokerState::new(
                OpMetricState::default(),
                tx,
                RuleEngine {
                    rules: RuleSet::default(),
                    functions: HashMap::default(),
                },
                client,
            );

            let endpoint = RuleEndpoint {
                protocol: RuleEndpointProtocol::Extn,
                ..Default::default()
            };

            let request = BrokerConnectRequest::new(
                "extn_endpoint".to_string(),
                endpoint.clone(),
                state.reconnect_tx.clone(),
            );

            state.build_endpoint(None, request);

            let endpoints = state.get_endpoints();
            assert!(endpoints.contains_key("extn_endpoint"));
        }

        #[tokio::test]
        async fn test_build_endpoint_with_cleaner() {
            let (tx, _) = channel(2);
            let client = RippleClient::new(ChannelsState::new());
            let mut state = EndpointBrokerState::new(
                OpMetricState::default(),
                tx,
                RuleEngine {
                    rules: RuleSet::default(),
                    functions: HashMap::default(),
                },
                client,
            );

            let endpoint = RuleEndpoint {
                protocol: RuleEndpointProtocol::Websocket,
                ..Default::default()
            };

            let request = BrokerConnectRequest::new(
                "websocket_with_cleaner".to_string(),
                endpoint.clone(),
                state.reconnect_tx.clone(),
            );

            state.build_endpoint(None, request);

            let cleaners = state.cleaner_list.read().unwrap();
            assert!(!cleaners.is_empty());
        }

        #[tokio::test]
        async fn test_build_endpoint_duplicate_key() {
            let (tx, _) = channel(2);
            let client = RippleClient::new(ChannelsState::new());
            let mut state = EndpointBrokerState::new(
                OpMetricState::default(),
                tx,
                RuleEngine {
                    rules: RuleSet::default(),
                    functions: HashMap::default(),
                },
                client,
            );

            let endpoint = RuleEndpoint {
                protocol: RuleEndpointProtocol::Http,
                ..Default::default()
            };

            let request = BrokerConnectRequest::new(
                "duplicate_key".to_string(),
                endpoint.clone(),
                state.reconnect_tx.clone(),
            );

            state.build_endpoint(None, request.clone());
            state.build_endpoint(None, request);

            let endpoints = state.get_endpoints();
            assert_eq!(endpoints.len(), 1);
            assert!(endpoints.contains_key("duplicate_key"));
        }

        #[tokio::test]
        async fn test_build_endpoint_with_session() {
            let (tx, _) = channel(2);
            let client = RippleClient::new(ChannelsState::new());
            let mut state = EndpointBrokerState::new(
                OpMetricState::default(),
                tx,
                RuleEngine {
                    rules: RuleSet::default(),
                    functions: HashMap::default(),
                },
                client,
            );

            let endpoint = RuleEndpoint {
                protocol: RuleEndpointProtocol::Extn,
                ..Default::default()
            };

            let session = Some(AccountSession::default());
            let request = BrokerConnectRequest::new_with_sesssion(
                "extn_with_session".to_string(),
                endpoint.clone(),
                state.reconnect_tx.clone(),
                session.clone(),
            );

            state.build_endpoint(None, request);

            let endpoints = state.get_endpoints();
            assert!(endpoints.contains_key("extn_with_session"));
        }

        // #[tokio::test]
        // async fn get_request() {
        //     let (tx, _) = channel(2);
        //     let client = RippleClient::new(ChannelsState::new());
        //     let state = EndpointBrokerState::new(
        //         MetricsState::default(),
        //         tx,
        //         RuleEngine {
        //             rules: RuleSet::default(),
        //         },
        //         client,
        //     );
        //     let mut request = RpcRequest::mock();
        //     state.update_request(
        //         &request,
        //         Rule {
        //             alias: "somecallsign.method".to_owned(),
        //             transform: RuleTransform::default(),
        //             endpoint: None,
        //             filter: None,
        //             event_handler: None,
        //             sources: None,
        //         },
        //         None,
        //         None,
        //         vec![],
        //     );
        //     request.ctx.call_id = 2;
        //     state.update_request(
        //         &request,
        //         Rule {
        //             alias: "somecallsign.method".to_owned(),
        //             transform: RuleTransform::default(),
        //             endpoint: None,
        //             filter: None,
        //             event_handler: None,
        //             sources: None,
        //         },
        //         None,
        //         None,
        //         vec![],
        //     );

        //     // Hardcoding the id here will be a problem as multiple tests uses the atomic id and there is no guarantee
        //     // that this test case would always be the first one to run
        //     // Revisit this test case, to make it more robust
        //     // assert!(state.get_request(2).is_ok());
        //     // assert!(state.get_request(1).is_ok());
        // }
    }

    #[tokio::test]
    async fn test_apply_response_contains_error() {
        let error = json!({"code":-32601,"message":"The service is in an illegal state!!!."});
        let ctx = CallContext::new(
            "session_id".to_string(),
            "request_id".to_string(),
            "app_id".to_string(),
            1,
            ApiProtocol::Bridge,
            "method".to_string(),
            Some("cid".to_string()),
            true,
        );
        let rpc_request = RpcRequest::new("new_method".to_string(), "params".to_string(), ctx);
        let mut data = JsonRpcApiResponse::mock();
        data.error = Some(error);
        let mut output: BrokerOutput = BrokerOutput::new(data.clone());
        let filter = "if .result and .result.success then (.result.stbVersion | split(\"_\") [0]) elif .error then if .error.code == -32601 then {error: { code: -1, message: \"Unknown method.\" }} else \"Error occurred with a different code\" end else \"No result or recognizable error\" end".to_string();
        //let mut response = JsonRpcApiResponse::mock();
        //response.error = Some(error);
        apply_response(filter, &rpc_request.ctx.method, &mut output.data);
        //let msg = output.data.error.unwrap().get("message").unwrap().clone();
        assert_eq!(
            output.data.error.unwrap().get("message").unwrap().clone(),
            json!("Unknown method.".to_string())
        );

        // securestorage.get code 22 in error response
        let error = json!({"code":22,"message":"test error code 22"});
        let mut data = JsonRpcApiResponse::mock();
        data.error = Some(error);
        let mut output: BrokerOutput = BrokerOutput::new(data);
        let filter = "if .result and .result.success then .result.value elif .error.code==22 or .error.code==43 then null else .error end".to_string();

        apply_response(filter, &rpc_request.ctx.method, &mut output.data);
        assert_eq!(output.data.error, None);
        assert_eq!(output.data.result.unwrap(), serde_json::Value::Null);

        // securestorage.get code other than 22 or 43 in error response
        let error = json!({"code":300,"message":"test error code 300"});
        let mut data = JsonRpcApiResponse::mock();
        data.error = Some(error.clone());
        let mut output: BrokerOutput = BrokerOutput::new(data);
        let filter = "if .result and .result.success then .result.value elif .error.code==22 or .error.code==43 then null else { error: .error } end".to_string();
        apply_response(filter, &rpc_request.ctx.method, &mut output.data);
        assert_eq!(output.data.error, Some(error));
    }

    #[tokio::test]
    async fn test_apply_response_contains_result() {
        // mock test
        let ctx = CallContext::new(
            "session_id".to_string(),
            "request_id".to_string(),
            "app_id".to_string(),
            1,
            ApiProtocol::Bridge,
            "method".to_string(),
            Some("cid".to_string()),
            true,
        );
        let rpc_request = RpcRequest::new("new_method".to_string(), "params".to_string(), ctx);

        // device.sku
        let filter = "if .result and .result.success then (.result.stbVersion | split(\"_\") [0]) elif .error then if .error.code == -32601 then {\"error\":\"Unknown method.\"} else \"Error occurred with a different code\" end else \"No result or recognizable error\" end".to_string();
        //let mut response = JsonRpcApiResponse::mock();
        let result = json!({"stbVersion":"SCXI11BEI_VBN_24Q3_sprint_20240717150752sdy_FG","receiverVersion":"7.6.0.0","stbTimestamp":"Wed 17 Jul 2024 15:07:52 UTC","success":true});
        //response.result = Some(result);
        let mut data = JsonRpcApiResponse::mock();
        data.result = Some(result);
        let mut output: BrokerOutput = BrokerOutput::new(data.clone());
        apply_response(filter, &rpc_request.ctx.method, &mut output.data);
        assert_eq!(output.data.result.unwrap(), "SCXI11BEI".to_string());

        // device.videoResolution
        let result = json!("Resolution1080P");
        let filter = "if .result then if .result | contains(\"480\") then ( [640, 480] ) elif .result | contains(\"576\") then ( [720, 576] ) elif .result | contains(\"1080\") then ( [1920, 1080] ) elif .result | contains(\"2160\") then ( [2160, 1440] ) end elif .error then if .error.code == -32601 then \"Unknown method.\" else \"Error occurred with a different code\" end else \"No result or recognizable error\" end".to_string();
        let mut response = JsonRpcApiResponse::mock();
        response.result = Some(result);
        apply_response(filter, &rpc_request.ctx.method, &mut response);
        assert_eq!(response.result.unwrap(), json!([1920, 1080]));

        // device.audio
        let result = json!({"currentAudioFormat":"DOLBY AC3","supportedAudioFormat":["NONE","PCM","AAC","VORBIS","WMA","DOLBY AC3","DOLBY AC4","DOLBY MAT","DOLBY TRUEHD","DOLBY EAC3 ATMOS","DOLBY TRUEHD ATMOS","DOLBY MAT ATMOS","DOLBY AC4 ATMOS","UNKNOWN"],"success":true});
        let filter = "if .result and .result.success then .result | {\"stereo\": (.supportedAudioFormat |  index(\"PCM\") > 0),\"dolbyDigital5.1\": (.supportedAudioFormat |  index(\"DOLBY AC3\") > 0),\"dolbyDigital5.1plus\": (.supportedAudioFormat |  index(\"DOLBY EAC3\") > 0),\"dolbyAtmos\": (.supportedAudioFormat |  index(\"DOLBY EAC3 ATMOS\") > 0)} elif .error then if .error.code == -32601 then \"Unknown method.\" else \"Error occurred with a different code\" end else \"No result or recognizable error\" end".to_string();
        let mut response = JsonRpcApiResponse::mock();
        response.result = Some(result);
        apply_response(filter, &rpc_request.ctx.method, &mut response);
        assert_eq!(
            response.result.unwrap(),
            json!({"dolbyAtmos": true, "dolbyDigital5.1": true, "dolbyDigital5.1plus": false, "stereo": true})
        );

        // device.network
        let result = json!({"interfaces":[{"interface":"ETHERNET","macAddress":
        "f0:46:3b:5b:eb:14","enabled":true,"connected":false},{"interface":"WIFI","macAddress
        ":"f0:46:3b:5b:eb:15","enabled":true,"connected":true}],"success":true});

        let filter = "if .result and .result.success then (.result.interfaces | .[] | select(.connected) | {\"state\": \"connected\",\"type\": .interface | ascii_downcase }) elif .error then if .error.code == -32601 then \"Unknown method.\" else \"Error occurred with a different code\" end else \"No result or recognizable error\" end".to_string();
        let mut response = JsonRpcApiResponse::mock();
        response.result = Some(result);
        apply_response(filter, &rpc_request.ctx.method, &mut response);
        assert_eq!(
            response.result.unwrap(),
            json!({"state":"connected", "type":"wifi"})
        );

        // device.name
        let result = json!({"friendlyName": "my_device","success":true});
        let filter = "if .result.success then (if .result.friendlyName | length == 0 then \"Living Room\" else .result.friendlyName end) else \"Living Room\" end".to_string();
        let mut response = JsonRpcApiResponse::mock();
        response.result = Some(result);
        apply_response(filter, &rpc_request.ctx.method, &mut response);
        assert_eq!(response.result.unwrap(), json!("my_device"));

        // localization.language
        let result = json!({"success": true, "value": "{\"update_time\":\"2024-07-29T20:23:29.539132160Z\",\"value\":\"FR\"}"});
        let filter = "if .result.success then (.result.value | fromjson | .value) else \"en\" end"
            .to_string();
        let mut response = JsonRpcApiResponse::mock();
        response.result = Some(result);
        apply_response(filter, &rpc_request.ctx.method, &mut response);

        assert_eq!(response.result.unwrap(), json!("FR"));

        // secondscreen.friendlyName
        let result = json!({"friendlyName": "my_device","success":true});
        let filter = "if .result.success then (if .result.friendlyName | length == 0 then \"Living Room\" else .result.friendlyName end) else \"Living Room\" end".to_string();
        let mut response = JsonRpcApiResponse::mock();
        response.result = Some(result);
        apply_response(filter, &rpc_request.ctx.method, &mut response);

        assert_eq!(response.result.unwrap(), json!("my_device"));

        // advertising.setSkipRestriction
        let result = json!({"success":true});
        let filter = "if .result.success then null else { code: -32100, message: \"couldn't set skip restriction\" } end".to_string();
        let mut response = JsonRpcApiResponse::mock();
        response.result = Some(result);
        apply_response(filter, &rpc_request.ctx.method, &mut response);

        assert_eq!(response.result.unwrap(), serde_json::Value::Null);

        // securestorage.get
        let result = json!({"value": "some_value","success": true,"ttl": 100});
        let filter = "if .result.success then .result.value elif .error.code==22 or .error.code==43 then \"null\" else .error end".to_string();
        let mut response = JsonRpcApiResponse::mock();
        response.result = Some(result);
        apply_response(filter, &rpc_request.ctx.method, &mut response);
        assert_eq!(response.result.unwrap(), "some_value");

        // localization.countryCode
        let result = json!({"territory": "USA","success": true});
        let filter = "if .result.success then if .result.territory == \"ITA\" then \"IT\" elif .result.territory == \"GBR\" then \"GB\" elif .result.territory == \"IRL\" then \"IE\" elif .result.territory == \"DEU\" then \"DE\" elif .result.territory == \"AUS\" then \"AU\" else \"GB\" end end".to_string();
        let mut response = JsonRpcApiResponse::mock();
        response.result = Some(result);
        apply_response(filter, &rpc_request.ctx.method, &mut response);
        assert_eq!(response.result.unwrap(), "GB");
    }
    #[cfg(test)]
    mod static_rules {
        use std::collections::HashMap;

        use crate::broker::endpoint_broker::apply_response;
        use crate::broker::endpoint_broker::BrokerConnectRequest;
        use crate::broker::endpoint_broker::BrokerOutput;
        use crate::broker::endpoint_broker::EndpointBrokerState;
        use crate::broker::rules::rules_engine::RuleEndpoint;
        use crate::broker::rules::rules_engine::RuleEndpointProtocol;
        use crate::broker::rules::rules_engine::RuleEngine;
        use crate::broker::rules::rules_engine::RuleSet;
        use crate::broker::rules::rules_engine::{Rule, RuleTransform};
        use crate::service::extn::ripple_client::RippleClient;
        use crate::state::bootstrap_state::ChannelsState;
        use crate::state::ops_metrics_state::OpMetricState;
        use ripple_sdk::api::gateway::rpc_gateway_api::JsonRpcApiResponse;
        use ripple_sdk::api::gateway::rpc_gateway_api::RpcRequest;

        use ripple_sdk::tokio;
        use ripple_sdk::tokio::sync::mpsc::channel;
        use ripple_sdk::Mockable;
        use serde_json::json;
        use serde_json::Value;
        use serial_test::serial;

        #[serial]
        #[tokio::test]
        pub async fn test_static_rule_happy_path() {
            //write this test case to test static rule happy path
            let (tx, _) = channel(2);
            let client = RippleClient::new(ChannelsState::new());
            let mut state = EndpointBrokerState::new(
                OpMetricState::default(),
                tx,
                RuleEngine {
                    rules: RuleSet::default(),
                    functions: HashMap::default(),
                },
                client,
            );
            let endpoint = RuleEndpoint {
                protocol: RuleEndpointProtocol::Http,
                ..Default::default()
            };
            let request = BrokerConnectRequest::new(
                "http_endpoint".to_string(),
                endpoint.clone(),
                state.reconnect_tx.clone(),
            );
            state.build_endpoint(None, request);
            let mut data = JsonRpcApiResponse::mock();
            data.result = Some(
                json!( { "success" : true, "stbVersion":"SCXI11BEI_VBN_24Q3_sprint_20240717150752sdy_FG","receiverVersion":""} ),
            );
            let mut output: BrokerOutput = BrokerOutput::new(data.clone());
            let filter = "if .result and .result.success then (.result.stbVersion | split(\"_\") [0]) elif .error then if .error.code == -32601 then {error: { code: -1, message: \"Unknown method.\" }} else \"Error occurred with a different code\" end else \"No result or recognizable error\" end".to_string();
            let mut response = JsonRpcApiResponse::mock();
            response.result = data.result;
            let mut rpc_request = RpcRequest::mock();
            rpc_request.ctx.call_id = 2;
            let rule = Rule {
                alias: "somecallsign.method".to_owned(),
                transform: RuleTransform::default(),
                endpoint: None,
                filter: None,
                event_handler: None,
                sources: None,
            };
            state.update_request(&rpc_request, &rule, None, None, vec![]);
            apply_response(filter, &rpc_request.ctx.method, &mut output.data);
            assert_eq!(output.data.result.unwrap(), "SCXI11BEI".to_string());
        }
        #[serial]
        #[tokio::test]
        pub async fn test_static_rule_no_success_field() {
            let (tx, _) = channel(2);
            let client = RippleClient::new(ChannelsState::new());
            let mut state = EndpointBrokerState::new(
                OpMetricState::default(),
                tx,
                RuleEngine {
                    rules: RuleSet::default(),
                    functions: HashMap::default(),
                },
                client,
            );
            let endpoint = RuleEndpoint {
                protocol: RuleEndpointProtocol::Http,
                ..Default::default()
            };
            let request = BrokerConnectRequest::new(
                "http_endpoint".to_string(),
                endpoint.clone(),
                state.reconnect_tx.clone(),
            );
            state.build_endpoint(None, request);
            let mut data = JsonRpcApiResponse::mock();
            data.result =
                Some(json!({ "stbVersion": "SCXI11BEI_VBN_24Q3_sprint_20240717150752sdy_FG" }));
            let mut output: BrokerOutput = BrokerOutput::new(data.clone());
            let filter = "if .result and .result.success then (.result.stbVersion | split(\"_\") [0]) elif .error then if .error.code == -32601 then {error: { code: -1, message: \"Unknown method.\" }} else \"Error occurred with a different code\" end else \"No result or recognizable error\" end".to_string();
            let mut response = JsonRpcApiResponse::mock();
            response.result = data.result;
            let mut rpc_request = RpcRequest::mock();
            rpc_request.ctx.call_id = 2;
            let rule = Rule {
                alias: "somecallsign.method".to_owned(),
                transform: RuleTransform::default(),
                endpoint: None,
                filter: None,
                event_handler: None,
                sources: None,
            };
            state.update_request(&rpc_request, &rule, None, None, vec![]);
            apply_response(filter, &rpc_request.ctx.method, &mut output.data);
            assert_eq!(
                output.data.result.unwrap(),
                "No result or recognizable error"
            );
        }
        #[serial]
        #[tokio::test]
        pub async fn test_static_rule_error_code_handling() {
            let (tx, _) = channel(2);
            let client = RippleClient::new(ChannelsState::new());
            let mut state = EndpointBrokerState::new(
                OpMetricState::default(),
                tx,
                RuleEngine {
                    rules: RuleSet::default(),
                    functions: HashMap::default(),
                },
                client,
            );
            let endpoint = RuleEndpoint {
                protocol: RuleEndpointProtocol::Http,
                ..Default::default()
            };
            let request = BrokerConnectRequest::new(
                "http_endpoint".to_string(),
                endpoint.clone(),
                state.reconnect_tx.clone(),
            );
            state.build_endpoint(None, request);
            let mut data = JsonRpcApiResponse::mock();
            data.error = Some(json!({ "code": -32601, "message": "Method not found" }));
            let mut output: BrokerOutput = BrokerOutput::new(data.clone());
            let filter = "if .result and .result.success then (.result.stbVersion | split(\"_\") [0]) elif .error then if .error.code == -32601 then {error: { code: -1, message: \"Unknown method.\" }} else \"Error occurred with a different code\" end else \"No result or recognizable error\" end".to_string();
            let mut response = JsonRpcApiResponse::mock();
            response.error = data.error;
            let mut rpc_request = RpcRequest::mock();
            rpc_request.ctx.call_id = 2;
            let rule = Rule {
                alias: "somecallsign.method".to_owned(),
                transform: RuleTransform::default(),
                endpoint: None,
                filter: None,
                event_handler: None,
                sources: None,
            };
            state.update_request(&rpc_request, &rule, None, None, vec![]);
            apply_response(filter, &rpc_request.ctx.method, &mut output.data);
            assert_eq!(
                output.data.error.unwrap(),
                json!({ "code": -1, "message": "Unknown method." })
            );
        }
        #[serial]
        #[tokio::test]
        pub async fn test_static_rule_no_result_or_error() {
            let (tx, _) = channel(2);
            let client = RippleClient::new(ChannelsState::new());
            let mut state = EndpointBrokerState::new(
                OpMetricState::default(),
                tx,
                RuleEngine {
                    rules: RuleSet::default(),
                    functions: HashMap::default(),
                },
                client,
            );
            let endpoint = RuleEndpoint {
                protocol: RuleEndpointProtocol::Http,
                ..Default::default()
            };
            let request = BrokerConnectRequest::new(
                "http_endpoint".to_string(),
                endpoint.clone(),
                state.reconnect_tx.clone(),
            );
            state.build_endpoint(None, request);
            let data = JsonRpcApiResponse::mock();
            let mut output: BrokerOutput = BrokerOutput::new(data.clone());
            let filter = "if .result and .result.success then (.result.stbVersion | split(\"_\") [0]) elif .error then if .error.code == -32601 then {error: { code: -1, message: \"Unknown method.\" }} else \"Error occurred with a different code\" end else \"No result or recognizable error\" end".to_string();
            let mut response = JsonRpcApiResponse::mock();
            response.result = data.result;
            let mut rpc_request = RpcRequest::mock();
            rpc_request.ctx.call_id = 2;
            let rule = Rule {
                alias: "somecallsign.method".to_owned(),
                transform: RuleTransform::default(),
                endpoint: None,
                filter: None,
                event_handler: None,
                sources: None,
            };
            state.update_request(&rpc_request, &rule, None, None, vec![]);
            apply_response(filter, &rpc_request.ctx.method, &mut output.data);
            assert_eq!(
                output.data.result.unwrap(),
                "No result or recognizable error"
            );
        }
        #[serial]
        #[tokio::test]
        pub async fn test_static_rule_success_with_empty_stb_version() {
            let (tx, _) = channel(2);
            let client = RippleClient::new(ChannelsState::new());
            let mut state = EndpointBrokerState::new(
                OpMetricState::default(),
                tx,
                RuleEngine {
                    rules: RuleSet::default(),
                    functions: HashMap::default(),
                },
                client,
            );
            let endpoint = RuleEndpoint {
                protocol: RuleEndpointProtocol::Http,
                ..Default::default()
            };
            let request = BrokerConnectRequest::new(
                "http_endpoint".to_string(),
                endpoint.clone(),
                state.reconnect_tx.clone(),
            );
            state.build_endpoint(None, request);
            let mut data = JsonRpcApiResponse::mock();
            data.result = Some(json!({ "success": true, "stbVersion": "" }));
            let mut output: BrokerOutput = BrokerOutput::new(data.clone());
            let filter = "if .result and .result.success then (.result.stbVersion | split(\"_\") [0]) elif .error then if .error.code == -32601 then {error: { code: -1, message: \"Unknown method.\" }} else \"Error occurred with a different code\" end else \"No result or recognizable error\" end".to_string();
            let mut response = JsonRpcApiResponse::mock();
            response.result = data.result;
            let mut rpc_request = RpcRequest::mock();
            rpc_request.ctx.call_id = 2;
            let rule = Rule {
                alias: "somecallsign.method".to_owned(),
                transform: RuleTransform::default(),
                endpoint: None,
                filter: None,
                event_handler: None,
                sources: None,
            };
            state.update_request(&rpc_request, &rule, None, None, vec![]);
            apply_response(filter, &rpc_request.ctx.method, &mut output.data);
            assert_eq!(output.data.result.unwrap(), Value::Null);
        }
    }
    #[cfg(test)]
    mod provided_request {

        use std::collections::HashMap;

        use crate::{
            broker::{
                endpoint_broker::{EndpointBrokerState, RenderedRequest},
                rules::rules_engine::{Rule, RuleEngine, RuleSet},
            },
            service::extn::ripple_client::RippleClient,
            state::{bootstrap_state::ChannelsState, ops_metrics_state::OpMetricState},
        };
        use ripple_sdk::{
            api::gateway::rpc_gateway_api::RpcRequest, tokio::sync::mpsc::channel, Mockable,
        };
        #[test]
        fn test_basic() {
            let (tx, _) = channel(2);

            let client = RippleClient::new(ChannelsState::new());
            let mut engine = RuleEngine {
                rules: RuleSet::default(),
                functions: HashMap::default(),
            };
            let r = Rule {
                alias: "provided".to_owned(),
                transform: Default::default(),
                endpoint: Some("thunder".to_string()),
                filter: None,
                event_handler: None,
                sources: None,
            };
            engine.add_rule(r);

            let under_test = EndpointBrokerState::new(OpMetricState::default(), tx, engine, client);

            let f = under_test.handle_provided_request(
                &RpcRequest::mock(),
                EndpointBrokerState::get_next_id(),
                vec![],
                None,
            );
            match f {
                RenderedRequest::ProviderJsonRpc(jsonrpc) => {
                    assert!(jsonrpc.is_error());
                }
                e => panic!("invalid response={:?}", e),
            }
        }
    }

    #[cfg(test)]
    mod dispatch_brokerage {
        fn endpoint_broker_state_under_test(endpoints: Vec<String>) -> EndpointBrokerState {
            let (tx, _) = channel(2);
            let client = RippleClient::new(ChannelsState::new());
            let mut endpoint_broker = EndpointBrokerState::new(
                OpMetricState::default(),
                tx,
                RuleEngine {
                    rules: RuleSet::default(),
                    functions: HashMap::default(),
                },
                client,
            );
            for endpoint in endpoints {
                let (tx, _) = mpsc::channel::<BrokerRequest>(10);
                endpoint_broker.add_endpoint(endpoint, BrokerSender { sender: tx });
            }

            endpoint_broker
        }
        use std::collections::HashMap;

        use crate::{
            broker::{
                endpoint_broker::{
                    BrokerRequest, BrokerSender, EndpointBrokerState, HandleBrokerageError,
                },
                rules::rules_engine::{Rule, RuleEngine, RuleSet},
            },
            service::extn::ripple_client::RippleClient,
            state::{bootstrap_state::ChannelsState, ops_metrics_state::OpMetricState},
        };
        use ripple_sdk::{
            api::gateway::rpc_gateway_api::RpcRequest,
            extn::extn_client_message::ExtnMessage,
            tokio::{
                self,
                sync::mpsc::{self, channel},
            },
            Mockable,
        };

        #[tokio::test]
        async fn test_dispatch_brokerage_static_rule() {
            let under_test = endpoint_broker_state_under_test(vec!["thunder".to_string()])
                .add_rule(
                    Rule::default()
                        .with_alias("static".to_string())
                        .with_endpoint("thunder".to_string())
                        .to_owned(),
                );
            let broker_request = BrokerRequest::default();
            assert!(
                under_test
                    .render_brokered_request(
                        &Rule::default()
                            .with_alias("static".to_string())
                            .with_endpoint("thunder".to_string())
                            .to_owned(),
                        &broker_request,
                        vec![],
                        None
                    )
                    .is_ok(),
                "expected Ok"
            );
        }

        #[tokio::test]
        async fn test_dispatch_brokerage_provided_rule() {
            let (bs, _) = channel(2);
            let mut under_test = endpoint_broker_state_under_test(vec![]).add_rule(
                Rule::default()
                    .with_alias("provided".to_string())
                    .to_owned(),
            );
            let under_test =
                under_test.add_endpoint("thunder".to_string(), BrokerSender { sender: bs });
            let broker_request = BrokerRequest::default();

            assert!(
                under_test
                    .render_brokered_request(
                        &Rule::default()
                            .with_alias("provided".to_string())
                            .to_owned(),
                        &broker_request,
                        vec![],
                        None,
                    )
                    .is_ok(),
                "expected Ok but got Err"
            );
            assert!(
                under_test
                    .render_brokered_request(
                        &Rule::default()
                            .with_alias("provided".to_string())
                            .to_owned(),
                        &broker_request,
                        vec![],
                        None,
                    )
                    .is_ok(),
                "expected Ok but got Err"
            );
        }

        #[tokio::test]
        async fn test_dispatch_brokerage_endpoint_rule() {
            let (tx, _) = channel(2);
            let client = RippleClient::new(ChannelsState::new());
            let mut engine = RuleEngine {
                rules: RuleSet::default(),
                functions: HashMap::default(),
            };
            let rule = Rule {
                alias: "endpoint".to_owned(),
                transform: Default::default(),
                endpoint: Some("thunder".to_string()),
                filter: None,
                event_handler: None,
                sources: None,
            };
            engine.add_rule(rule);
            let mut under_test =
                EndpointBrokerState::new(OpMetricState::default(), tx, engine, client);

            let (tx, _) = mpsc::channel::<BrokerRequest>(10);
            under_test.add_endpoint("thunder".to_string(), BrokerSender { sender: tx });

            let mut request = RpcRequest::mock();
            request.method = "endpoint".to_string();

            let result =
                under_test.handle_brokerage_workflow(request, None, None, vec![], None, vec![]);
            assert!(result.is_ok(), "Expected Ok but got: {:?}", result);
        }

        #[tokio::test]
        async fn test_dispatch_brokerage_rule_not_found() {
            let (tx, _) = channel(2);
            let client = RippleClient::new(ChannelsState::new());
            let engine = RuleEngine {
                rules: RuleSet::default(),
                functions: HashMap::default(),
            };
            let under_test = EndpointBrokerState::new(OpMetricState::default(), tx, engine, client);

            let mut request = RpcRequest::mock();
            request.method = "nonexistent".to_string();

            let result =
                under_test.handle_brokerage_workflow(request, None, None, vec![], None, vec![]);
            assert!(
                matches!(result, Err(HandleBrokerageError::RuleNotFound(_))),
                "Expected RuleNotFound error but got: {:?}",
                result
            );
        }

        #[tokio::test]
        async fn test_dispatch_brokerage_broker_not_found() {
            let (tx, _) = channel(2);
            let client = RippleClient::new(ChannelsState::new());
            let mut engine = RuleEngine {
                rules: RuleSet::default(),
                functions: HashMap::default(),
            };
            let rule = Rule {
                alias: "endpoint".to_owned(),
                transform: Default::default(),
                endpoint: Some("nonexistent_broker".to_string()),
                filter: None,
                event_handler: None,
                sources: None,
            };
            engine.add_rule(rule);
            let under_test = EndpointBrokerState::new(OpMetricState::default(), tx, engine, client);

            let mut request = RpcRequest::mock();
            request.method = "endpoint".to_string();

            let result =
                under_test.handle_brokerage_workflow(request, None, None, vec![], None, vec![]);
            assert!(
                matches!(result, Err(HandleBrokerageError::BrokerNotFound(_))),
                "Expected BrokerNotFound error but got: {:?}",
                result
            );
        }
        #[cfg(test)]
        mod update_request {
            use ripple_sdk::{api::gateway::rpc_gateway_api::RpcRequest, tokio};

            use crate::{
                broker::{
                    endpoint_broker::BrokerCallback,
                    rules::rules_engine::{Rule, RuleSet, RuleTransform},
                },
                state::ops_metrics_state::OpMetricState,
            };

            use super::*;
            use ripple_sdk::tokio::sync::mpsc::channel;

            #[tokio::test]
            async fn test_update_request_basic() {
                let (tx, _) = channel(2);
                let client = RippleClient::new(ChannelsState::new());
                let state = EndpointBrokerState::new(
                    OpMetricState::default(),
                    tx,
                    RuleEngine {
                        rules: RuleSet::default(),
                        functions: HashMap::default(),
                    },
                    client,
                );

                let rpc_request = RpcRequest::mock();
                let rule = Rule {
                    alias: "test.method".to_owned(),
                    transform: RuleTransform::default(),
                    endpoint: None,
                    filter: None,
                    event_handler: None,
                    sources: None,
                };

                let broker_request = state.update_request(&rpc_request, &rule, None, None, vec![]);

                assert_eq!(broker_request.rule.alias, rule.alias);
            }

            #[tokio::test]
            async fn test_update_request_with_extn_message() {
                let (tx, _) = channel(2);
                let client = RippleClient::new(ChannelsState::new());
                let state = EndpointBrokerState::new(
                    OpMetricState::default(),
                    tx,
                    RuleEngine {
                        rules: RuleSet::default(),
                        functions: HashMap::default(),
                    },
                    client,
                );

                let rpc_request = RpcRequest::mock();
                let rule = Rule {
                    alias: "test.method".to_owned(),
                    transform: RuleTransform::default(),
                    endpoint: None,
                    filter: None,
                    event_handler: None,
                    sources: None,
                };
                let extn_message = Some(ExtnMessage::default());

                let broker_request =
                    state.update_request(&rpc_request, &rule, extn_message.clone(), None, vec![]);

                assert_eq!(broker_request.rule.alias, rule.alias);
            }

            #[tokio::test]
            async fn test_update_request_with_workflow_callback() {
                let (tx, _) = channel(2);
                let client = RippleClient::new(ChannelsState::new());
                let state = EndpointBrokerState::new(
                    OpMetricState::default(),
                    tx,
                    RuleEngine {
                        rules: RuleSet::default(),
                        functions: HashMap::default(),
                    },
                    client,
                );

                let rpc_request = RpcRequest::mock();
                let rule = Rule {
                    alias: "test.method".to_owned(),
                    transform: RuleTransform::default(),
                    endpoint: None,
                    filter: None,
                    event_handler: None,
                    sources: None,
                };
                let workflow_callback = Some(BrokerCallback::default());

                let broker_request = state.update_request(
                    &rpc_request,
                    &rule,
                    None,
                    workflow_callback.clone(),
                    vec![],
                );

                assert_eq!(broker_request.rule.alias, rule.alias);
                assert!(broker_request.workflow_callback.is_some());
            }

            #[tokio::test]
            async fn test_update_request_with_telemetry_response_listeners() {
                let (tx, _) = channel(2);
                let client = RippleClient::new(ChannelsState::new());
                let state = EndpointBrokerState::new(
                    OpMetricState::default(),
                    tx,
                    RuleEngine {
                        rules: RuleSet::default(),
                        functions: HashMap::default(),
                    },
                    client,
                );

                let rpc_request = RpcRequest::mock();
                let rule = Rule {
                    alias: "test.method".to_owned(),
                    transform: RuleTransform::default(),
                    endpoint: None,
                    filter: None,
                    event_handler: None,
                    sources: None,
                };
                let telemetry_response_listeners = vec![channel(2).0];

                let broker_request = state.update_request(
                    &rpc_request,
                    &rule,
                    None,
                    None,
                    telemetry_response_listeners.clone(),
                );

                assert_eq!(broker_request.rule.alias, rule.alias);
                assert_eq!(
                    broker_request.telemetry_response_listeners.len(),
                    telemetry_response_listeners.len()
                );
            }
        }
    }
    #[cfg(test)]
    mod cleaner {
        use ripple_sdk::tokio::{self, sync::mpsc};

        use crate::broker::endpoint_broker::BrokerCleaner;

        #[tokio::test]
        async fn test_cleanup_session_with_cleaner() {
            let (tx, mut rx) = mpsc::channel(1);
            let cleaner = BrokerCleaner { cleaner: Some(tx) };

            assert!(cleaner.cleanup_session("test_app").await.is_ok());
            let received = rx.recv().await;
            assert_eq!(received, Some("test_app".to_string()));
        }

        #[tokio::test]
        async fn test_cleanup_session_without_cleaner() {
            let cleaner = BrokerCleaner { cleaner: None };

            // Should not panic or send anything
            assert!(cleaner.cleanup_session("test_app").await.is_err());
        }
    }
    #[cfg(test)]
    mod workflow {
        // fn test_workflow() {
        //     let (tx, _) = channel(2);
        //     let client = RippleClient::new(ChannelsState::new());
        //     let mut state = EndpointBrokerState::new(
        //         MetricsState::default(),
        //         tx,
        //         RuleEngine {
        //             rules: RuleSet::default(),
        //         },
        //         client,
        //     );
        //     let endpoint = RuleEndpoint {
        //         protocol: RuleEndpointProtocol::Http,
        //         ..Default::default()
        //     };
        //     let request = BrokerConnectRequest::new(
        //         "http_endpoint".to_string(),
        //         endpoint.clone(),
        //         state.reconnect_tx.clone(),
        //     );
        //     state.build_endpoint(None, request);
        // }
    }
}<|MERGE_RESOLUTION|>--- conflicted
+++ resolved
@@ -1529,18 +1529,12 @@
             None
         };
 
-<<<<<<< HEAD
-        if let Ok(res) =
-            BrokerUtils::process_internal_main_request(&platform_state_c, method.as_str(), params)
-                .await
-=======
         if let Ok(event_handler_response) = BrokerUtils::process_internal_main_request(
-            &mut platform_state_c,
+            &platform_state_c,
             event_handler.method.as_str(),
             params,
         )
         .await
->>>>>>> 2f8193ae
         {
             if let Ok(event_handler_response_string) =
                 serde_json::to_string(&event_handler_response)
