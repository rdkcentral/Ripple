--- conflicted
+++ resolved
@@ -15,19 +15,11 @@
 // SPDX-License-Identifier: Apache-2.0
 //
 
-<<<<<<< HEAD
-use crate::state::platform_state::PlatformState;
-use crate::utils::rpc_utils::extract_tcp_port;
+use crate::{state::platform_state::PlatformState, utils::rpc_utils::extract_tcp_port};
 use futures::stream::{SplitSink, SplitStream};
 use futures_util::StreamExt;
 use jsonrpsee::{core::RpcResult, types::error::CallError};
 use ripple_sdk::api::firebolt::fb_capabilities::CAPABILITY_NOT_AVAILABLE;
-=======
-use crate::{state::platform_state::PlatformState, utils::rpc_utils::extract_tcp_port};
-use futures::stream::{SplitSink, SplitStream};
-use futures_util::StreamExt;
-use jsonrpsee::{core::RpcResult, types::error::CallError};
->>>>>>> 74016fbd
 use ripple_sdk::{
     api::gateway::rpc_gateway_api::{ApiProtocol, CallContext, RpcRequest, RpcStats},
     extn::extn_client_message::ExtnResponse,
@@ -35,11 +27,8 @@
     tokio::{self, net::TcpStream},
     uuid::Uuid,
 };
-<<<<<<< HEAD
+use serde_json::Value;
 use serde_json::from_value;
-=======
-use serde_json::Value;
->>>>>>> 74016fbd
 use std::time::Duration;
 use tokio_tungstenite::{client_async, tungstenite::Message, WebSocketStream};
 
@@ -84,7 +73,47 @@
         }
     }
 
-<<<<<<< HEAD
+    pub async fn process_internal_main_request<'a>(
+        state: &'a PlatformState,
+        method: &'a str,
+    ) -> RpcResult<Value> {
+        let ctx = CallContext::new(
+            Uuid::new_v4().to_string(),
+            Uuid::new_v4().to_string(),
+            "internal".into(),
+            1,
+            ApiProtocol::Extn,
+            method.to_string(),
+            None,
+            false,
+        );
+        let rpc_request = RpcRequest {
+            ctx: ctx.clone(),
+            method: method.to_string(),
+            params_json: RpcRequest::prepend_ctx(None, &ctx),
+            stats: RpcStats::default(),
+        };
+
+        let resp = state
+            .get_client()
+            .get_extn_client()
+            .main_internal_request(rpc_request.clone())
+            .await;
+
+        if let Ok(res) = resp {
+            if let Some(ExtnResponse::Value(val)) = res.payload.extract::<ExtnResponse>() {
+                return Ok(val);
+            }
+        }
+
+        // TODO: Update error handling
+        Err(jsonrpsee::core::Error::Call(CallError::Custom {
+            code: -32100,
+            message: format!("failed to get {}", method),
+            data: None,
+        }))
+    }
+
     pub async fn get_language(ctx: &CallContext, state: &PlatformState) -> RpcResult<String> {
         let mut new_ctx = ctx.clone();
         new_ctx.protocol = ApiProtocol::Extn;
@@ -126,27 +155,6 @@
             method: "localization.countryCode".into(),
             stats: RpcStats::default(),
             params_json: RpcRequest::prepend_ctx(None, &new_ctx),
-=======
-    pub async fn process_internal_main_request<'a>(
-        state: &'a PlatformState,
-        method: &'a str,
-    ) -> RpcResult<Value> {
-        let ctx = CallContext::new(
-            Uuid::new_v4().to_string(),
-            Uuid::new_v4().to_string(),
-            "internal".into(),
-            1,
-            ApiProtocol::Extn,
-            method.to_string(),
-            None,
-            false,
-        );
-        let rpc_request = RpcRequest {
-            ctx: ctx.clone(),
-            method: method.to_string(),
-            params_json: RpcRequest::prepend_ctx(None, &ctx),
-            stats: RpcStats::default(),
->>>>>>> 74016fbd
         };
 
         let resp = state
@@ -157,7 +165,6 @@
 
         if let Ok(res) = resp {
             if let Some(ExtnResponse::Value(val)) = res.payload.extract::<ExtnResponse>() {
-<<<<<<< HEAD
                 if let Ok(v) = from_value::<String>(val) {
                     return Ok(v);
                 }
@@ -167,16 +174,6 @@
         Err(jsonrpsee::core::Error::Call(CallError::Custom {
             code: CAPABILITY_NOT_AVAILABLE,
             message: "localization.countryCode is not available".into(),
-=======
-                return Ok(val);
-            }
-        }
-
-        // TODO: Update error handling
-        Err(jsonrpsee::core::Error::Call(CallError::Custom {
-            code: -32100,
-            message: format!("failed to get {}", method),
->>>>>>> 74016fbd
             data: None,
         }))
     }
