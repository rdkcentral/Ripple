--- conflicted
+++ resolved
@@ -20,12 +20,8 @@
 use futures_util::StreamExt;
 use jsonrpsee::core::RpcResult;
 use ripple_sdk::{
-<<<<<<< HEAD
-    api::gateway::rpc_gateway_api::{ApiProtocol, CallContext, RpcRequest},
+    api::gateway::rpc_gateway_api::{ApiProtocol, CallContext, JsonRpcApiError, RpcRequest},
     extn::extn_client_message::ExtnResponse,
-=======
-    api::gateway::rpc_gateway_api::{JsonRpcApiError, RpcRequest},
->>>>>>> 33dc0bbe
     log::{error, info},
     tokio::{self, net::TcpStream},
 };
@@ -79,7 +75,6 @@
         method: &'a str,
         params: Option<Value>,
     ) -> RpcResult<Value> {
-<<<<<<< HEAD
         let ctx = CallContext::new(
             Uuid::new_v4().to_string(),
             Uuid::new_v4().to_string(),
@@ -98,17 +93,6 @@
 
         state.metrics.add_api_stats(&ctx.request_id, method);
 
-        let resp = state
-            .get_client()
-            .get_extn_client()
-            .main_internal_request(rpc_request.clone())
-            .await;
-
-        if let Ok(res) = resp {
-            if let Some(ExtnResponse::Value(val)) = res.payload.extract::<ExtnResponse>() {
-                return Ok(val);
-            }
-=======
         match state
             .internal_rpc_request(&RpcRequest::internal(method).with_params(params))
             .await
@@ -124,7 +108,6 @@
                 .with_code(-32100)
                 .with_message(format!("failed to get {} : {}", method, e))
                 .into()),
->>>>>>> 33dc0bbe
         }
     }
 }