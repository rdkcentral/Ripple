--- conflicted
+++ resolved
@@ -4,6 +4,7 @@
 };
 
 use crate::broker::endpoint_broker::{BrokerOutput, EndpointBrokerState};
+use crate::broker::rules::rules_engine::{compose_json_values, make_name_json_safe};
 use crate::state::platform_state::PlatformState;
 use futures::future::{join_all, BoxFuture};
 use futures::FutureExt;
@@ -309,7 +310,6 @@
 #[cfg(test)]
 pub mod tests {
 
-<<<<<<< HEAD
     use ripple_sdk::{
         api::{
             gateway::rpc_gateway_api::RpcRequest,
@@ -317,11 +317,6 @@
         },
         tokio, Mockable,
     };
-=======
-    use std::sync::{Arc, RwLock};
-
-    use ripple_sdk::{api::gateway::rpc_gateway_api::RpcRequest, tokio, Mockable};
->>>>>>> 292004cd
     use serde_json::json;
 
     use crate::broker::endpoint_broker::{BrokerCallback, BrokerRequest, EndpointBrokerState};
@@ -377,7 +372,6 @@
         engine.unwrap()
     }
     pub fn endppoint_broker_state() -> EndpointBrokerState {
-<<<<<<< HEAD
         use ripple_sdk::tokio::sync::RwLock as TokioRwLock;
         use std::sync::Arc;
 
@@ -387,9 +381,6 @@
         let arc = Arc::new(rw_locked);
 
         EndpointBrokerState::default().with_rules_engine(arc)
-=======
-        EndpointBrokerState::default().with_rules_engine(Arc::new(RwLock::new(rule_engine())))
->>>>>>> 292004cd
     }
 
     #[tokio::test]
