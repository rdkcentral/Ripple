use super::endpoint_broker::{
    BrokerCallback, BrokerCleaner, BrokerConnectRequest, BrokerRequest, BrokerSender,
<<<<<<< HEAD
    EndpointBroker, HandleBrokerageError,
=======
    EndpointBroker, BROKER_CHANNEL_BUFFER_SIZE,
>>>>>>> ca8728ba
};
use super::rules_engine::JsonDataSource;
use crate::broker::endpoint_broker::{BrokerOutput, EndpointBrokerState};
use crate::broker::rules_engine::{compose_json_values, make_name_json_safe};
use crate::state::platform_state::PlatformState;
use futures::future::{join_all, BoxFuture};
use futures::FutureExt;
use serde_json::json;

use ripple_sdk::api::gateway::rpc_gateway_api::{JsonRpcApiError, JsonRpcApiResponse, RpcRequest};
use ripple_sdk::utils::error::RippleError;
use ripple_sdk::{
    api::observability::log_signal::LogSignal,
    log::{error, trace},
    tokio::{self, sync::mpsc},
};

pub struct WorkflowBroker {
    sender: BrokerSender,
}

#[derive(Debug)]
pub enum SubBrokerErr {
    RpcError(RippleError),

    JsonRpcApiError(JsonRpcApiError),
}
pub type SubBrokerResult = Result<JsonRpcApiResponse, SubBrokerErr>;
impl From<HandleBrokerageError> for SubBrokerErr {
    fn from(e: HandleBrokerageError) -> Self {
        match e {
            HandleBrokerageError::BrokerNotFound(name) => SubBrokerErr::RpcError(
                RippleError::BrokerError(format!("Broker not found: {}", name)),
            ),
            HandleBrokerageError::RuleNotFound(method) => SubBrokerErr::RpcError(
                RippleError::BrokerError(format!("Rule not found for {}", method)),
            ),
            HandleBrokerageError::BrokerSendError => {
                SubBrokerErr::RpcError(RippleError::BrokerError("Broker send error".to_string()))
            }
            HandleBrokerageError::Broker => {
                SubBrokerErr::RpcError(RippleError::BrokerError("Broker error".to_string()))
            }
        }
    }
}

//TODO: decide fate of this function
#[allow(dead_code)]
async fn subbroker_call(
    endpoint_broker: EndpointBrokerState,
    rpc_request: RpcRequest,
    source: JsonDataSource,
) -> Result<serde_json::Value, SubBrokerErr> {
    let (brokered_tx, mut brokered_rx) = mpsc::channel::<BrokerOutput>(BROKER_CHANNEL_BUFFER_SIZE);
    endpoint_broker.handle_brokerage(
        rpc_request,
        None,
        Some(BrokerCallback {
            sender: brokered_tx,
        }),
        Vec::new(),
        None,
        vec![],
    );

    match brokered_rx.recv().await {
        Some(msg) => {
            if msg.is_error() {
                Err(SubBrokerErr::RpcError(RippleError::BrokerError(
                    msg.get_error_string(),
                )))
            } else {
                Ok(json!({make_name_json_safe(
                    &source
                        .clone()
                        .namespace
                        .unwrap_or(source.method.to_string()),
                ): msg.data.result.unwrap_or(json!({}))}))
            }
        }
        None => {
            error!("Failed to receive message");
            Err(SubBrokerErr::RpcError(RippleError::BrokerError(
                "Failed to receive message".to_string(),
            )))
        }
    }
}

impl WorkflowBroker {
    pub fn create_the_futures(
        sources: Vec<JsonDataSource>,
        rpc_request: RpcRequest,
        endpoint_broker: EndpointBrokerState,
    ) -> Vec<BoxFuture<'static, Result<serde_json::Value, SubBrokerErr>>> {
        let mut futures = vec![];

        for source in sources.clone() {
            trace!("Source {:?}", source.clone());
            LogSignal::new(
                "workflow_broker".into(),
                "Workflow task".into(),
                rpc_request.ctx.clone(),
            )
            .with_diagnostic_context_item("source", &format!("{:?}", source))
            .with_diagnostic_context_item("method", &format!("{:?}", source.method))
            .with_diagnostic_context_item(
                "params",
                &format!("{:?}", source.params.clone().unwrap_or_default()),
            )
            .emit_debug();

            let mut rpc_request = rpc_request.clone();
            rpc_request.method = source.method.clone();

            // Deserialize the existing params_json
            let mut existing_params =
                match serde_json::from_str::<serde_json::Value>(&rpc_request.params_json) {
                    Ok(params) => params,
                    Err(e) => {
                        error!("Failed to parse existing params_json: {:?}", e);
                        continue;
                    }
                };

            // Handle new params from the rule source
            if let Some(ref params) = source.params {
                // Ensure params is valid JSON
                match serde_json::from_str::<serde_json::Value>(params) {
                    Ok(new_params) => {
                        // Merge the new params with existing params
                        if let Some(existing_array) = existing_params.as_array_mut() {
                            existing_array.push(new_params);
                        } else {
                            error!(
                                "Existing params_json is not an array: {:?}",
                                existing_params
                            );
                        }
                    }
                    Err(e) => {
                        error!("Invalid params JSON string: {:?}", e);
                        continue;
                    }
                }
            }

            // Serialize the merged parameters back into params_json
            rpc_request.params_json = serde_json::to_string(&existing_params).unwrap();
            //let t = subbroker_call(endpoint_broker.clone(), rpc_request, source).boxed(); // source is still usable here
            let f = subbroker_call(endpoint_broker.clone(), rpc_request, source).boxed();
            futures.push(f);
        }
        futures
    }

    pub async fn run_workflow(
        broker_request: &BrokerRequest,
        endpoint_broker: EndpointBrokerState,
    ) -> SubBrokerResult {
        let mut futures = Self::create_the_futures(
            broker_request.rule.sources.clone().unwrap_or_default(),
            broker_request.rpc.clone(),
            endpoint_broker.clone(),
        );
        /*
        workflow steps are currently all or nothing/sudden death: if one step fails, the whole workflow fails
        */
        LogSignal::new(
            "workflow_broker".into(),
            "run_workflow".into(),
            broker_request.rpc.ctx.clone(),
        )
        .emit_debug();

        // Define your batch size here
        let batch_size = 10;
        let mut results = vec![];
        for chunk in futures.chunks_mut(batch_size) {
            let vec = join_all(chunk.iter_mut().map(|f| f.as_mut()).collect::<Vec<_>>()).await;
            for res in vec {
                match res {
                    Ok(success) => {
                        results.push(success);
                    }
                    Err(e) => {
                        error!(
                            "Error {:?} in subbroker call for workflow: {} id: {}",
                            e, broker_request.rpc.method, broker_request.rpc.ctx.call_id
                        );
                        results.push(json!({"error": format!("{:?}", e)}));
                    }
                }
            }
        }

        // Return an Ok result if the loop has zero elements to iterate on
        let composed: JsonRpcApiResponse = broker_request.clone().into();
        let composed = composed.with_result(Some(compose_json_values(results)));
        trace!("Composed {:?}", composed.result);
        Ok(composed)
    }

    pub fn start(callback: BrokerCallback, endpoint_broker: EndpointBrokerState) -> BrokerSender {
        let (tx, mut rx) = mpsc::channel::<BrokerRequest>(BROKER_CHANNEL_BUFFER_SIZE);
        /*
        This is a "meta rule": a rule that composes other rules.
        */
        tokio::spawn(async move {
            loop {
                match rx.recv().await {
                    Some(broker_request) => {
                        LogSignal::new(
                            "workflow_broker".to_string(),
                            format!("received workflow broker request: {:?}", broker_request),
                            broker_request.rpc.ctx.clone(),
                        )
                        .emit_debug();
                        match Self::run_workflow(&broker_request, endpoint_broker.clone()).await {
                            Ok(yay) => {
                                LogSignal::new(
                                    "workflow_broker".to_string(),
                                    format!("received response: {:?}", yay),
                                    broker_request.rpc.ctx.clone(),
                                )
                                .emit_debug();
                                Self::send_broker_success_response(&callback, yay);
                            }
                            Err(boo) => match boo {
                                SubBrokerErr::JsonRpcApiError(e) => {
                                    Self::log_error_and_send_broker_failure_response(
                                        broker_request,
                                        &callback,
                                        e,
                                    );
                                }
                                SubBrokerErr::RpcError(ripple_error) => {
                                    let boo = JsonRpcApiError::default()
                                        .with_code(-32001)
                                        .with_message(format!(
                                            "workflow error {:?}: for api {}",
                                            ripple_error, broker_request.rpc.method
                                        ))
                                        .with_id(broker_request.rpc.ctx.call_id);

                                    Self::log_error_and_send_broker_failure_response(
                                        broker_request,
                                        &callback,
                                        boo,
                                    );
                                }
                            },
                        }
                    }
                    None => {
                        error!("Failed to receive message");
                        break;
                    }
                }
            }
        });
        BrokerSender { sender: tx }
    }

    fn log_error_and_send_broker_failure_response(
        request: BrokerRequest,
        callback: &BrokerCallback,
        error: JsonRpcApiError,
    ) {
        LogSignal::new(
            "workflow_broker".to_string(),
            format!("broker request failed: {:?} error: {:?}", request, error),
            request.rpc.ctx.clone(),
        )
        .with_diagnostic_context_item("error", &format!("{:?}", error))
        .emit_error();
        Self::send_broker_failure_response(callback, error.into());
    }
}

impl EndpointBroker for WorkflowBroker {
    fn get_broker(
        _ps: Option<PlatformState>,
        _request: BrokerConnectRequest,
        callback: BrokerCallback,
        broker_state: &mut EndpointBrokerState,
    ) -> Self {
        Self {
            sender: Self::start(callback, broker_state.clone()),
        }
    }

    fn get_sender(&self) -> super::endpoint_broker::BrokerSender {
        self.sender.clone()
    }

    fn get_cleaner(&self) -> super::endpoint_broker::BrokerCleaner {
        BrokerCleaner::default()
    }
}
/*
write exhaustive tests for the WorkflowBroker
   */

#[cfg(test)]
pub mod tests {

    use ripple_sdk::{api::gateway::rpc_gateway_api::RpcRequest, tokio, Mockable};
    use serde_json::json;

    use crate::broker::{
        endpoint_broker::{BrokerCallback, BrokerRequest, EndpointBrokerState},
        rules_engine::{JsonDataSource, Rule, RuleEngine},
    };
    pub fn broker_request(callback: BrokerCallback) -> BrokerRequest {
        let mut rule = Rule {
            alias: "module.method".to_string(),
            ..Default::default()
        };
        let source = JsonDataSource {
            method: "module.method".to_string(),
            namespace: Some("module".to_string()),
            ..Default::default()
        };

        rule.sources = Some(vec![source]);
        BrokerRequest {
            rpc: RpcRequest::mock(),
            rule,
            subscription_processed: None,
            workflow_callback: Some(callback),
            telemetry_response_listeners: vec![],
        }
    }
    pub fn rule_engine() -> RuleEngine {
        let engine = RuleEngine::load_from_string_literal(
            json!({
                    "endpoints": {
                        "workflow" : {
                            "protocol": "workflow",
                            "url": "http://asdf.com",
                            "jsonrpc": false
                          }
                    },
                    "rules": {
                        "static.rule": {
                            "alias": "static",
                            "transform": {
                              "response": "\"Sky\""
                            }
                        },
                        "module.method": {
                            "alias": "workflow",
                            "endpoint": "workflow",
                            "sources": [{
                                "method": "static.rule"
                            }]
                    }
                }
            }
                )
            .to_string(),
        );
        engine.unwrap()
    }
    pub fn endppoint_broker_state() -> EndpointBrokerState {
        EndpointBrokerState::default().with_rules_engine(rule_engine())
    }

    #[tokio::test]
    pub async fn test_run_workflow() {
        /*
        THIS IS A WORK IN PROGRESS... endpoint_broker is highly coupled, making it difficult to test without a full integration test
        */
        use super::*;

        let (tx, mut _rx) = mpsc::channel::<BrokerOutput>(32);
        let callback = BrokerCallback { sender: tx };
        let request = broker_request(callback);
        let broker = endppoint_broker_state();

        let foo = WorkflowBroker::run_workflow(&request, broker);
        let foo = foo.await;
        assert!(foo.is_ok());
    }

    #[tokio::test]
    pub async fn test_log_error_and_send_broker_failure_response() {
        use super::*;
        use tokio::time::{timeout, Duration};

        let (tx, mut rx) = mpsc::channel::<BrokerOutput>(10);
        let callback = BrokerCallback { sender: tx };

        let mut rpc_request = RpcRequest::mock();
        rpc_request.ctx.call_id = 147;

        let broker_request = BrokerRequest {
            rpc: rpc_request,
            rule: Rule {
                alias: "test_rule".to_string(),
                ..Default::default()
            },
            subscription_processed: None,
            workflow_callback: Some(callback.clone()),
            telemetry_response_listeners: vec![],
        };

        let error = JsonRpcApiError::default()
            .with_code(-32001)
            .with_message("Test error message".to_string())
            .with_id(147);

        WorkflowBroker::log_error_and_send_broker_failure_response(
            broker_request.clone(),
            &callback,
            error.clone(),
        );

        if let Ok(Some(BrokerOutput { data, .. })) =
            timeout(Duration::from_secs(5), rx.recv()).await
        {
            assert!(data.is_error());
        } else {
            panic!("Timeout or channel closed without receiving data");
        }
    }

    #[tokio::test]
    pub async fn test_get_broker() {
        use super::*;

        let (tx, _) = mpsc::channel::<BrokerOutput>(10);
        let callback = BrokerCallback { sender: tx };

        let mut broker_state = endppoint_broker_state();
        let request = BrokerConnectRequest::default();

        let broker = WorkflowBroker::get_broker(None, request, callback.clone(), &mut broker_state);

        // Verify that the broker sender is initialized
        assert!(!broker.get_sender().sender.is_closed());

        // invoke BrokerCleaner()
        let cleaner = broker.get_cleaner();

        assert!(cleaner.cleaner.is_none());
    }

    #[tokio::test]
    pub async fn test_subbroker_call_error() {
        use super::*;

        let (tx, mut rx) = mpsc::channel::<BrokerOutput>(10);
        let _callback = BrokerCallback { sender: tx };

        let mut rpc_request = RpcRequest::mock();
        rpc_request.method = "test.method".to_string();

        let source = JsonDataSource {
            method: "test.method".to_string(),
            namespace: Some("test_namespace".to_string()),
            ..Default::default()
        };

        let endpoint_broker = endppoint_broker_state();

        tokio::spawn(async move {
            if let Some(BrokerOutput { data, .. }) = rx.recv().await {
                // Handle the received message or log an error
                error!("Received message: {:?}", data);
            }
        });

        let result = subbroker_call(endpoint_broker, rpc_request, source).await;

        assert!(result.is_err());
        if let Err(SubBrokerErr::RpcError(err)) = result {
            assert_eq!(err.to_string(), "BrokerError Failed to receive message");
        }
    }

    #[tokio::test]
    pub async fn test_start_successful_workflow() {
        use super::*;
        use tokio::time::{timeout, Duration};

        let (tx, mut rx) = mpsc::channel::<BrokerOutput>(10);
        let callback = BrokerCallback { sender: tx };

        let endpoint_broker = endppoint_broker_state();
        let broker_sender = WorkflowBroker::start(callback.clone(), endpoint_broker.clone());

        let mut rpc_request = RpcRequest::mock();
        rpc_request.method = "test.method".to_string();

        let broker_request = BrokerRequest {
            rpc: rpc_request,
            rule: Rule {
                alias: "test_rule".to_string(),
                ..Default::default()
            },
            subscription_processed: None,
            workflow_callback: Some(callback.clone()),
            telemetry_response_listeners: vec![],
        };
        broker_sender.sender.send(broker_request).await.unwrap();

        if let Ok(Some(BrokerOutput { data, .. })) =
            timeout(Duration::from_secs(5), rx.recv()).await
        {
            assert!(!data.is_error());
        } else {
            panic!("Timeout or channel closed without receiving data");
        }
    }

    #[tokio::test]
    pub async fn test_start_workflow_with_jsonrpc_error() {
        use super::*;
        use tokio::time::{timeout, Duration};

        let (tx, mut rx) = mpsc::channel::<BrokerOutput>(10);
        let callback = BrokerCallback { sender: tx };

        let endpoint_broker = endppoint_broker_state();
        let broker_sender = WorkflowBroker::start(callback.clone(), endpoint_broker.clone());

        let mut rpc_request = RpcRequest::mock();
        rpc_request.method = "test.method".to_string();

        let broker_request = BrokerRequest {
            rpc: rpc_request,
            rule: Rule {
                alias: "test_rule".to_string(),
                ..Default::default()
            },
            subscription_processed: None,
            workflow_callback: Some(callback.clone()),
            telemetry_response_listeners: vec![],
        };

        broker_sender.sender.send(broker_request).await.unwrap();

        let response = JsonRpcApiResponse {
            jsonrpc: "2.0".to_owned(),
            id: Some(147),
            error: Some(json!("SubBrokerErr::JsonRpcApiError")),
            result: None,
            method: None,
            params: None,
        };

        let broker_output = BrokerOutput { data: response };

        callback.sender.send(broker_output).await.unwrap();

        if let Ok(Some(BrokerOutput { data, .. })) =
            timeout(Duration::from_secs(5), rx.recv()).await
        {
            assert!(data.is_error());
        } else {
            panic!("Timeout or channel closed without receiving data");
        }
    }
}<|MERGE_RESOLUTION|>--- conflicted
+++ resolved
@@ -1,10 +1,6 @@
 use super::endpoint_broker::{
     BrokerCallback, BrokerCleaner, BrokerConnectRequest, BrokerRequest, BrokerSender,
-<<<<<<< HEAD
-    EndpointBroker, HandleBrokerageError,
-=======
-    EndpointBroker, BROKER_CHANNEL_BUFFER_SIZE,
->>>>>>> ca8728ba
+    EndpointBroker, HandleBrokerageError, BROKER_CHANNEL_BUFFER_SIZE,
 };
 use super::rules_engine::JsonDataSource;
 use crate::broker::endpoint_broker::{BrokerOutput, EndpointBrokerState};
@@ -21,7 +17,6 @@
     log::{error, trace},
     tokio::{self, sync::mpsc},
 };
-
 pub struct WorkflowBroker {
     sender: BrokerSender,
 }
@@ -155,9 +150,8 @@
 
             // Serialize the merged parameters back into params_json
             rpc_request.params_json = serde_json::to_string(&existing_params).unwrap();
-            //let t = subbroker_call(endpoint_broker.clone(), rpc_request, source).boxed(); // source is still usable here
-            let f = subbroker_call(endpoint_broker.clone(), rpc_request, source).boxed();
-            futures.push(f);
+            let t = subbroker_call(endpoint_broker.clone(), rpc_request, source).boxed(); // source is still usable here
+            futures.push(t);
         }
         futures
     }
