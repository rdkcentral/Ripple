// Copyright 2023 Comcast Cable Communications Management, LLC
//
// Licensed under the Apache License, Version 2.0 (the "License");
// you may not use this file except in compliance with the License.
// You may obtain a copy of the License at
//
// http://www.apache.org/licenses/LICENSE-2.0
//
// Unless required by applicable law or agreed to in writing, software
// distributed under the License is distributed on an "AS IS" BASIS,
// WITHOUT WARRANTIES OR CONDITIONS OF ANY KIND, either express or implied.
// See the License for the specific language governing permissions and
// limitations under the License.
//
// SPDX-License-Identifier: Apache-2.0
//

use ripple_sdk::{
    api::{
        distributor::distributor_privacy::{
            DataEventType, ExclusionPolicy, ExclusionPolicyData, PrivacyCloudRequest,
        },
        firebolt::fb_discovery::DataTagInfo,
        manifest::device_manifest::DataGovernancePolicy,
        storage_property::StorageProperty,
    },
    log::{debug, info},
    utils::error::RippleError,
};
use std::collections::HashSet;
use std::sync::{Arc, RwLock};

use crate::{
    processor::storage::storage_manager::StorageManager, state::platform_state::PlatformState,
};

pub fn default_enforcement_value() -> bool {
    false
}

pub fn default_drop_on_all_tags() -> bool {
    true
}

pub struct DataGovernance {}

#[derive(Clone)]
pub struct DataGovernanceState {
    pub exclusions: Arc<RwLock<Option<ExclusionPolicy>>>,
}

impl Default for DataGovernanceState {
    fn default() -> Self {
        DataGovernanceState {
            exclusions: Arc::new(RwLock::new(None)),
        }
    }
}

impl std::fmt::Debug for DataGovernanceState {
    fn fmt(&self, f: &mut std::fmt::Formatter<'_>) -> std::fmt::Result {
        f.debug_struct("DataGovernanceState").finish()
    }
}

impl DataGovernance {
    fn update_local_exclusion_policy(state: &DataGovernanceState, excl: ExclusionPolicy) {
        let mut dg = state.exclusions.write().unwrap();
        *dg = Some(excl)
    }

    fn get_local_exclusion_policy(state: &DataGovernanceState) -> Option<ExclusionPolicy> {
        let dg = state.exclusions.read().unwrap();
        (*dg).clone()
    }

    pub async fn get_tags(
        state: &PlatformState,
        app_id: String,
        data_type: DataEventType,
        policy: &DataGovernancePolicy,
    ) -> (HashSet<DataTagInfo>, bool) {
        let mut tags = HashSet::default();
        let mut all_settings_enforced = true;
        let exclusions = DataGovernance::get_partner_exclusions(state)
            .await
            .unwrap_or_default();
        for tag in &policy.setting_tags {
            let mut excluded = false;
            let mut propagation_state = true;
            let data = DataGovernance::get_exclusion_data(tag.setting.clone(), exclusions.clone());
            if let Some(d) = data {
                let (excluded_tmp, propagation_state_tmp) =
                    DataGovernance::is_app_excluded_and_get_propagation_state(
                        &app_id, &data_type, &d,
                    );
                excluded = excluded_tmp;
                propagation_state = propagation_state_tmp;
                debug!(
                    "get_tags: app_id={:?} setting={:?} is_excluded={:?}",
                    app_id.clone(),
                    tag,
                    excluded
                );
            }

            // do not get user setting if excluded
            if excluded {
                let tags_to_add: HashSet<DataTagInfo> = tag
                    .tags
                    .iter()
                    .cloned()
                    .map(|name| DataTagInfo {
                        tag_name: name,
                        propagation_state,
                    })
                    .collect();
                tags.extend(tags_to_add);
            } else {
                let val = StorageManager::get_bool(state, tag.setting.clone())
                    .await
                    .unwrap_or(false);
                if val == tag.enforcement_value {
                    let tags_to_add: HashSet<DataTagInfo> = tag
                        .tags
                        .iter()
                        .cloned()
                        .map(|name| DataTagInfo {
                            tag_name: name,
                            propagation_state: true,
                        })
                        .collect();
                    tags.extend(tags_to_add);
                } else {
                    all_settings_enforced = false;
                }
            }
        }
        (tags, all_settings_enforced)
    }

    pub async fn resolve_tags(
        platform_state: &PlatformState,
        app_id: String,
        data_type: DataEventType,
    ) -> (HashSet<DataTagInfo>, bool) {
        let data_gov_cfg = platform_state
            .get_device_manifest()
            .configuration
            .data_governance
            .clone();
        let data_tags = match data_gov_cfg.get_policy(data_type.clone()) {
            Some(policy) => {
                let (t, all) =
                    DataGovernance::get_tags(platform_state, app_id, data_type, &policy).await;
                if policy.drop_on_all_tags && all {
                    return (t, true);
                }
                t
            }
            None => {
                info!("data_governance.policies not found");
                HashSet::default()
            }
        };
        (data_tags, false)
    }

    pub async fn refresh_partner_exclusions(state: &PlatformState) -> bool {
        if let Some(session) = state.session_state.get_account_session() {
            if let Ok(response) = state
                .get_client()
                .send_extn_request(PrivacyCloudRequest::GetPartnerExclusions(session))
                .await
            {
                if let Some(excl) = response.payload.clone().extract::<ExclusionPolicy>() {
                    DataGovernance::update_local_exclusion_policy(
                        &state.data_governance,
                        excl.clone(),
                    );
                    let result = serde_json::to_string(&excl);
                    // result.unwrap_or("");    // XXX: when server return 404 or empty string
                    if let Ok(res) = result {
<<<<<<< HEAD
                        let str_excl = res;
=======
>>>>>>> 21f167aa
                        return StorageManager::set_string(
                            state,
                            StorageProperty::PartnerExclusions,
                            res,
                            None,
                        )
                        .await
                        .is_ok();
                    }
                }
            }
        }
        false
    }

    pub async fn get_partner_exclusions(
        state: &PlatformState,
    ) -> Result<ExclusionPolicy, RippleError> {
        let mut result = Err(RippleError::InvalidOutput);
        if let Some(excl) = DataGovernance::get_local_exclusion_policy(&state.data_governance) {
            return Ok(excl);
        }

        let resp = StorageManager::get_string(state, StorageProperty::PartnerExclusions).await;
        debug!("StorageProperty::PartnerExclusions resp={:?}", resp);
<<<<<<< HEAD
        if let Ok(res) = resp {
            let str_excl = res;
            if !str_excl.is_empty() {
                let excl = serde_json::from_str(&str_excl);
                if let Ok(exc) = excl {
                    let exclusion_policy: ExclusionPolicy = exc;
=======

        if let Ok(res) = resp {
            if !res.is_empty() {
                let excl = serde_json::from_str(&res);
                if let Ok(exc_policy) = excl {
                    let exclusion_policy: ExclusionPolicy = exc_policy;
>>>>>>> 21f167aa
                    DataGovernance::update_local_exclusion_policy(
                        &state.data_governance,
                        exclusion_policy.clone(),
                    );
                    result = Ok(exclusion_policy)
                }
            }
        }
        result
    }

    pub fn get_exclusion_data(
        setting: StorageProperty,
        exclusions: ExclusionPolicy,
    ) -> Option<ExclusionPolicyData> {
        match setting {
            StorageProperty::AllowPersonalization => exclusions.personalization,
            StorageProperty::AllowProductAnalytics => exclusions.product_analytics,
            _ => None,
        }
    }

    fn is_app_excluded_and_get_propagation_state(
        app_id: &String,
        data_type: &DataEventType,
        excl: &ExclusionPolicyData,
    ) -> (bool, bool) {
        let mut app_found: bool = false;
        let mut event_found: bool = false;
        let mut propagation_state: bool = true;

        for evt in &excl.data_events {
            if *evt == *data_type {
                event_found = true;
                propagation_state = excl.derivative_propagation;
                break;
            }
        }
        if event_found {
            for app in &excl.entity_reference {
                if app.as_str() == app_id {
                    app_found = true;
                    break;
                }
            }
        }
        (app_found, propagation_state)
    }
}<|MERGE_RESOLUTION|>--- conflicted
+++ resolved
@@ -181,10 +181,6 @@
                     let result = serde_json::to_string(&excl);
                     // result.unwrap_or("");    // XXX: when server return 404 or empty string
                     if let Ok(res) = result {
-<<<<<<< HEAD
-                        let str_excl = res;
-=======
->>>>>>> 21f167aa
                         return StorageManager::set_string(
                             state,
                             StorageProperty::PartnerExclusions,
@@ -210,21 +206,12 @@
 
         let resp = StorageManager::get_string(state, StorageProperty::PartnerExclusions).await;
         debug!("StorageProperty::PartnerExclusions resp={:?}", resp);
-<<<<<<< HEAD
-        if let Ok(res) = resp {
-            let str_excl = res;
-            if !str_excl.is_empty() {
-                let excl = serde_json::from_str(&str_excl);
-                if let Ok(exc) = excl {
-                    let exclusion_policy: ExclusionPolicy = exc;
-=======
 
         if let Ok(res) = resp {
             if !res.is_empty() {
                 let excl = serde_json::from_str(&res);
                 if let Ok(exc_policy) = excl {
                     let exclusion_policy: ExclusionPolicy = exc_policy;
->>>>>>> 21f167aa
                     DataGovernance::update_local_exclusion_policy(
                         &state.data_governance,
                         exclusion_policy.clone(),
