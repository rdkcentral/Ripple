// Copyright 2023 Comcast Cable Communications Management, LLC
//
// Licensed under the Apache License, Version 2.0 (the "License");
// you may not use this file except in compliance with the License.
// You may obtain a copy of the License at
//
// http://www.apache.org/licenses/LICENSE-2.0
//
// Unless required by applicable law or agreed to in writing, software
// distributed under the License is distributed on an "AS IS" BASIS,
// WITHOUT WARRANTIES OR CONDITIONS OF ANY KIND, either express or implied.
// See the License for the specific language governing permissions and
// limitations under the License.
//
// SPDX-License-Identifier: Apache-2.0
//

use arrayvec::ArrayVec;
use ripple_sdk::{
    api::{
        firebolt::{
            fb_capabilities::{CapEvent, FireboltCap},
            fb_general::ListenRequest,
            fb_lifecycle_management::{
                LifecycleManagementEventRequest, LifecycleManagementProviderEvent,
            },
            provider::{
                FocusRequest, ProviderRequest, ProviderRequestPayload, ProviderResponse,
                ProviderResponsePayload,
            },
        },
        gateway::rpc_gateway_api::{CallContext, CallerSession},
    },
    log::{debug, error, info, warn},
    serde_json,
    tokio::sync::oneshot,
    utils::channel_utils::oneshot_send_and_log,
    uuid::Uuid,
};
use serde::{Deserialize, Serialize};

use std::{
    collections::HashMap,
    sync::{Arc, RwLock},
};

use crate::{
    service::apps::app_events::AppEvents,
    state::{cap::cap_state::CapState, platform_state::PlatformState},
};

const REQUEST_QUEUE_CAPACITY: usize = 3;

#[derive(Serialize, Deserialize, Debug)]
pub enum ProviderError {
    General,
    NotFound,
    NotSupported,
    IoError,
}

#[derive(Clone, Default)]
pub struct ProviderBrokerState {
    provider_methods: Arc<RwLock<HashMap<String, ProviderMethod>>>,
    active_sessions: Arc<RwLock<HashMap<String, ProviderSession>>>,
    request_queue: Arc<RwLock<ArrayVec<ProviderBrokerRequest, REQUEST_QUEUE_CAPACITY>>>,
}

impl std::fmt::Debug for ProviderBrokerState {
    fn fmt(&self, f: &mut std::fmt::Formatter<'_>) -> std::fmt::Result {
        f.debug_struct("ProviderBrokerState").finish()
    }
}

pub struct ProviderBroker {}

#[derive(Clone)]
struct ProviderMethod {
    event_name: &'static str,
    provider: CallContext,
}

struct ProviderSession {
    caller: ProviderCaller,
    provider: ProviderMethod,
    _capability: String,
    focused: bool,
}

pub struct ProviderBrokerRequest {
    pub capability: String,
    pub method: String,
    pub caller: CallerSession,
    pub request: ProviderRequestPayload,
    pub tx: oneshot::Sender<ProviderResponsePayload>,
    pub app_id: Option<String>,
}

struct ProviderCaller {
    session: CallerSession,
    tx: oneshot::Sender<ProviderResponsePayload>,
}

#[derive(Debug, Serialize, Default, Clone)]
pub struct ProviderResult {
    pub entries: HashMap<String, Vec<String>>,
}

// Adding impl with new function since object is created in provider broker
impl ProviderResult {
    pub fn new(entries: HashMap<String, Vec<String>>) -> Self {
        ProviderResult { entries }
    }
}

impl ProviderBroker {
    pub async fn register_or_unregister_provider(
        pst: &PlatformState,
        capability: String,
        method: String,
        event_name: &'static str,
        provider: CallContext,
        listen_request: ListenRequest,
    ) {
        if listen_request.listen {
            ProviderBroker::register_provider(
                pst,
                capability,
                method,
                event_name,
                provider,
                listen_request,
            )
            .await;
        } else {
            ProviderBroker::unregister_provider(pst, capability, method, provider).await;
        }
    }

    pub async fn unregister_provider(
        pst: &PlatformState,
        capability: String,
        method: String,
        provider: CallContext,
    ) {
        let mut provider_methods = pst.provider_broker_state.provider_methods.write().unwrap();
        let cap_method = format!("{}:{}", capability, method);
        if let Some(method) = provider_methods.get(&cap_method) {
            // unregister the capability if it is provided by the session
            // that is making the unregister call
            if method.provider.session_id == provider.session_id {
                provider_methods.remove(&cap_method);
            }
<<<<<<< HEAD
            ProviderBroker::remove_request(&pst, &capability);
=======
            ProviderBroker::remove_request(pst, &provider.app_id, &capability);
>>>>>>> f466ae6b
        }

        // TODO Add permissions
    }

    pub async fn register_provider(
        pst: &PlatformState,
        capability: String,
        method: String,
        event_name: &'static str,
        provider: CallContext,
        listen_request: ListenRequest,
    ) {
        debug!(
            "register_provider: capability={}, method={}, event_name={}",
            capability, method, event_name
        );
        let cap_method = format!("{}:{}", capability, method);
        let provider_app_id = provider.app_id.clone();
        AppEvents::add_listener(
            pst,
            event_name.to_string(),
            provider.clone(),
            listen_request,
        );
        {
            let mut provider_methods = pst.provider_broker_state.provider_methods.write().unwrap();
            provider_methods.insert(
                cap_method,
                ProviderMethod {
                    event_name,
                    provider,
                },
            );
        }
<<<<<<< HEAD
        let existing = ProviderBroker::remove_request(&pst, &capability);
=======
        let existing = ProviderBroker::remove_request(pst, &provider_app_id, &capability);
>>>>>>> f466ae6b
        if let Some(request) = existing {
            info!("register_provider: Found pending provider request, invoking");
            ProviderBroker::invoke_method(pst, request).await;
        }

        CapState::emit(
            pst,
            CapEvent::OnAvailable,
            FireboltCap::Full(capability),
            None,
        )
        .await
    }

    pub fn get_provider_methods(pst: &PlatformState) -> ProviderResult {
        let provider_methods = pst.provider_broker_state.provider_methods.read().unwrap();
        let mut result: HashMap<String, Vec<String>> = HashMap::new();
        let caps_keys = provider_methods.keys();
        let all_caps = caps_keys.cloned().collect::<Vec<String>>();
        for cap in all_caps {
            if let Some(provider) = provider_methods.get(&cap) {
                if let Some(list) = result.get_mut(&provider.provider.app_id) {
                    list.push(String::from(provider.event_name));
                } else {
                    result.insert(
                        provider.provider.app_id.clone(),
                        vec![String::from(provider.event_name)],
                    );
                }
            }
        }
        ProviderResult::new(result)
    }

    pub async fn invoke_method(pst: &PlatformState, request: ProviderBrokerRequest) {
        let cap_method = format!("{}:{}", request.capability, request.method);
        debug!("invoking provider for {}", cap_method);

        let provider_opt = {
            let provider_methods = pst.provider_broker_state.provider_methods.read().unwrap();
            provider_methods.get(&cap_method).cloned()
        };
        if let Some(provider) = provider_opt {
            let event_name = provider.event_name.clone();
            let req_params = request.request.clone();
            let app_id_opt = request.app_id.clone();
            let c_id = ProviderBroker::start_provider_session(pst, request, provider);
            if let Some(app_id) = app_id_opt {
                debug!("Sending request to specific app {}", app_id);
                AppEvents::emit_to_app(
                    pst,
                    app_id,
                    event_name,
                    &serde_json::to_value(ProviderRequest {
                        correlation_id: c_id,
                        parameters: req_params,
                    })
                    .unwrap(),
                )
                .await;
            } else {
                debug!("Broadcasting request to all the apps!!");
                AppEvents::emit(
                    pst,
                    event_name,
                    &serde_json::to_value(ProviderRequest {
                        correlation_id: c_id,
                        parameters: req_params,
                    })
                    .unwrap(),
                )
                .await;
            }
        } else {
            ProviderBroker::queue_provider_request(pst, request);
        }
    }

    fn start_provider_session(
        pst: &PlatformState,
        request: ProviderBrokerRequest,
        provider: ProviderMethod,
    ) -> String {
        let c_id = Uuid::new_v4().to_string();
        let mut active_sessions = pst.provider_broker_state.active_sessions.write().unwrap();
        active_sessions.insert(
            c_id.clone(),
            ProviderSession {
                caller: ProviderCaller {
                    session: request.caller,
                    tx: request.tx,
                },
                provider,
                _capability: request.capability,
                focused: false,
            },
        );
        c_id
    }

    fn queue_provider_request(pst: &PlatformState, request: ProviderBrokerRequest) {
        // Remove any duplicate requests.
        ProviderBroker::remove_request(pst, &request.capability);

        let mut request_queue = pst.provider_broker_state.request_queue.write().unwrap();
        if request_queue.is_full() {
            warn!("invoke_method: Request queue full, removing oldest request");
            request_queue.remove(0);
        }
        request_queue.push(request);
    }

    pub async fn provider_response(pst: &PlatformState, resp: ProviderResponse) {
        let mut active_sessions = pst.provider_broker_state.active_sessions.write().unwrap();
        match active_sessions.remove(&resp.correlation_id) {
            Some(session) => {
                oneshot_send_and_log(session.caller.tx, resp.result, "ProviderResponse");
                if session.focused {
                    let app_id = session.provider.provider.app_id;
                    let event = LifecycleManagementEventRequest::Provide(
                        LifecycleManagementProviderEvent::Remove(app_id),
                    );
                    let client = pst.clone().get_client();
                    if let Err(e) = client.send_event(event) {
                        error!("send event error {:?}", e);
                    }
                }
            }
            None => {
                error!("Ignored provider response because there was no active session waiting")
            }
        }
    }

    fn cleanup_caps_for_unregister(pst: &PlatformState, session_id: String) -> Vec<String> {
        let mut active_sessions = pst.provider_broker_state.active_sessions.write().unwrap();
        let cid_keys = active_sessions.keys();
        let all_cids = cid_keys.cloned().collect::<Vec<String>>();
        let mut clear_cids = Vec::<String>::new();
        // find all the sessions where either the caller or the provider are being unregistered and clear that session
        // the oneshot for the caller should then get descoped and called with an error
        for cid in all_cids {
            if let Some(session) = active_sessions.get(&cid) {
                // if session.caller.identity.session_id == session_id
                //     || session.provider.provider.session_id == session_id
                // {
                //     clear_cids.push(cid);
                if session.provider.provider.session_id == session_id {
                    clear_cids.push(cid.clone());
                }
                if let Some(caller_session_id) = &session.caller.session.session_id {
                    if *caller_session_id == session_id {
                        clear_cids.push(cid);
                    }
                }
            }
        }

        for cid in clear_cids {
            active_sessions.remove(&cid);
        }
        let mut provider_methods = pst.provider_broker_state.provider_methods.write().unwrap();
        // find all providers for the session being unregistered
        // remove the provided capability
        let mut clear_caps = Vec::new();
        let caps_keys = provider_methods.keys();
        let all_caps = caps_keys.cloned().collect::<Vec<String>>();
        for cap in all_caps {
            if let Some(provider) = provider_methods.get(&cap) {
                if provider.provider.session_id == session_id {
                    clear_caps.push(cap);
                }
            }
        }
        for cap in clear_caps.clone() {
            provider_methods.remove(&cap);
        }
        clear_caps
    }

    pub async fn unregister_session(pst: &PlatformState, session_id: String) {
        let cleaned_caps = Self::cleanup_caps_for_unregister(&pst.clone(), session_id);
        let caps: Vec<FireboltCap> = cleaned_caps
            .iter()
            .map(|x| FireboltCap::Full(x.clone()))
            .collect();
        for cap in caps {
            CapState::emit(pst, CapEvent::OnUnavailable, cap, None).await
        }
    }

    fn remove_request(pst: &PlatformState, capability: &String) -> Option<ProviderBrokerRequest> {
        let mut request_queue = pst.provider_broker_state.request_queue.write().unwrap();
        let mut iter = request_queue.iter();
        let cap = iter.position(|request| request.capability.eq(capability));
        if let Some(index) = cap {
            let request = request_queue.remove(index);
            return Some(request);
        }
        None
    }

    pub async fn focus(
        pst: &PlatformState,
        _ctx: CallContext,
        _capability: String,
        request: FocusRequest,
    ) {
        let mut active_sessions = pst.provider_broker_state.active_sessions.write().unwrap();
        if let Some(session) = active_sessions.get_mut(&request.correlation_id) {
            session.focused = true;
            if pst.has_internal_launcher() {
                let app_id = session.provider.provider.app_id.clone();
                let event = LifecycleManagementEventRequest::Provide(
                    LifecycleManagementProviderEvent::Add(app_id),
                );
                let client = pst.clone().get_client();
                if let Err(e) = client.send_event(event) {
                    error!("send event error {:?}", e);
                }
            }
        } else {
            warn!("Focus: No active session for request");
        }
    }
}<|MERGE_RESOLUTION|>--- conflicted
+++ resolved
@@ -151,11 +151,7 @@
             if method.provider.session_id == provider.session_id {
                 provider_methods.remove(&cap_method);
             }
-<<<<<<< HEAD
-            ProviderBroker::remove_request(&pst, &capability);
-=======
-            ProviderBroker::remove_request(pst, &provider.app_id, &capability);
->>>>>>> f466ae6b
+            ProviderBroker::remove_request(pst, &capability);
         }
 
         // TODO Add permissions
@@ -191,11 +187,7 @@
                 },
             );
         }
-<<<<<<< HEAD
-        let existing = ProviderBroker::remove_request(&pst, &capability);
-=======
-        let existing = ProviderBroker::remove_request(pst, &provider_app_id, &capability);
->>>>>>> f466ae6b
+        let existing = ProviderBroker::remove_request(pst, &capability);
         if let Some(request) = existing {
             info!("register_provider: Found pending provider request, invoking");
             ProviderBroker::invoke_method(pst, request).await;
