// Copyright 2023 Comcast Cable Communications Management, LLC
//
// Licensed under the Apache License, Version 2.0 (the "License");
// you may not use this file except in compliance with the License.
// You may obtain a copy of the License at
//
// http://www.apache.org/licenses/LICENSE-2.0
//
// Unless required by applicable law or agreed to in writing, software
// distributed under the License is distributed on an "AS IS" BASIS,
// WITHOUT WARRANTIES OR CONDITIONS OF ANY KIND, either express or implied.
// See the License for the specific language governing permissions and
// limitations under the License.
//
// SPDX-License-Identifier: Apache-2.0
//

use arrayvec::ArrayVec;
use ripple_sdk::{
    api::{
        firebolt::{
            fb_capabilities::{CapEvent, FireboltCap},
            fb_general::ListenRequest,
            fb_lifecycle_management::{
                LifecycleManagementEventRequest, LifecycleManagementProviderEvent,
            },
            provider::{
                FocusRequest, ProviderRequest, ProviderRequestPayload, ProviderResponse,
                ProviderResponsePayload,
            },
        },
        gateway::rpc_gateway_api::{CallContext, CallerSession},
    },
    log::{debug, error, info, warn},
    serde_json,
    tokio::sync::oneshot,
    utils::channel_utils::oneshot_send_and_log,
    uuid::Uuid,
};
use serde::{Deserialize, Serialize};

use std::{
    collections::HashMap,
    sync::{Arc, RwLock},
};

use crate::{
    service::apps::app_events::AppEvents,
    state::{cap::cap_state::CapState, platform_state::PlatformState},
};

#[cfg(test)]
use ripple_sdk::api::firebolt::{
    fb_pin::{
        PinChallengeResponse, PinChallengeResultReason, PIN_CHALLENGE_CAPABILITY,
        PIN_CHALLENGE_EVENT,
    },
    provider::{ChallengeResponse, ACK_CHALLENGE_CAPABILITY, ACK_CHALLENGE_EVENT},
};

const REQUEST_QUEUE_CAPACITY: usize = 3;

#[derive(Serialize, Deserialize, Debug)]
pub enum ProviderError {
    General,
    NotFound,
    NotSupported,
    IoError,
}

#[derive(Clone, Default)]
pub struct ProviderBrokerState {
    provider_methods: Arc<RwLock<HashMap<String, ProviderMethod>>>,
    active_sessions: Arc<RwLock<HashMap<String, ProviderSession>>>,
    request_queue: Arc<RwLock<ArrayVec<ProviderBrokerRequest, REQUEST_QUEUE_CAPACITY>>>,
}

impl ProviderBrokerState {
    #[cfg(test)]
    pub async fn send_pinchallenge_success(&self, state: &PlatformState, ctx: &CallContext) {
        self.send_pinchallenge_response(
            state,
            ctx,
            PinChallengeResponse {
                granted: true,
                reason: PinChallengeResultReason::CorrectPin,
            },
        )
        .await;
    }

    #[cfg(test)]
    pub async fn send_pinchallenge_failure(
        &self,
        state: &PlatformState,
        ctx: &CallContext,
        reason: PinChallengeResultReason,
    ) {
        if let PinChallengeResultReason::CorrectPin = reason {
            error!("CorrectPin is not a failure reason");
            return;
        }

        self.send_pinchallenge_response(
            state,
            ctx,
            PinChallengeResponse {
                granted: false,
                reason,
            },
        )
        .await;
    }

    #[cfg(test)]
    async fn send_pinchallenge_response(
        &self,
        state: &PlatformState,
        ctx: &CallContext,
        response: PinChallengeResponse,
    ) {
        ProviderBroker::register_provider(
            state,
            PIN_CHALLENGE_CAPABILITY.to_owned(),
            "challenge".to_owned(),
            PIN_CHALLENGE_EVENT,
            ctx.clone(),
            ListenRequest { listen: true },
        )
        .await;
        self.send_challenge_response(
            state,
            ProviderResponsePayload::PinChallengeResponse(response),
            PIN_CHALLENGE_CAPABILITY,
        )
        .await;
    }

    #[cfg(test)]
    pub async fn send_ackchallenge_success(&self, state: &PlatformState, ctx: &CallContext) {
        self.send_ackchallenge_response(state, ctx, ChallengeResponse { granted: true })
            .await;
    }

    #[cfg(test)]
    pub async fn send_ackchallenge_failure(&self, state: &PlatformState, ctx: &CallContext) {
        self.send_ackchallenge_response(state, ctx, ChallengeResponse { granted: false })
            .await;
    }

    #[cfg(test)]
    async fn send_ackchallenge_response(
        &self,
        state: &PlatformState,
        ctx: &CallContext,
        response: ChallengeResponse,
    ) {
        ProviderBroker::register_provider(
            state,
            ACK_CHALLENGE_CAPABILITY.to_owned(),
            "challenge".to_owned(),
            ACK_CHALLENGE_EVENT,
            ctx.clone(),
            ListenRequest { listen: true },
        )
        .await;
        self.send_challenge_response(
            state,
            ProviderResponsePayload::ChallengeResponse(response),
            ACK_CHALLENGE_CAPABILITY,
        )
        .await;
    }

    #[cfg(test)]
    async fn send_challenge_response(
        &self,
        state: &PlatformState,
        result: ProviderResponsePayload,
        capability: &str,
    ) {
        debug!("sending challenge provider response = {:#?}", result);

        let c_id = {
            let sessions = self.active_sessions.read().unwrap();
            sessions
                .iter()
                .find(|(_, session)| session._capability == capability)
                .map(|(c_id, _)| c_id.clone())
                .unwrap()
        };

        debug!("challenge session correlation id={}", c_id);
        ProviderBroker::provider_response(
            state,
            ProviderResponse {
                correlation_id: c_id,
                result,
            },
        )
        .await;
    }
}

impl std::fmt::Debug for ProviderBrokerState {
    fn fmt(&self, f: &mut std::fmt::Formatter<'_>) -> std::fmt::Result {
        f.debug_struct("ProviderBrokerState").finish()
    }
}

pub struct ProviderBroker {}

#[derive(Clone, Debug)]
struct ProviderMethod {
    event_name: &'static str,
    provider: CallContext,
}

#[derive(Debug)]
struct ProviderSession {
    caller: ProviderCaller,
    provider: ProviderMethod,
    _capability: String,
    focused: bool,
}

#[derive(Debug)]
pub struct ProviderBrokerRequest {
    pub capability: String,
    pub method: String,
    pub caller: CallerSession,
    pub request: ProviderRequestPayload,
    pub tx: oneshot::Sender<ProviderResponsePayload>,
    pub app_id: Option<String>,
}

#[derive(Debug)]
struct ProviderCaller {
    session: CallerSession,
    tx: oneshot::Sender<ProviderResponsePayload>,
}

#[derive(Debug, Serialize, Default, Clone)]
pub struct ProviderResult {
    pub entries: HashMap<String, Vec<String>>,
}

// Adding impl with new function since object is created in provider broker
impl ProviderResult {
    pub fn new(entries: HashMap<String, Vec<String>>) -> Self {
        ProviderResult { entries }
    }
}

impl ProviderBroker {
    pub async fn register_or_unregister_provider(
        pst: &PlatformState,
        capability: String,
        method: String,
        event_name: &'static str,
        provider: CallContext,
        listen_request: ListenRequest,
    ) {
        if listen_request.listen {
            ProviderBroker::register_provider(
                pst,
                capability,
                method,
                event_name,
                provider,
                listen_request,
            )
            .await;
        } else {
            ProviderBroker::unregister_provider(pst, capability, method, provider).await;
        }
    }

    pub async fn unregister_provider(
        pst: &PlatformState,
        capability: String,
        method: String,
        provider: CallContext,
    ) {
        let mut provider_methods = pst.provider_broker_state.provider_methods.write().unwrap();
        let cap_method = format!("{}:{}", capability, method);
        if let Some(method) = provider_methods.get(&cap_method) {
            // unregister the capability if it is provided by the session
            // that is making the unregister call
            if method.provider.session_id == provider.session_id {
                provider_methods.remove(&cap_method);
            }
            ProviderBroker::remove_request(pst, &capability);
        }

        // TODO Add permissions
    }

    pub async fn register_provider(
        pst: &PlatformState,
        capability: String,
        method: String,
        event_name: &'static str,
        provider: CallContext,
        listen_request: ListenRequest,
    ) {
        debug!(
            "register_provider: capability={}, method={}, event_name={}",
            capability, method, event_name
        );
        let cap_method = format!("{}:{}", capability, method);
        AppEvents::add_listener(
            pst,
            event_name.to_string(),
            provider.clone(),
            listen_request,
        );
        {
            let mut provider_methods = pst.provider_broker_state.provider_methods.write().unwrap();
            provider_methods.insert(
                cap_method,
                ProviderMethod {
                    event_name,
                    provider,
                },
            );
        }
        let existing = ProviderBroker::remove_request(pst, &capability);
        if let Some(request) = existing {
            info!("register_provider: Found pending provider request, invoking");
            ProviderBroker::invoke_method(pst, request).await;
        }

        CapState::emit(
            pst,
            CapEvent::OnAvailable,
            FireboltCap::Full(capability),
            None,
        )
        .await
    }

    pub fn get_provider_methods(pst: &PlatformState) -> ProviderResult {
        let provider_methods = pst.provider_broker_state.provider_methods.read().unwrap();
        let mut result: HashMap<String, Vec<String>> = HashMap::new();
        let caps_keys = provider_methods.keys();
        let all_caps = caps_keys.cloned().collect::<Vec<String>>();
        for cap in all_caps {
            if let Some(provider) = provider_methods.get(&cap) {
                if let Some(list) = result.get_mut(&provider.provider.app_id) {
                    list.push(String::from(provider.event_name));
                } else {
                    result.insert(
                        provider.provider.app_id.clone(),
                        vec![String::from(provider.event_name)],
                    );
                }
            }
        }
        ProviderResult::new(result)
    }

    pub async fn invoke_method(pst: &PlatformState, request: ProviderBrokerRequest) {
        let cap_method = format!("{}:{}", request.capability, request.method);
        debug!("invoking provider for {}", cap_method);

        let provider_opt = {
            let provider_methods = pst.provider_broker_state.provider_methods.read().unwrap();
            provider_methods.get(&cap_method).cloned()
        };
        if let Some(provider) = provider_opt {
            let event_name = provider.event_name;
            let req_params = request.request.clone();
            let app_id_opt = request.app_id.clone();
            let c_id = ProviderBroker::start_provider_session(pst, request, provider);
            if let Some(app_id) = app_id_opt {
                debug!("Sending request to specific app {}", app_id);
                AppEvents::emit_to_app(
                    pst,
                    app_id,
                    event_name,
                    &serde_json::to_value(ProviderRequest {
                        correlation_id: c_id,
                        parameters: req_params,
                    })
                    .unwrap(),
                )
                .await;
            } else {
                debug!("Broadcasting request to all the apps!!");
                AppEvents::emit(
                    pst,
                    event_name,
                    &serde_json::to_value(ProviderRequest {
                        correlation_id: c_id,
                        parameters: req_params,
                    })
                    .unwrap(),
                )
                .await;
            }
        } else {
            debug!("queuing provider request");
            ProviderBroker::queue_provider_request(pst, request);
        }
    }

    fn start_provider_session(
        pst: &PlatformState,
        request: ProviderBrokerRequest,
        provider: ProviderMethod,
    ) -> String {
        let c_id = Uuid::new_v4().to_string();
        let mut active_sessions = pst.provider_broker_state.active_sessions.write().unwrap();
        debug!("started provider session {} {}", c_id, request.capability);
        active_sessions.insert(
            c_id.clone(),
            ProviderSession {
                caller: ProviderCaller {
                    session: request.caller,
                    tx: request.tx,
                },
                provider,
                _capability: request.capability,
                focused: false,
            },
        );
        c_id
    }

    fn queue_provider_request(pst: &PlatformState, request: ProviderBrokerRequest) {
        // Remove any duplicate requests.
        ProviderBroker::remove_request(pst, &request.capability);

        let mut request_queue = pst.provider_broker_state.request_queue.write().unwrap();
        if request_queue.is_full() {
            warn!("invoke_method: Request queue full, removing oldest request");
            request_queue.remove(0);
        }
        request_queue.push(request);
    }

    pub async fn provider_response(pst: &PlatformState, resp: ProviderResponse) {
        debug!(
            "provider_response, {}, {:?}",
            resp.correlation_id, resp.result
        );
        let mut active_sessions = pst.provider_broker_state.active_sessions.write().unwrap();
        match active_sessions.remove(&resp.correlation_id) {
            Some(session) => {
                oneshot_send_and_log(session.caller.tx, resp.result, "ProviderResponse");
                if session.focused {
                    let app_id = session.provider.provider.app_id;
                    let event = LifecycleManagementEventRequest::Provide(
                        LifecycleManagementProviderEvent::Remove(app_id),
                    );
                    let client = pst.clone().get_client();
                    if let Err(e) = client.send_event(event) {
                        error!("send event error {:?}", e);
                    }
                }
            }
            None => {
                error!("Ignored provider response because there was no active session waiting")
            }
        }
    }

    fn cleanup_caps_for_unregister(pst: &PlatformState, session_id: String) -> Vec<String> {
        let mut active_sessions = pst.provider_broker_state.active_sessions.write().unwrap();
        let cid_keys = active_sessions.keys();
        let all_cids = cid_keys.cloned().collect::<Vec<String>>();
        let mut clear_cids = Vec::<String>::new();
        // find all the sessions where either the caller or the provider are being unregistered and clear that session
        // the oneshot for the caller should then get descoped and called with an error
        for cid in all_cids {
            if let Some(session) = active_sessions.get(&cid) {
                if session.provider.provider.session_id == session_id {
                    clear_cids.push(cid.clone());
                }
                if let Some(caller_session_id) = &session.caller.session.session_id {
                    if *caller_session_id == session_id {
                        clear_cids.push(cid);
                    }
                }
            }
        }

        for cid in clear_cids {
            active_sessions.remove(&cid);
        }
        let mut provider_methods = pst.provider_broker_state.provider_methods.write().unwrap();
        // find all providers for the session being unregistered
        // remove the provided capability
        let mut clear_caps = Vec::new();
        let caps_keys = provider_methods.keys();
        let all_caps = caps_keys.cloned().collect::<Vec<String>>();
        for cap in all_caps {
            if let Some(provider) = provider_methods.get(&cap) {
                if provider.provider.session_id == session_id {
                    clear_caps.push(cap);
                }
            }
        }
        for cap in clear_caps.clone() {
            provider_methods.remove(&cap);
        }
        clear_caps
    }

    pub async fn unregister_session(pst: &PlatformState, session_id: String) {
        let cleaned_caps = Self::cleanup_caps_for_unregister(&pst.clone(), session_id);
        let caps: Vec<FireboltCap> = cleaned_caps
            .iter()
            .map(|x| FireboltCap::Full(x.clone()))
            .collect();
        for cap in caps {
            CapState::emit(pst, CapEvent::OnUnavailable, cap, None).await
        }
    }

<<<<<<< HEAD
    fn remove_request(pst: &PlatformState, capability: &String) -> Option<ProviderBrokerRequest> {
=======
    fn remove_request(
        pst: &PlatformState,
        provider_id: &String,
        capability: &String,
    ) -> Option<ProviderBrokerRequest> {
        info!("Remove request {} {}", provider_id, capability);
>>>>>>> 4670d8bc
        let mut request_queue = pst.provider_broker_state.request_queue.write().unwrap();
        let mut iter = request_queue.iter();
        let cap = iter.position(|request| request.capability.eq(capability));
        if let Some(index) = cap {
            let request = request_queue.remove(index);
            return Some(request);
        }
        None
    }

    pub async fn focus(
        pst: &PlatformState,
        _ctx: CallContext,
        _capability: String,
        request: FocusRequest,
    ) {
        let mut active_sessions = pst.provider_broker_state.active_sessions.write().unwrap();
        if let Some(session) = active_sessions.get_mut(&request.correlation_id) {
            session.focused = true;
            if pst.has_internal_launcher() {
                let app_id = session.provider.provider.app_id.clone();
                let event = LifecycleManagementEventRequest::Provide(
                    LifecycleManagementProviderEvent::Add(app_id),
                );
                let client = pst.clone().get_client();
                if let Err(e) = client.send_event(event) {
                    error!("send event error {:?}", e);
                }
            }
        } else {
            warn!("Focus: No active session for request");
        }
    }
}<|MERGE_RESOLUTION|>--- conflicted
+++ resolved
@@ -519,16 +519,7 @@
         }
     }
 
-<<<<<<< HEAD
     fn remove_request(pst: &PlatformState, capability: &String) -> Option<ProviderBrokerRequest> {
-=======
-    fn remove_request(
-        pst: &PlatformState,
-        provider_id: &String,
-        capability: &String,
-    ) -> Option<ProviderBrokerRequest> {
-        info!("Remove request {} {}", provider_id, capability);
->>>>>>> 4670d8bc
         let mut request_queue = pst.provider_broker_state.request_queue.write().unwrap();
         let mut iter = request_queue.iter();
         let cap = iter.position(|request| request.capability.eq(capability));
