// Copyright 2023 Comcast Cable Communications Management, LLC
//
// Licensed under the Apache License, Version 2.0 (the "License");
// you may not use this file except in compliance with the License.
// You may obtain a copy of the License at
//
// http://www.apache.org/licenses/LICENSE-2.0
//
// Unless required by applicable law or agreed to in writing, software
// distributed under the License is distributed on an "AS IS" BASIS,
// WITHOUT WARRANTIES OR CONDITIONS OF ANY KIND, either express or implied.
// See the License for the specific language governing permissions and
// limitations under the License.
//
// SPDX-License-Identifier: Apache-2.0
//

use std::{
    collections::HashMap,
    sync::{Arc, RwLock},
};

use ripple_sdk::{
    api::{
        apps::{
            AppError, AppManagerResponse, AppMethod, AppSession, EffectiveTransport, StateChange,
        },
        device::device_user_grants_data::EvaluateAt,
        firebolt::{
            fb_capabilities::FireboltPermission,
            fb_discovery::DISCOVERY_EVENT_ON_NAVIGATE_TO,
            fb_lifecycle::LifecycleState,
            fb_lifecycle_management::{
                CompletedSessionResponse, PendingSessionResponse, SessionResponse,
                LCM_EVENT_ON_SESSION_TRANSITION_CANCELED,
                LCM_EVENT_ON_SESSION_TRANSITION_COMPLETED,
            },
            fb_secondscreen::SECOND_SCREEN_EVENT_ON_LAUNCH_REQUEST,
        },
        gateway::rpc_gateway_api::{AppIdentification, CallerSession},
    },
    log::{debug, error, warn},
    serde_json::{self},
    tokio::sync::oneshot,
    utils::time_utils::Timer,
    uuid::Uuid,
};
use ripple_sdk::{
    api::{
        apps::{AppRequest, AppResponse},
        device::device_user_grants_data::GrantLifespan,
        firebolt::{
            fb_discovery::LaunchRequest,
            fb_lifecycle_management::{
                LifecycleManagementCloseEvent, LifecycleManagementCloseParameters,
                LifecycleManagementEventRequest, LifecycleManagementFinishedEvent,
                LifecycleManagementFinishedParameters, LifecycleManagementLaunchEvent,
                LifecycleManagementLaunchParameters, LifecycleManagementReadyEvent,
                LifecycleManagementReadyParameters, LCM_EVENT_ON_REQUEST_CLOSE,
                LCM_EVENT_ON_REQUEST_FINISHED, LCM_EVENT_ON_REQUEST_LAUNCH,
                LCM_EVENT_ON_REQUEST_READY,
            },
        },
        protocol::{BridgeProtocolRequest, BridgeSessionParams},
    },
    log::info,
    tokio::{
        self,
        sync::mpsc::Receiver,
        time::{sleep, Duration},
    },
};
use serde_json::json;

use crate::{
    service::{
<<<<<<< HEAD
        apps::app_events::AppEvents, extn::ripple_client::RippleClient, user_grants::GrantState,
=======
        apps::app_events::AppEvents, extn::ripple_client::RippleClient,
        telemetry_builder::TelemetryBuilder,
>>>>>>> 84b3c766
    },
    state::{
        bootstrap_state::ChannelsState, cap::permitted_state::PermissionHandler,
        platform_state::PlatformState, session_state::Session,
    },
    utils::rpc_utils::rpc_await_oneshot,
};

#[derive(Debug, Clone)]
pub struct App {
    pub initial_session: AppSession,
    pub current_session: AppSession,
    pub session_id: String,
    pub state: LifecycleState,
    pub loaded_session_id: String,
    pub active_session_id: Option<String>,
    pub internal_state: Option<AppMethod>,
    pub app_id: String,
}

#[derive(Debug, Clone, Default)]
pub struct AppManagerState {
    apps: Arc<RwLock<HashMap<String, App>>>,
}

impl AppManagerState {
    pub fn exists(&self, app_id: &str) -> bool {
        self.apps.read().unwrap().contains_key(app_id)
    }

    pub fn get_app_id_from_session_id(&self, session_id: &str) -> Option<String> {
        {
            debug!("apps and sessions {:?}", self.apps.read().unwrap());
        }
        if let Some((_, app)) = self
            .apps
            .read()
            .unwrap()
            .iter()
            .find(|(_, app)| app.session_id.eq(session_id))
        {
            Some(app.app_id.clone())
        } else {
            None
        }
    }

    fn set_session(&self, app_id: &str, session: AppSession) {
        let mut apps = self.apps.write().unwrap();
        if let Some(app) = apps.get_mut(app_id) {
            app.current_session = session
        }
    }

    fn update_active_session(&self, app_id: &str, session: Option<String>) {
        let mut apps = self.apps.write().unwrap();
        if let Some(app) = apps.get_mut(app_id) {
            debug!(
                "Setting session : {{ appId:{} , session:{:?} }}",
                app_id, session
            );
            app.active_session_id = session
        }
    }

    fn set_state(&self, app_id: &str, state: LifecycleState) {
        let mut apps = self.apps.write().unwrap();
        if let Some(app) = apps.get_mut(app_id) {
            app.state = state;
        }
    }

    fn insert(&self, app_id: String, app: App) {
        let mut apps = self.apps.write().unwrap();
        let _ = apps.insert(app_id, app);
    }

    pub fn get(&self, app_id: &str) -> Option<App> {
        self.apps.read().unwrap().get(app_id).cloned()
    }

    fn remove(&self, app_id: &str) -> Option<App> {
        let mut apps = self.apps.write().unwrap();
        apps.remove(app_id)
    }
}

pub struct DelegatedLauncherHandler {
    platform_state: PlatformState,
    app_mgr_req_rx: Receiver<AppRequest>,
    timer_map: HashMap<String, Timer>,
}

impl DelegatedLauncherHandler {
    pub fn new(
        channels_state: ChannelsState,
        platform_state: PlatformState,
    ) -> DelegatedLauncherHandler {
        DelegatedLauncherHandler {
            platform_state,
            app_mgr_req_rx: channels_state
                .get_app_mgr_receiver()
                .expect("App Mgr receiver to be available"),
            timer_map: HashMap::new(),
        }
    }

    pub async fn start(&mut self) {
        while let Some(data) = self.app_mgr_req_rx.recv().await {
            // App request
            debug!("DelegatedLauncherHandler: App request: data={:?}", data);
            let resp;
            match data.method.clone() {
                AppMethod::BrowserSession(session) => {
                    resp = self.start_session(session).await;
                }
                AppMethod::SetState(app_id, state) => {
                    resp = self.set_state(&app_id, state).await;
                }
                AppMethod::Launch(launch_request) => {
                    resp = self
                        .send_lifecycle_mgmt_event(LifecycleManagementEventRequest::Launch(
                            LifecycleManagementLaunchEvent {
                                parameters: LifecycleManagementLaunchParameters {
                                    app_id: launch_request.app_id.clone(),
                                    intent: Some(launch_request.get_intent()),
                                },
                            },
                        ))
                        .await;
                }
                AppMethod::Ready(app_id) => {
                    if let Err(e) = self.ready_check(&app_id) {
                        resp = Err(e)
                    } else {
                        resp = self
                            .send_lifecycle_mgmt_event(LifecycleManagementEventRequest::Ready(
                                LifecycleManagementReadyEvent {
                                    parameters: LifecycleManagementReadyParameters {
                                        app_id: app_id.clone(),
                                    },
                                },
                            ))
                            .await;
                    }
                    TelemetryBuilder::send_app_load_stop(&self.platform_state, app_id, resp.is_ok())
                }
                AppMethod::Close(app_id, reason) => {
                    resp = self
                        .send_lifecycle_mgmt_event(LifecycleManagementEventRequest::Close(
                            LifecycleManagementCloseEvent {
                                parameters: LifecycleManagementCloseParameters { app_id, reason },
                            },
                        ))
                        .await;
                }
                AppMethod::CheckFinished(app_id) => {
                    resp = self.check_finished(&app_id).await;
                }
                AppMethod::Finished(app_id) => {
                    if let Err(e) = self.finished_check(&app_id) {
                        resp = Err(e)
                    } else {
                        self.send_lifecycle_mgmt_event(LifecycleManagementEventRequest::Finished(
                            LifecycleManagementFinishedEvent {
                                parameters: LifecycleManagementFinishedParameters {
                                    app_id: app_id.clone(),
                                },
                            },
                        ))
                        .await
                        .ok();
                        resp = self.end_session(&app_id).await;
                    }
                }
                AppMethod::GetLaunchRequest(app_id) => {
                    resp = self.get_launch_request(&app_id).await;
                }
                AppMethod::GetStartPage(app_id) => {
                    resp = self.get_start_page(app_id).await;
                }
                AppMethod::GetAppContentCatalog(app_id) => {
                    resp = self.get_app_content_catalog(app_id).await;
                }
                AppMethod::GetSecondScreenPayload(app_id) => {
                    resp = self.get_second_screen_payload(&app_id);
                }
                AppMethod::State(app_id) => resp = self.get_state(&app_id),
                AppMethod::GetAppName(app_id) => {
                    resp = self.get_app_name(app_id);
                }
                AppMethod::NewActiveSession(session) => {
                    self.new_active_session(session, true).await;
                    resp = Ok(AppManagerResponse::None);
                }
                AppMethod::NewLoadedSession(session) => {
                    self.new_loaded_session(session, true).await;
                    resp = Ok(AppManagerResponse::None);
                }
                _ => resp = Err(AppError::NotSupported),
            }
            if let Err(e) = resp {
                error!("App error {:?}", e);
            }
            if let Err(e) = data.send_response(resp) {
                error!("App response send error {:?}", e);
            }
        }
        error!("App manager receiver loop ended abruptly");
    }

    fn get_state(&mut self, app_id: &str) -> Result<AppManagerResponse, AppError> {
        let manifest = self.platform_state.app_manager_state.get(app_id);
        match manifest {
            Some(app) => Ok(AppManagerResponse::State(app.state)),
            None => Err(AppError::NotFound),
        }
    }

    async fn start_session(&mut self, session: AppSession) -> Result<AppManagerResponse, AppError> {
        let transport = session.get_transport();
        if let EffectiveTransport::Bridge(_) = transport.clone() {
            if !self.platform_state.supports_bridge() {
                error!("Bridge is not a supported contract");
                return Err(AppError::NotSupported);
            }
        }
        // TODO: Add metrics helper for app loading

        let app_id = session.app.id.clone();
        TelemetryBuilder::send_app_load_start(&self.platform_state, app_id.clone(), None, None);
        debug!("start_session: entry: app_id={}", app_id);
        match self.platform_state.app_manager_state.get(&app_id) {
            Some(app) if (app.state != LifecycleState::Unloading) => {
                Ok(AppManagerResponse::Session(
                    self.precheck_then_load_or_activate(session, false).await,
                ))
            }
            _ => {
                // New loaded Session, Caller must provide Intent.
                // app is unloading
                Ok(AppManagerResponse::Session(
                    self.precheck_then_load_or_activate(session, true).await,
                ))
            }
        }
    }

    /// Does some prechecks like user grants.
    /// If a user grant is not required then the session is created or transitioned
    /// and SessionResponse will return a CompletedSession
    /// If a user grant is required, then a new thread is spawned to handle the grant response.
    /// When the grant is resolved then an AppMethod is sent back to the delegated launcher
    /// to actually perform creating or transitioning the session and update the state in the delegated launcher.
    async fn precheck_then_load_or_activate(
        &mut self,
        session: AppSession,
        loading: bool,
    ) -> SessionResponse {
        let app_id = session.app.id.clone();
        let mut session_id = None;
        let mut loaded_session_id = None;
        if !loading {
            let app = self.platform_state.app_manager_state.get(&app_id).unwrap();
            // unwrap is safe here, when precheck_then_load_or_activate is called with loading=false
            // then the app should have already existed in self.apps
            if session.launch.inactive {
                // Uncommon, moving an already loaded app to inactive again using session
                self.platform_state
                    .app_manager_state
                    .update_active_session(&app_id, None);
                return SessionResponse::Completed(Self::to_completed_session(&app));
            }
            session_id = Some(app.session_id.clone());
            loaded_session_id = Some(app.loaded_session_id);
        }
        let perms_with_grants_opt = if !session.launch.inactive {
            Self::check_user_grants_for_active_session(&self.platform_state, session.app.id.clone())
                .await
        } else {
            None
        };
        match perms_with_grants_opt {
            Some(perms_with_grants) => {
                // Grants required, spawn a thread to handle the response from grants

                let cloned_ps = self.platform_state.clone();
                let cloned_app_id = app_id.to_owned();
                tokio::spawn(async move {
                    let resolved_result = GrantState::check_with_roles(
                        &cloned_ps,
                        &CallerSession { session_id: None },
                        &AppIdentification {
                            app_id: cloned_app_id.to_owned(),
                        },
                        &perms_with_grants,
                        false,
                    )
                    .await;
                    if let Err(_deny_reason) = resolved_result {
                        debug!("handle session for deferred grant");
                        AppEvents::emit(
                            &cloned_ps,
                            LCM_EVENT_ON_SESSION_TRANSITION_CANCELED,
                            &json!({
                                "app_id": cloned_app_id
                            }),
                        )
                        .await;
                    } else {
                        let (resp_tx, resp_rx) =
                            oneshot::channel::<Result<AppManagerResponse, AppError>>();
                        let app_method = if loading {
                            AppMethod::NewLoadedSession(session)
                        } else {
                            AppMethod::NewActiveSession(session)
                        };
                        if cloned_ps
                            .get_client()
                            .send_app_request(AppRequest::new(app_method, resp_tx))
                            .is_ok()
                        {
                            let _ = rpc_await_oneshot(resp_rx).await.is_ok();
                        }
                    }
                });
                SessionResponse::Pending(PendingSessionResponse {
                    app_id,
                    transition_pending: true,
                    session_id,
                    loaded_session_id,
                })
            }
            None => {
                // No grants required, transition immediately
                if loading {
                    let sess = self.new_loaded_session(session, false).await;
                    SessionResponse::Completed(sess)
                } else {
                    self.new_active_session(session, false).await;
                    SessionResponse::Completed(Self::to_completed_session(
                        &self.platform_state.app_manager_state.get(&app_id).unwrap(),
                    ))
                }
            }
        }
    }

    /// Actually perform the transition of the session from inactive to active.
    /// Generate a new active_session_id.
    /// If this transition happened asynchronously, then emit the completed event
    /// If there is an intent in this new session then emit the onNavigateTo event with the intent
    /// If this is session was triggered by a second screen launch, then emit the second screen firebolt event
    async fn new_active_session(&mut self, session: AppSession, emit_event: bool) {
        let app_id = session.app.id.clone();
        let app_opt = self.platform_state.app_manager_state.get(&app_id);
        if app_opt.is_none() {
            return;
        }
        let app = app_opt.unwrap();
        if app.active_session_id.is_none() {
            self.platform_state
                .app_manager_state
                .update_active_session(&app_id, Some(Uuid::new_v4().to_string()));
        }
        self.platform_state
            .app_manager_state
            .set_session(&app_id, session.clone());
        if emit_event {
            self.emit_completed(app_id.clone()).await;
        }

        AppEvents::emit_to_app(
            &self.platform_state,
            app_id.clone(),
            DISCOVERY_EVENT_ON_NAVIGATE_TO,
            &serde_json::to_value(session.launch.intent).unwrap(),
        )
        .await;

        if let Some(ss) = session.launch.second_screen {
            AppEvents::emit_to_app(
                &self.platform_state,
                app_id.clone(),
                SECOND_SCREEN_EVENT_ON_LAUNCH_REQUEST,
                &serde_json::to_value(ss).unwrap(),
            )
            .await;
        }
    }

    /// Create a new cold session
    /// Generate the session_id and loaded_session_id for this app
    /// If this transition happened asynchronously, then emit the completed event
    async fn new_loaded_session(
        &mut self,
        session: AppSession,
        emit_event: bool,
    ) -> CompletedSessionResponse {
        let app_id = session.app.id.clone();
        let transport = session.get_transport();
        let session_id = Uuid::new_v4().to_string();
        if let EffectiveTransport::Bridge(container_id) = transport.clone() {
            if self.platform_state.supports_bridge() {
                // Step 1: Add the session of the app to the state if bridge
                let session_state = Session::new(app_id.clone(), None, transport);
                self.platform_state
                    .session_state
                    .add_session(session_id.clone(), session_state);
                let id = container_id.clone();
                debug!(
                    "App session details: appId: {} session: {}",
                    app_id, session_id
                );
                // Step 2: Start the session using contract
                let request = BridgeSessionParams {
                    container_id,
                    session_id: session_id.clone(),
                    app_id: app_id.clone(),
                };
                let request = BridgeProtocolRequest::StartSession(request);
                let client = self.platform_state.get_client();
                // After processing the session response the launcher will launch the app
                // Below thread is going to wait for the app to be launched and create a connection
                tokio::spawn(async move {
                    if let Err(e) = client.send_extn_request(request).await {
                        error!("Error sending request to bridge {:?}", e);
                    } else {
                        info!("Bridge connected for {}", id);
                    }
                });
            }
        }

        let loaded_session_id = Uuid::new_v4().to_string();
        let mut active_session_id = None;
        if !session.launch.inactive {
            active_session_id = Some(Uuid::new_v4().to_string());
        }

        let platform_state_c = self.platform_state.clone();
        let app_id_c = app_id.clone();
        // Fetch permissions on separate thread
        tokio::spawn(async move {
            if PermissionHandler::fetch_and_store(&platform_state_c, &app_id_c)
                .await
                .is_err()
            {
                error!("Couldnt load permissions for app {}", app_id_c)
            }
        });
        debug!(
            "start_session: fetch_for_app_session completed for app_id={}",
            app_id
        );

        let app = App {
            initial_session: session.clone(),
            current_session: session.clone(),
            session_id: session_id.clone(),
            loaded_session_id: loaded_session_id.clone(),
            active_session_id: active_session_id.clone(),
            state: LifecycleState::Initializing,
            internal_state: None,
            app_id: app_id.clone(),
        };
        self.platform_state
            .app_manager_state
            .insert(app_id.clone(), app.clone());
        let sess = Self::to_completed_session(&app);
        if emit_event {
            self.emit_completed(app_id.clone()).await;
        }
        sess
    }

    async fn check_user_grants_for_active_session(
        ps: &PlatformState,
        app_id: String,
    ) -> Option<Vec<FireboltPermission>> {
        // Get the list of permissions that the calling app currently has
        debug!(" Get the list of permissions that the calling app currently has {app_id}");
        let app_perms = PermissionHandler::get_app_permission(ps, &app_id).await;
        if app_perms.is_empty() {
            return None;
        }
        debug!("list of permission that {} has {:?}", &app_id, app_perms);
        // Get the list of grant policies from device manifest.
        let grant_polices_map_opt = ps.get_device_manifest().capabilities.grant_policies;
        debug!(
            "get the list of grant policies from device manifest file:{:?}",
            grant_polices_map_opt
        );
        grant_polices_map_opt.as_ref()?;
        let grant_polices_map = grant_polices_map_opt.unwrap();
        //Filter out the caps only that has evaluate at
        let final_perms: Vec<FireboltPermission> = app_perms
            .into_iter()
            .filter(|perm| {
                let filtered_policy_opt = grant_polices_map.get(&perm.cap.as_str());
                debug!("permission: {:?}", perm);
                debug!("filtered_policy_opt: {:?}", filtered_policy_opt);
                if filtered_policy_opt.is_none() {
                    return false;
                }
                if let Some(filtered_policy) = filtered_policy_opt {
                    let policy = match perm.role {
                        ripple_sdk::api::firebolt::fb_capabilities::CapabilityRole::Use => {
                            filtered_policy._use.as_ref()
                        }
                        ripple_sdk::api::firebolt::fb_capabilities::CapabilityRole::Manage => {
                            filtered_policy.manage.as_ref()
                        }
                        ripple_sdk::api::firebolt::fb_capabilities::CapabilityRole::Provide => {
                            filtered_policy.provide.as_ref()
                        }
                    };
                    debug!("exact policy {:?}", policy);
                    policy.is_some_and(|policy| {
                        policy.evaluate_at.contains(&EvaluateAt::ActiveSession)
                    })
                } else {
                    false
                }
            })
            .filter(|perm| ps.cap_state.generic.check_all(&vec![perm.clone()]).is_ok())
            .collect();
        debug!(
            "list of permissions that need to be evaluated: {:?}",
            final_perms
        );
        if !final_perms.is_empty() {
            Some(final_perms)
        } else {
            None
        }
    }

    fn to_completed_session(app: &App) -> CompletedSessionResponse {
        CompletedSessionResponse {
            app_id: app.app_id.clone(),
            session_id: app.session_id.clone(),
            loaded_session_id: app.loaded_session_id.clone(),
            active_session_id: app.active_session_id.clone(),
            transition_pending: false,
        }
    }

    async fn emit_completed(&self, app_id: String) {
        let app_opt = self.platform_state.app_manager_state.get(&app_id);
        if app_opt.is_none() {
            return;
        }
        let app = app_opt.unwrap();
        let sr = SessionResponse::Completed(Self::to_completed_session(&app));
        AppEvents::emit(
            &self.platform_state,
            LCM_EVENT_ON_SESSION_TRANSITION_COMPLETED,
            &serde_json::to_value(sr).unwrap(),
        )
        .await;
    }

    async fn end_session(&mut self, app_id: &str) -> Result<AppManagerResponse, AppError> {
        debug!("end_session: entry: app_id={}", app_id);
        let app = self.platform_state.app_manager_state.remove(app_id);
        if let Some(app) = app {
            if let Some(timer) = self.timer_map.remove(app_id) {
                timer.cancel();
            }
            let transport = app.initial_session.get_transport();
            if let EffectiveTransport::Bridge(container_id) = transport {
                AppEvents::remove_session(&self.platform_state, app.session_id.clone());
                let request = BridgeProtocolRequest::EndSession(container_id);
                if let Err(e) = self
                    .platform_state
                    .get_client()
                    .send_extn_request(request)
                    .await
                {
                    error!("Error sending event to bridge {:?}", e);
                }
            }
        } else {
            error!("end_session app_id={} Not found", app_id);
            return Err(AppError::NotFound);
        }
        Ok(AppManagerResponse::None)
    }

    async fn get_launch_request(&mut self, app_id: &str) -> Result<AppManagerResponse, AppError> {
        match self.platform_state.app_manager_state.get(app_id) {
            Some(app) => {
                let launch_request = LaunchRequest {
                    app_id: app.initial_session.app.id.clone(),
                    intent: app.initial_session.launch.intent,
                };
                Ok(AppManagerResponse::LaunchRequest(launch_request))
            }
            None => Err(AppError::NotFound),
        }
    }

    async fn set_state(
        &mut self,
        app_id: &str,
        state: LifecycleState,
    ) -> Result<AppManagerResponse, AppError> {
        debug!("set_state: entry: app_id={}, state={:?}", app_id, state);
        let app = self.platform_state.app_manager_state.get(app_id);
        if app.is_none() {
            warn!("appid:{} Not found", app_id);
            return Err(AppError::NotFound);
        }

        let app = app.unwrap();
        let previous_state = app.state;

        if previous_state == state {
            warn!(
                "set_state app_id:{} state:{:?} Already in state",
                app_id, state
            );
            return Err(AppError::UnexpectedState);
        }

        if state == LifecycleState::Inactive || state == LifecycleState::Unloading {
            self.platform_state.clone().cap_state.grant_state.custom_delete_entries(app_id.into(), |grant_entry| -> bool {
                !(matches!(&grant_entry.lifespan, Some(entry_lifespan) if entry_lifespan == &GrantLifespan::AppActive))
            });
        }
        warn!(
            "set_state app_id:{} prev state:{:?} state{:?}",
            app_id, previous_state, state
        );
        self.platform_state
            .app_manager_state
            .set_state(app_id, state);
        let state_change = StateChange {
            state,
            previous: previous_state,
        };
        let event_name = state.as_event();
        AppEvents::emit_to_app(
            &self.platform_state,
            app_id.to_string(),
            event_name,
            &serde_json::to_value(state_change).unwrap(),
        )
        .await;

        if LifecycleState::Unloading == state {
            self.on_unloading(app_id).await.ok();
        }
        Ok(AppManagerResponse::None)
    }

    fn ready_check(&self, app_id: &str) -> AppResponse {
        let app = self.platform_state.app_manager_state.get(app_id);
        if app.is_none() {
            warn!("appid:{} Not found", app_id);
            return Err(AppError::NotFound);
        }
        let app = app.unwrap();
        match app.state {
            LifecycleState::Initializing => Ok(AppManagerResponse::None),
            _ => Err(AppError::UnexpectedState),
        }
    }

    fn finished_check(&self, app_id: &str) -> AppResponse {
        let app = self.platform_state.app_manager_state.get(app_id);
        if app.is_none() {
            warn!("appid:{} Not found", app_id);
            return Err(AppError::NotFound);
        }
        let app = app.unwrap();
        match app.state {
            LifecycleState::Unloading => Ok(AppManagerResponse::None),
            _ => Err(AppError::UnexpectedState),
        }
    }

    async fn send_lifecycle_mgmt_event(
        &mut self,
        event: LifecycleManagementEventRequest,
    ) -> Result<AppManagerResponse, AppError> {
        if self.platform_state.has_internal_launcher() {
            if let Err(e) = self.platform_state.get_client().send_event(event) {
                error!("send event error {:?}", e);
                return Err(AppError::OsError);
            }
        } else {
            let event_name;
            let value;
            match event {
                LifecycleManagementEventRequest::Launch(req) => {
                    event_name = LCM_EVENT_ON_REQUEST_LAUNCH;
                    value = serde_json::to_value(req).unwrap();
                }
                LifecycleManagementEventRequest::Ready(req) => {
                    event_name = LCM_EVENT_ON_REQUEST_READY;
                    value = serde_json::to_value(req).unwrap();
                }
                LifecycleManagementEventRequest::Close(req) => {
                    event_name = LCM_EVENT_ON_REQUEST_CLOSE;
                    value = serde_json::to_value(req).unwrap();
                }
                LifecycleManagementEventRequest::Finished(req) => {
                    event_name = LCM_EVENT_ON_REQUEST_FINISHED;
                    value = serde_json::to_value(req).unwrap();
                }
                _ => return Err(AppError::OsError),
            }

            AppEvents::emit(&self.platform_state, event_name, &value).await;
        }

        Ok(AppManagerResponse::None)
    }

    async fn get_start_page(&mut self, app_id: String) -> Result<AppManagerResponse, AppError> {
        match self.platform_state.app_manager_state.get(&app_id) {
            Some(app) => Ok(AppManagerResponse::StartPage(app.initial_session.app.url)),
            None => Err(AppError::NotFound),
        }
    }

    async fn start_timer(helper: RippleClient, timeout_ms: u64, method: AppMethod) -> Timer {
        let cb = async move {
            let (resp_tx, resp_rx) = oneshot::channel::<Result<AppManagerResponse, AppError>>();
            let req = AppRequest::new(method, resp_tx);
            if let Err(e) = helper.send_app_request(req) {
                error!("Failed to send app request after timer expired: {:?}", e);
            }

            if rpc_await_oneshot(resp_rx).await.is_ok() {
                debug!("timer complete")
            }
        };
        Timer::start(timeout_ms, cb)
    }

    async fn on_unloading(&mut self, app_id: &str) -> Result<AppManagerResponse, AppError> {
        debug!("on_unloading: entry: app_id={}", app_id);

        if self.platform_state.app_manager_state.exists(app_id) {
            let client = self.platform_state.get_client();
            let timeout = self
                .platform_state
                .get_device_manifest()
                .get_lifecycle_policy()
                .app_finished_timeout_ms;
            let unloading_timer = Self::start_timer(
                client,
                timeout,
                AppMethod::CheckFinished(app_id.to_string()),
            )
            .await;
            self.timer_map.insert(app_id.to_string(), unloading_timer);
        }

        let timer_ms = self
            .platform_state
            .get_device_manifest()
            .get_lifecycle_policy()
            .app_finished_timeout_ms;
        sleep(Duration::from_millis(timer_ms)).await;
        self.check_finished(app_id).await
    }

    async fn check_finished(&mut self, app_id: &str) -> Result<AppManagerResponse, AppError> {
        debug!("check_finished: app_id={}", app_id);
        let entry = self.platform_state.app_manager_state.get(app_id);
        match entry {
            Some(_app) => {
                warn!(
                    "check_finished app_id:{} App not finished unloading, forcing",
                    app_id
                );
                self.end_session(app_id).await
            }
            None => Ok(AppManagerResponse::None),
        }
    }

    fn get_second_screen_payload(&mut self, app_id: &str) -> Result<AppManagerResponse, AppError> {
        if let Some(app) = self.platform_state.app_manager_state.get(app_id) {
            let mut payload = "".to_string();
            if let Some(sse) = &app.current_session.launch.second_screen {
                if let Some(data) = &sse.data {
                    payload = data.to_string();
                }
            }
            return Ok(AppManagerResponse::SecondScreenPayload(payload));
        }
        Err(AppError::NotFound)
    }

    async fn get_app_content_catalog(
        &mut self,
        app_id: String,
    ) -> Result<AppManagerResponse, AppError> {
        match self.platform_state.app_manager_state.get(&app_id) {
            Some(app) => Ok(AppManagerResponse::AppContentCatalog(
                app.initial_session.app.catalog,
            )),
            None => Err(AppError::NotFound),
        }
    }

    fn get_app_name(&mut self, app_id: String) -> Result<AppManagerResponse, AppError> {
        match self.platform_state.app_manager_state.get(&app_id) {
            Some(app) => Ok(AppManagerResponse::AppName(app.initial_session.app.title)),
            None => Err(AppError::NotFound),
        }
    }
}<|MERGE_RESOLUTION|>--- conflicted
+++ resolved
@@ -74,12 +74,8 @@
 
 use crate::{
     service::{
-<<<<<<< HEAD
         apps::app_events::AppEvents, extn::ripple_client::RippleClient, user_grants::GrantState,
-=======
-        apps::app_events::AppEvents, extn::ripple_client::RippleClient,
         telemetry_builder::TelemetryBuilder,
->>>>>>> 84b3c766
     },
     state::{
         bootstrap_state::ChannelsState, cap::permitted_state::PermissionHandler,
