--- conflicted
+++ resolved
@@ -381,7 +381,6 @@
                         )
                         .await;
                     } else {
-<<<<<<< HEAD
                         let (resp_tx, resp_rx) =
                             oneshot::channel::<Result<AppManagerResponse, AppError>>();
                         let app_method = if loading {
@@ -389,22 +388,13 @@
                         } else {
                             AppMethod::NewActiveSession(session)
                         };
-                        if let Ok(_) = cloned_ps
+                        if cloned_ps
                             .get_client()
                             .send_app_request(AppRequest::new(app_method, resp_tx))
+                            .is_ok()
                         {
                             let _ = rpc_await_oneshot(resp_rx).await.is_ok();
                         }
-=======
-                        AppMethod::NewActiveSession(session)
-                    };
-                    if cloned_ps
-                        .get_client()
-                        .send_app_request(AppRequest::new(app_method, resp_tx))
-                        .is_ok()
-                    {
-                        let _ = rpc_await_oneshot(resp_rx).await.is_ok();
->>>>>>> c92aa390
                     }
                 });
                 SessionResponse::Pending(PendingSessionResponse {
