// Copyright 2023 Comcast Cable Communications Management, LLC
//
// Licensed under the Apache License, Version 2.0 (the "License");
// you may not use this file except in compliance with the License.
// You may obtain a copy of the License at
//
// http://www.apache.org/licenses/LICENSE-2.0
//
// Unless required by applicable law or agreed to in writing, software
// distributed under the License is distributed on an "AS IS" BASIS,
// WITHOUT WARRANTIES OR CONDITIONS OF ANY KIND, either express or implied.
// See the License for the specific language governing permissions and
// limitations under the License.
//
// SPDX-License-Identifier: Apache-2.0
//

use std::{
    collections::HashMap,
    sync::{Arc, RwLock},
};

use ripple_sdk::{
    api::{
        apps::{
            AppError, AppManagerResponse, AppMethod, AppSession, EffectiveTransport, StateChange,
        },
        device::{device_user_grants_data::EvaluateAt, entertainment_data::NavigationIntent},
        firebolt::{
            fb_capabilities::FireboltPermission,
            fb_discovery::DISCOVERY_EVENT_ON_NAVIGATE_TO,
            fb_lifecycle::LifecycleState,
            fb_lifecycle_management::{
                CompletedSessionResponse, PendingSessionResponse, SessionResponse,
                LCM_EVENT_ON_SESSION_TRANSITION_CANCELED,
                LCM_EVENT_ON_SESSION_TRANSITION_COMPLETED,
            },
            fb_metrics::{
                AppLifecycleState, AppLifecycleStateChange, BehavioralMetricContext,
                BehavioralMetricPayload, ErrorType, MetricsError, SystemErrorParams,
            },
            fb_secondscreen::SECOND_SCREEN_EVENT_ON_LAUNCH_REQUEST,
        },
        gateway::rpc_gateway_api::{AppIdentification, CallerSession},
    },
    log::{debug, error, trace, warn},
    serde_json::{self},
    tokio::sync::oneshot,
    utils::time_utils::Timer,
    uuid::Uuid,
};
use ripple_sdk::{
    api::{
        apps::{AppRequest, AppResponse},
        device::device_user_grants_data::GrantLifespan,
        firebolt::{
            fb_discovery::LaunchRequest,
            fb_lifecycle_management::{
                LifecycleManagementCloseEvent, LifecycleManagementCloseParameters,
                LifecycleManagementEventRequest, LifecycleManagementFinishedEvent,
                LifecycleManagementFinishedParameters, LifecycleManagementLaunchEvent,
                LifecycleManagementLaunchParameters, LifecycleManagementReadyEvent,
                LifecycleManagementReadyParameters, LCM_EVENT_ON_REQUEST_CLOSE,
                LCM_EVENT_ON_REQUEST_FINISHED, LCM_EVENT_ON_REQUEST_LAUNCH,
                LCM_EVENT_ON_REQUEST_READY,
            },
        },
        protocol::{BridgeProtocolRequest, BridgeSessionParams},
    },
    log::info,
    tokio::{self, sync::mpsc::Receiver},
};
use serde_json::json;

use crate::{
    processor::metrics_processor::send_metric_for_app_state_change,
    service::{
        apps::app_events::AppEvents, extn::ripple_client::RippleClient,
        telemetry_builder::TelemetryBuilder, user_grants::GrantState,
    },
    state::{
        bootstrap_state::ChannelsState, cap::permitted_state::PermissionHandler,
        platform_state::PlatformState, session_state::Session,
    },
    utils::rpc_utils::rpc_await_oneshot,
};

#[derive(Debug, Clone)]
pub struct App {
    pub initial_session: AppSession,
    pub current_session: AppSession,
    pub session_id: String,
    pub state: LifecycleState,
    pub loaded_session_id: String,
    pub active_session_id: Option<String>,
    pub internal_state: Option<AppMethod>,
    pub app_id: String,
}

#[derive(Debug, Clone, Default)]
pub struct AppManagerState {
    apps: Arc<RwLock<HashMap<String, App>>>,
    // Very useful for internal launcher where the intent might get untagged
    intents: Arc<RwLock<HashMap<String, NavigationIntent>>>,
}

impl AppManagerState {
    pub fn exists(&self, app_id: &str) -> bool {
        self.apps.read().unwrap().contains_key(app_id)
    }

    pub fn get_app_id_from_session_id(&self, session_id: &str) -> Option<String> {
        {
            debug!("apps and sessions {:?}", self.apps.read().unwrap());
        }
        if let Some((_, app)) = self
            .apps
            .read()
            .unwrap()
            .iter()
            .find(|(_, app)| app.session_id.eq(session_id))
        {
            Some(app.app_id.clone())
        } else {
            None
        }
    }

    fn set_session(&self, app_id: &str, session: AppSession) {
        let mut apps = self.apps.write().unwrap();
        if let Some(app) = apps.get_mut(app_id) {
            app.current_session = session
        }
    }

    fn update_active_session(&self, app_id: &str, session: Option<String>) {
        let mut apps = self.apps.write().unwrap();
        if let Some(app) = apps.get_mut(app_id) {
            debug!(
                "Setting session : {{ appId:{} , session:{:?} }}",
                app_id, session
            );
            app.active_session_id = session
        }
    }

    fn set_state(&self, app_id: &str, state: LifecycleState) {
        let mut apps = self.apps.write().unwrap();
        if let Some(app) = apps.get_mut(app_id) {
            app.state = state;
        }
    }

    fn insert(&self, app_id: String, app: App) {
        let mut apps = self.apps.write().unwrap();
        let _ = apps.insert(app_id, app);
    }

    pub fn get(&self, app_id: &str) -> Option<App> {
        self.apps.read().unwrap().get(app_id).cloned()
    }

    fn remove(&self, app_id: &str) -> Option<App> {
        let mut apps = self.apps.write().unwrap();
        apps.remove(app_id)
    }
<<<<<<< HEAD
    fn set_internal_state(&mut self, app_id: &str, method: AppMethod) {
        let mut apps = self.apps.write().unwrap();
        if let Some(app) = apps.get_mut(app_id) {
            app.internal_state = Some(method);
        }
    }
    fn get_internal_state(&mut self, app_id: &str) -> Option<AppMethod> {
        let apps = self.apps.read().unwrap();
        if let Some(app) = apps.get(app_id) {
            app.internal_state.clone()
        } else {
            None
        }
=======

    fn store_intent(&self, app_id: &str, intent: NavigationIntent) {
        let mut intents = self.intents.write().unwrap();
        let _ = intents.insert(app_id.to_owned(), intent);
    }

    fn take_intent(&self, app_id: &str) -> Option<NavigationIntent> {
        let mut intents = self.intents.write().unwrap();
        intents.remove(app_id)
>>>>>>> e9e866db
    }
}

pub struct DelegatedLauncherHandler {
    platform_state: PlatformState,
    app_mgr_req_rx: Receiver<AppRequest>,
    timer_map: HashMap<String, Timer>,
}
/*
Tell lifecycle metrics which methods map to which metrics AppLifecycleStates
*/
fn map_event(event: &AppMethod) -> Option<AppLifecycleState> {
    match event {
        AppMethod::Launch(_) => Some(AppLifecycleState::Launching),
        AppMethod::Ready(_) => Some(AppLifecycleState::Foreground),
        AppMethod::Close(_, _) => Some(AppLifecycleState::NotRunning),
        AppMethod::Finished(_) => Some(AppLifecycleState::NotRunning),
        AppMethod::GetLaunchRequest(_) => Some(AppLifecycleState::Initializing),
        _ => None,
    }
}
impl DelegatedLauncherHandler {
    pub fn new(
        channels_state: ChannelsState,
        platform_state: PlatformState,
    ) -> DelegatedLauncherHandler {
        DelegatedLauncherHandler {
            platform_state,
            app_mgr_req_rx: channels_state
                .get_app_mgr_receiver()
                .expect("App Mgr receiver to be available"),
            timer_map: HashMap::new(),
        }
    }

    pub async fn start(&mut self) {
        while let Some(data) = self.app_mgr_req_rx.recv().await {
            // App request
            debug!("DelegatedLauncherHandler: App request: data={:?}", data);
            let method = data.method.clone();
            let (resp, app_id) = match data.method.clone() {
                AppMethod::BrowserSession(session) => (
                    self.start_session(session.clone()).await,
                    Some(session.app.id.clone()),
                ),
                AppMethod::SetState(app_id, state) => {
                    (self.set_state(&app_id, state).await, Some(app_id))
                }
<<<<<<< HEAD
                AppMethod::Launch(launch_request) => (
                    self.send_lifecycle_mgmt_event(LifecycleManagementEventRequest::Launch(
                        LifecycleManagementLaunchEvent {
                            parameters: LifecycleManagementLaunchParameters {
                                app_id: launch_request.app_id.clone(),
                                intent: Some(launch_request.get_intent()),
=======
                AppMethod::Launch(launch_request) => {
                    if self.platform_state.has_internal_launcher() {
                        // When using internal launcher extension the NavigationIntent structure will get untagged we will use the original
                        // intent in these cases to avoid loss of data
                        self.platform_state.app_manager_state.store_intent(
                            &launch_request.app_id,
                            launch_request.get_intent().clone(),
                        );
                    }
                    resp = self
                        .send_lifecycle_mgmt_event(LifecycleManagementEventRequest::Launch(
                            LifecycleManagementLaunchEvent {
                                parameters: LifecycleManagementLaunchParameters {
                                    app_id: launch_request.app_id.clone(),
                                    intent: Some(launch_request.get_intent().into()),
                                },
>>>>>>> e9e866db
                            },
                        },
                    ))
                    .await,
                    Some(launch_request.app_id.clone()),
                ),
                AppMethod::Ready(app_id) => {
                    let resp;
                    if let Err(e) = self.ready_check(&app_id) {
                        resp = Err(e)
                    } else {
                        resp = self
                            .send_lifecycle_mgmt_event(LifecycleManagementEventRequest::Ready(
                                LifecycleManagementReadyEvent {
                                    parameters: LifecycleManagementReadyParameters {
                                        app_id: app_id.clone(),
                                    },
                                },
                            ))
                            .await;
                    }
                    TelemetryBuilder::send_app_load_stop(
                        &self.platform_state,
                        app_id.clone(),
                        resp.is_ok(),
                    );
                    (resp, Some(app_id))
                }
                AppMethod::Close(app_id, reason) => (
                    self.send_lifecycle_mgmt_event(LifecycleManagementEventRequest::Close(
                        LifecycleManagementCloseEvent {
                            parameters: LifecycleManagementCloseParameters {
                                app_id: app_id.clone(),
                                reason,
                            },
                        },
                    ))
                    .await,
                    Some(app_id),
                ),
                AppMethod::CheckFinished(app_id) => {
                    (self.check_finished(&app_id).await, Some(app_id))
                }
                AppMethod::Finished(app_id) => {
                    let resp;
                    if let Err(e) = self.finished_check(&app_id) {
                        resp = Err(e)
                    } else {
                        self.send_lifecycle_mgmt_event(LifecycleManagementEventRequest::Finished(
                            LifecycleManagementFinishedEvent {
                                parameters: LifecycleManagementFinishedParameters {
                                    app_id: app_id.clone(),
                                },
                            },
                        ))
                        .await
                        .ok();
                        resp = self.end_session(&app_id).await;
                    }
                    (resp, Some(app_id))
                }
                AppMethod::GetLaunchRequest(app_id) => {
                    (self.get_launch_request(&app_id).await, Some(app_id))
                }
                AppMethod::GetStartPage(app_id) => {
                    (self.get_start_page(app_id.clone()).await, Some(app_id))
                }
                AppMethod::GetAppContentCatalog(app_id) => (
                    self.get_app_content_catalog(app_id.clone()).await,
                    Some(app_id),
                ),
                AppMethod::GetSecondScreenPayload(app_id) => {
                    (self.get_second_screen_payload(&app_id), Some(app_id))
                }
                AppMethod::State(app_id) => (self.get_state(&app_id), Some(app_id)),
                AppMethod::GetAppName(app_id) => (self.get_app_name(app_id.clone()), Some(app_id)),
                AppMethod::NewActiveSession(session) => {
                    let app_id = session.app.id.clone();
                    self.new_active_session(session, true).await;
                    (Ok(AppManagerResponse::None), Some(app_id))
                }
                AppMethod::NewLoadedSession(session) => {
                    let app_id = session.app.id.clone();
                    self.new_loaded_session(session, true).await;
                    (Ok(AppManagerResponse::None), Some(app_id))
                }
                _ => (Err(AppError::NotSupported), None),
            };

            if let Some(id) = app_id {
                self.report_app_state_transition(&id, &method, resp.clone())
                    .await;
            }

            if let Err(e) = resp {
                error!("App error {:?}", e);
            }
            if let Err(e) = data.send_response(resp) {
                error!("App response send error {:?}", e);
            }
        }
        error!("App manager receiver loop ended abruptly");
    }

    async fn report_app_state_transition(
        &mut self,
        app_id: &str,
        method: &AppMethod,
        app_manager_response: Result<AppManagerResponse, AppError>,
    ) {
        let previous_state = self
            .platform_state
            .app_manager_state
            .get_internal_state(app_id);

        let context = BehavioralMetricContext {
            app_id: app_id.to_string(),
            app_version: String::from("app.version.not.implemented"),
            partner_id: String::from("partner.id.not.set"),
            app_session_id: String::from("app_session_id.not.set"),
            durable_app_id: app_id.to_string(),
            app_user_session_id: None,
            governance_state: None,
        };

        /*always send errors, regardless of whether launcher impl maps them */
        let error: Option<AppError> = app_manager_response.clone().err();
        if let Some(err) = error {
            TelemetryBuilder::send_system_error(
                &self.platform_state,
                SystemErrorParams {
                    error_name: String::from("launch_fail"),
                    component: String::from("launcher_handler_receive"),
                    context: Some(format!("{:?}", err.clone())),
                },
            );
            let error_message = BehavioralMetricPayload::Error(MetricsError {
                context: context.clone(),
                /*
                TODO... do third_part_error correctly
                */
                error_type: ErrorType::other,
                /*
                TODO: make code correct */
                code: String::from("AppError"),
                /*   TODO: make code correct  */
                description: String::from("AppError"),
                visible: true,
                parameters: None,
                durable_app_id: app_id.to_string(),
                third_party_error: true,
            });
            let _ =
                send_metric_for_app_state_change(&self.platform_state, error_message, app_id).await;
        };

        let to_state = map_event(method);

        if to_state.is_none() {
            /*
            NOOP, the launcher implementation does not care about this state w/respect to metrics */
            return;
        };
        let from_state = match previous_state {
            Some(state) => map_event(&state),
            None => None,
        };

        let app_state_change_message =
            BehavioralMetricPayload::AppStateChange(AppLifecycleStateChange {
                context,
                previous_state: from_state,
                new_state: to_state.unwrap(),
            });

        trace!("metrics.media_load_start={:?}", app_state_change_message);
        let _ = send_metric_for_app_state_change(
            &self.platform_state,
            app_state_change_message,
            app_id,
        )
        .await;

        self.platform_state
            .app_manager_state
            .set_internal_state(app_id, method.clone());
    }

    fn get_state(&mut self, app_id: &str) -> Result<AppManagerResponse, AppError> {
        let manifest = self.platform_state.app_manager_state.get(app_id);
        match manifest {
            Some(app) => Ok(AppManagerResponse::State(app.state)),
            None => Err(AppError::NotFound),
        }
    }

    async fn start_session(
        &mut self,
        mut session: AppSession,
    ) -> Result<AppManagerResponse, AppError> {
        let transport = session.get_transport();
        if let EffectiveTransport::Bridge(_) = transport.clone() {
            if !self.platform_state.supports_bridge() {
                error!("Bridge is not a supported contract");
                return Err(AppError::NotSupported);
            }
        }

        let app_id = session.app.id.clone();

        if self.platform_state.has_internal_launcher() {
            // Specifically for internal launcher untagged navigation intent will probably not match the original cold launch usecase
            // if there is a stored intent for this case take it and replace it with session
            if let Some(intent) = self.platform_state.app_manager_state.take_intent(&app_id) {
                debug!("Updating intent from initial call {:?}", intent);
                session.update_intent(intent);
            }
        }

        TelemetryBuilder::send_app_load_start(&self.platform_state, app_id.clone(), None, None);
        debug!("start_session: entry: app_id={}", app_id);
        match self.platform_state.app_manager_state.get(&app_id) {
            Some(app) if (app.state != LifecycleState::Unloading) => {
                Ok(AppManagerResponse::Session(
                    self.precheck_then_load_or_activate(session, false).await,
                ))
            }
            _ => {
                if self.platform_state.app_manager_state.get(&app_id).is_some() {
                    // app exist so we are creating a new session
                    // because the other one is unloading, remove the old session now
                    self.end_session(&app_id).await.ok();
                }
                // New loaded Session, Caller must provide Intent.
                // app is unloading
                Ok(AppManagerResponse::Session(
                    self.precheck_then_load_or_activate(session, true).await,
                ))
            }
        }
    }

    /// Does some prechecks like user grants.
    /// If a user grant is not required then the session is created or transitioned
    /// and SessionResponse will return a CompletedSession
    /// If a user grant is required, then a new thread is spawned to handle the grant response.
    /// When the grant is resolved then an AppMethod is sent back to the delegated launcher
    /// to actually perform creating or transitioning the session and update the state in the delegated launcher.
    async fn precheck_then_load_or_activate(
        &mut self,
        session: AppSession,
        loading: bool,
    ) -> SessionResponse {
        let app_id = session.app.id.clone();
        let mut session_id = None;
        let mut loaded_session_id = None;
        if !loading {
            let app = self.platform_state.app_manager_state.get(&app_id).unwrap();
            // unwrap is safe here, when precheck_then_load_or_activate is called with loading=false
            // then the app should have already existed in self.apps

            if session.launch.inactive {
                // Uncommon, moving an already loaded app to inactive again using session
                self.platform_state
                    .app_manager_state
                    .update_active_session(&app_id, None);
                return SessionResponse::Completed(Self::to_completed_session(&app));
            }
            session_id = Some(app.session_id.clone());
            loaded_session_id = Some(app.loaded_session_id);
        }
        let perms_with_grants_opt = if !session.launch.inactive {
            Self::check_user_grants_for_active_session(&self.platform_state, session.app.id.clone())
                .await
        } else {
            None
        };
        match perms_with_grants_opt {
            Some(perms_with_grants) => {
                // Grants required, spawn a thread to handle the response from grants
                let cloned_ps = self.platform_state.clone();
                let cloned_app_id = app_id.to_owned();
                tokio::spawn(async move {
                    let resolved_result = GrantState::check_with_roles(
                        &cloned_ps,
                        &CallerSession::default(),
                        &AppIdentification {
                            app_id: cloned_app_id.to_owned(),
                        },
                        &perms_with_grants,
                        false,
                    )
                    .await;
                    if let Err(_deny_reason) = resolved_result {
                        debug!("handle session for deferred grant");
                        AppEvents::emit(
                            &cloned_ps,
                            LCM_EVENT_ON_SESSION_TRANSITION_CANCELED,
                            &json!({ "app_id": cloned_app_id }),
                        )
                        .await;
                    } else {
                        let (resp_tx, resp_rx) =
                            oneshot::channel::<Result<AppManagerResponse, AppError>>();
                        let app_method = if loading {
                            AppMethod::NewLoadedSession(session)
                        } else {
                            AppMethod::NewActiveSession(session)
                        };
                        if cloned_ps
                            .get_client()
                            .send_app_request(AppRequest::new(app_method, resp_tx))
                            .is_ok()
                        {
                            let _ = rpc_await_oneshot(resp_rx).await.is_ok();
                        }
                    }
                });
                SessionResponse::Pending(PendingSessionResponse {
                    app_id,
                    transition_pending: true,
                    session_id,
                    loaded_session_id,
                })
            }
            None => {
                // No grants required, transition immediately
                if loading {
                    let sess = self.new_loaded_session(session, false).await;
                    SessionResponse::Completed(sess)
                } else {
                    self.new_active_session(session, false).await;
                    SessionResponse::Completed(Self::to_completed_session(
                        &self.platform_state.app_manager_state.get(&app_id).unwrap(),
                    ))
                }
            }
        }
    }

    /// Actually perform the transition of the session from inactive to active.
    /// Generate a new active_session_id.
    /// If this transition happened asynchronously, then emit the completed event
    /// If there is an intent in this new session then emit the onNavigateTo event with the intent
    /// If this is session was triggered by a second screen launch, then emit the second screen firebolt event
    async fn new_active_session(&mut self, session: AppSession, emit_event: bool) {
        let app_id = session.app.id.clone();
        let app_opt = self.platform_state.app_manager_state.get(&app_id);
        if app_opt.is_none() {
            return;
        }
        let app = app_opt.unwrap();
        if app.active_session_id.is_none() {
            self.platform_state
                .app_manager_state
                .update_active_session(&app_id, Some(Uuid::new_v4().to_string()));
        }
        self.platform_state
            .app_manager_state
            .set_session(&app_id, session.clone());
        if emit_event {
            self.emit_completed(app_id.clone()).await;
        }

        AppEvents::emit_to_app(
            &self.platform_state,
            app_id.clone(),
            DISCOVERY_EVENT_ON_NAVIGATE_TO,
            &serde_json::to_value(session.launch.intent).unwrap(),
        )
        .await;

        if let Some(ss) = session.launch.second_screen {
            AppEvents::emit_to_app(
                &self.platform_state,
                app_id.clone(),
                SECOND_SCREEN_EVENT_ON_LAUNCH_REQUEST,
                &serde_json::to_value(ss).unwrap(),
            )
            .await;
        }
    }

    /// Create a new cold session
    /// Generate the session_id and loaded_session_id for this app
    /// If this transition happened asynchronously, then emit the completed event
    async fn new_loaded_session(
        &mut self,
        session: AppSession,
        emit_event: bool,
    ) -> CompletedSessionResponse {
        let app_id = session.app.id.clone();
        let transport = session.get_transport();
        let session_id = Uuid::new_v4().to_string();
        if let EffectiveTransport::Bridge(container_id) = transport.clone() {
            if self.platform_state.supports_bridge() {
                // Step 1: Add the session of the app to the state if bridge
                let session_state = Session::new(app_id.clone(), None, transport);
                self.platform_state
                    .session_state
                    .add_session(session_id.clone(), session_state);
                let id = container_id.clone();
                debug!(
                    "App session details: appId: {} session: {}",
                    app_id, session_id
                );
                // Step 2: Start the session using contract
                let request = BridgeSessionParams {
                    container_id,
                    session_id: session_id.clone(),
                    app_id: app_id.clone(),
                };
                let request = BridgeProtocolRequest::StartSession(request);
                let client = self.platform_state.get_client();
                // After processing the session response the launcher will launch the app
                // Below thread is going to wait for the app to be launched and create a connection
                tokio::spawn(async move {
                    if let Err(e) = client.send_extn_request(request).await {
                        error!("Error sending request to bridge {:?}", e);
                    } else {
                        info!("Bridge connected for {}", id);
                    }
                });
            }
        }

        let loaded_session_id = Uuid::new_v4().to_string();
        let mut active_session_id = None;
        if !session.launch.inactive {
            active_session_id = Some(Uuid::new_v4().to_string());
        }

        let platform_state_c = self.platform_state.clone();
        let app_id_c = app_id.clone();
        // Fetch permissions on separate thread
        tokio::spawn(async move {
            if PermissionHandler::fetch_and_store(&platform_state_c, &app_id_c)
                .await
                .is_err()
            {
                error!("Couldnt load permissions for app {}", app_id_c)
            }
        });
        debug!(
            "start_session: fetch_for_app_session completed for app_id={}",
            app_id
        );

        let app = App {
            initial_session: session.clone(),
            current_session: session.clone(),
            session_id: session_id.clone(),
            loaded_session_id: loaded_session_id.clone(),
            active_session_id: active_session_id.clone(),
            state: LifecycleState::Initializing,
            internal_state: None,
            app_id: app_id.clone(),
        };
        self.platform_state
            .app_manager_state
            .insert(app_id.clone(), app.clone());
        let sess = Self::to_completed_session(&app);
        if emit_event {
            self.emit_completed(app_id.clone()).await;
        }
        sess
    }

    async fn check_user_grants_for_active_session(
        ps: &PlatformState,
        app_id: String,
    ) -> Option<Vec<FireboltPermission>> {
        // Get the list of permissions that the calling app currently has
        debug!(" Get the list of permissions that the calling app currently has {app_id}");
        let app_perms = PermissionHandler::get_app_permission(ps, &app_id).await;
        if app_perms.is_empty() {
            return None;
        }
        debug!("list of permission that {} has {:?}", &app_id, app_perms);
        // Get the list of grant policies from device manifest.
        let grant_polices_map_opt = ps.get_device_manifest().capabilities.grant_policies;
        debug!(
            "get the list of grant policies from device manifest file:{:?}",
            grant_polices_map_opt
        );
        grant_polices_map_opt.as_ref()?;
        let grant_polices_map = grant_polices_map_opt.unwrap();
        //Filter out the caps only that has evaluate at
        let final_perms: Vec<FireboltPermission> = app_perms
            .into_iter()
            .filter(|perm| {
                let filtered_policy_opt = grant_polices_map.get(&perm.cap.as_str());
                debug!("permission: {:?}", perm);
                debug!("filtered_policy_opt: {:?}", filtered_policy_opt);
                if filtered_policy_opt.is_none() {
                    return false;
                }
                if let Some(filtered_policy) = filtered_policy_opt {
                    let policy = match perm.role {
                        ripple_sdk::api::firebolt::fb_capabilities::CapabilityRole::Use => {
                            filtered_policy.use_.as_ref()
                        }
                        ripple_sdk::api::firebolt::fb_capabilities::CapabilityRole::Manage => {
                            filtered_policy.manage.as_ref()
                        }
                        ripple_sdk::api::firebolt::fb_capabilities::CapabilityRole::Provide => {
                            filtered_policy.provide.as_ref()
                        }
                    };
                    debug!("exact policy {:?}", policy);
                    if policy.is_none() {
                        return false;
                    }
                    policy
                        .unwrap()
                        .evaluate_at
                        .contains(&EvaluateAt::ActiveSession)
                } else {
                    false
                }
            })
            .filter(|perm| {
                ps.cap_state
                    .generic
                    .check_supported(&[perm.clone()])
                    .is_ok()
            })
            .collect();
        debug!(
            "list of permissions that need to be evaluated: {:?}",
            final_perms
        );
        if !final_perms.is_empty() {
            Some(final_perms)
        } else {
            None
        }
    }

    fn to_completed_session(app: &App) -> CompletedSessionResponse {
        CompletedSessionResponse {
            app_id: app.app_id.clone(),
            session_id: app.session_id.clone(),
            loaded_session_id: app.loaded_session_id.clone(),
            active_session_id: app.active_session_id.clone(),
            transition_pending: false,
        }
    }

    async fn emit_completed(&self, app_id: String) {
        let app_opt = self.platform_state.app_manager_state.get(&app_id);
        if app_opt.is_none() {
            return;
        }
        let app = app_opt.unwrap();
        let sr = SessionResponse::Completed(Self::to_completed_session(&app));
        AppEvents::emit(
            &self.platform_state,
            LCM_EVENT_ON_SESSION_TRANSITION_COMPLETED,
            &serde_json::to_value(sr).unwrap(),
        )
        .await;
    }

    async fn end_session(&mut self, app_id: &str) -> Result<AppManagerResponse, AppError> {
        debug!("end_session: entry: app_id={}", app_id);
        let app = self.platform_state.app_manager_state.remove(app_id);
        if let Some(app) = app {
            if let Some(timer) = self.timer_map.remove(app_id) {
                timer.cancel();
            }
            let transport = app.initial_session.get_transport();
            if let EffectiveTransport::Bridge(container_id) = transport {
                AppEvents::remove_session(&self.platform_state, app.session_id.clone());
                let request = BridgeProtocolRequest::EndSession(container_id);
                if let Err(e) = self
                    .platform_state
                    .get_client()
                    .send_extn_request(request)
                    .await
                {
                    error!("Error sending event to bridge {:?}", e);
                }
            }
        } else {
            error!("end_session app_id={} Not found", app_id);
            return Err(AppError::NotFound);
        }
        Ok(AppManagerResponse::None)
    }

    async fn get_launch_request(&mut self, app_id: &str) -> Result<AppManagerResponse, AppError> {
        match self.platform_state.app_manager_state.get(app_id) {
            Some(app) => {
                let launch_request = LaunchRequest {
                    app_id: app.initial_session.app.id.clone(),
                    intent: app.initial_session.launch.intent,
                };
                Ok(AppManagerResponse::LaunchRequest(launch_request))
            }
            None => Err(AppError::NotFound),
        }
    }

    async fn set_state(
        &mut self,
        app_id: &str,
        state: LifecycleState,
    ) -> Result<AppManagerResponse, AppError> {
        debug!("set_state: entry: app_id={}, state={:?}", app_id, state);
        let am_state = &self.platform_state.app_manager_state;
        let app = am_state.get(app_id);
        if app.is_none() {
            warn!("appid:{} Not found", app_id);
            return Err(AppError::NotFound);
        }

        let app = app.unwrap();
        let previous_state = app.state;

        if previous_state == state {
            warn!(
                "set_state app_id:{} state:{:?} Already in state",
                app_id, state
            );
            return Err(AppError::UnexpectedState);
        }

        if state == LifecycleState::Inactive || state == LifecycleState::Unloading {
            self.platform_state.clone().cap_state.grant_state.custom_delete_entries(app_id.into(), |grant_entry| -> bool {
                !(matches!(&grant_entry.lifespan, Some(entry_lifespan) if entry_lifespan == &GrantLifespan::AppActive))
            });
        }
        warn!(
            "set_state app_id:{} prev state:{:?} state{:?}",
            app_id, previous_state, state
        );
        am_state.set_state(app_id, state);
        // remove active session id when the app is going back to inactive (not going to inactive for first time)
        if (previous_state != LifecycleState::Initializing) && (state == LifecycleState::Inactive) {
            am_state.update_active_session(app_id, None);
        }
        let state_change = StateChange {
            state,
            previous: previous_state,
        };
        let event_name = state.as_event();
        AppEvents::emit_to_app(
            &self.platform_state,
            app_id.to_string(),
            event_name,
            &serde_json::to_value(state_change).unwrap(),
        )
        .await;

        if LifecycleState::Unloading == state {
            self.on_unloading(app_id).await.ok();
        }
        Ok(AppManagerResponse::None)
    }

    fn ready_check(&self, app_id: &str) -> AppResponse {
        let app = self.platform_state.app_manager_state.get(app_id);
        if app.is_none() {
            warn!("appid:{} Not found", app_id);
            return Err(AppError::NotFound);
        }
        let app = app.unwrap();
        match app.state {
            LifecycleState::Initializing => Ok(AppManagerResponse::None),
            _ => Err(AppError::UnexpectedState),
        }
    }

    fn finished_check(&self, app_id: &str) -> AppResponse {
        let app = self.platform_state.app_manager_state.get(app_id);
        if app.is_none() {
            warn!("appid:{} Not found", app_id);
            return Err(AppError::NotFound);
        }
        let app = app.unwrap();
        match app.state {
            LifecycleState::Unloading => Ok(AppManagerResponse::None),
            _ => Err(AppError::UnexpectedState),
        }
    }

    async fn send_lifecycle_mgmt_event(
        &mut self,
        event: LifecycleManagementEventRequest,
    ) -> Result<AppManagerResponse, AppError> {
        if self.platform_state.has_internal_launcher() {
            if let Err(e) = self.platform_state.get_client().send_event(event) {
                error!("send event error {:?}", e);
                return Err(AppError::OsError);
            }
        } else {
            let event_name;
            let value;
            match event {
                LifecycleManagementEventRequest::Launch(req) => {
                    event_name = LCM_EVENT_ON_REQUEST_LAUNCH;
                    value = serde_json::to_value(req).unwrap();
                }
                LifecycleManagementEventRequest::Ready(req) => {
                    event_name = LCM_EVENT_ON_REQUEST_READY;
                    value = serde_json::to_value(req).unwrap();
                }
                LifecycleManagementEventRequest::Close(req) => {
                    event_name = LCM_EVENT_ON_REQUEST_CLOSE;
                    value = serde_json::to_value(req).unwrap();
                }
                LifecycleManagementEventRequest::Finished(req) => {
                    event_name = LCM_EVENT_ON_REQUEST_FINISHED;
                    value = serde_json::to_value(req).unwrap();
                }
                _ => return Err(AppError::OsError),
            }

            AppEvents::emit(&self.platform_state, event_name, &value).await;
        }

        Ok(AppManagerResponse::None)
    }

    async fn get_start_page(&mut self, app_id: String) -> Result<AppManagerResponse, AppError> {
        match self.platform_state.app_manager_state.get(&app_id) {
            Some(app) => Ok(AppManagerResponse::StartPage(app.initial_session.app.url)),
            None => Err(AppError::NotFound),
        }
    }

    async fn start_timer(helper: RippleClient, timeout_ms: u64, method: AppMethod) -> Timer {
        let cb = async move {
            let (resp_tx, resp_rx) = oneshot::channel::<Result<AppManagerResponse, AppError>>();
            let req = AppRequest::new(method, resp_tx);
            if let Err(e) = helper.send_app_request(req) {
                error!("Failed to send app request after timer expired: {:?}", e);
            }

            if rpc_await_oneshot(resp_rx).await.is_ok() {
                debug!("timer complete")
            }
        };
        Timer::start(timeout_ms, cb)
    }

    async fn on_unloading(&mut self, app_id: &str) -> Result<AppManagerResponse, AppError> {
        debug!("on_unloading: entry: app_id={}", app_id);

        if self.platform_state.app_manager_state.exists(app_id) {
            let client = self.platform_state.get_client();
            let timeout = self
                .platform_state
                .get_device_manifest()
                .get_lifecycle_policy()
                .app_finished_timeout_ms;
            let unloading_timer = Self::start_timer(
                client,
                timeout,
                AppMethod::CheckFinished(app_id.to_string()),
            )
            .await;
            self.timer_map.insert(app_id.to_string(), unloading_timer);
        }

        Ok(AppManagerResponse::None)
    }

    async fn check_finished(&mut self, app_id: &str) -> Result<AppManagerResponse, AppError> {
        debug!("check_finished: app_id={}", app_id);
        let entry = self.platform_state.app_manager_state.get(app_id);
        match entry {
            Some(_app) => {
                warn!(
                    "check_finished app_id:{} App not finished unloading, forcing",
                    app_id
                );
                self.end_session(app_id).await
            }
            None => Ok(AppManagerResponse::None),
        }
    }

    fn get_second_screen_payload(&mut self, app_id: &str) -> Result<AppManagerResponse, AppError> {
        if let Some(app) = self.platform_state.app_manager_state.get(app_id) {
            let mut payload = "".to_string();
            if let Some(sse) = &app.current_session.launch.second_screen {
                if let Some(data) = &sse.data {
                    payload = data.to_string();
                }
            }
            return Ok(AppManagerResponse::SecondScreenPayload(payload));
        }
        Err(AppError::NotFound)
    }

    async fn get_app_content_catalog(
        &mut self,
        app_id: String,
    ) -> Result<AppManagerResponse, AppError> {
        match self.platform_state.app_manager_state.get(&app_id) {
            Some(app) => Ok(AppManagerResponse::AppContentCatalog(
                app.initial_session.app.catalog,
            )),
            None => Err(AppError::NotFound),
        }
    }

    fn get_app_name(&mut self, app_id: String) -> Result<AppManagerResponse, AppError> {
        match self.platform_state.app_manager_state.get(&app_id) {
            Some(app) => Ok(AppManagerResponse::AppName(app.initial_session.app.title)),
            None => Err(AppError::NotFound),
        }
    }
}<|MERGE_RESOLUTION|>--- conflicted
+++ resolved
@@ -164,7 +164,6 @@
         let mut apps = self.apps.write().unwrap();
         apps.remove(app_id)
     }
-<<<<<<< HEAD
     fn set_internal_state(&mut self, app_id: &str, method: AppMethod) {
         let mut apps = self.apps.write().unwrap();
         if let Some(app) = apps.get_mut(app_id) {
@@ -178,8 +177,7 @@
         } else {
             None
         }
-=======
-
+    }
     fn store_intent(&self, app_id: &str, intent: NavigationIntent) {
         let mut intents = self.intents.write().unwrap();
         let _ = intents.insert(app_id.to_owned(), intent);
@@ -188,7 +186,6 @@
     fn take_intent(&self, app_id: &str) -> Option<NavigationIntent> {
         let mut intents = self.intents.write().unwrap();
         intents.remove(app_id)
->>>>>>> e9e866db
     }
 }
 
@@ -237,14 +234,6 @@
                 AppMethod::SetState(app_id, state) => {
                     (self.set_state(&app_id, state).await, Some(app_id))
                 }
-<<<<<<< HEAD
-                AppMethod::Launch(launch_request) => (
-                    self.send_lifecycle_mgmt_event(LifecycleManagementEventRequest::Launch(
-                        LifecycleManagementLaunchEvent {
-                            parameters: LifecycleManagementLaunchParameters {
-                                app_id: launch_request.app_id.clone(),
-                                intent: Some(launch_request.get_intent()),
-=======
                 AppMethod::Launch(launch_request) => {
                     if self.platform_state.has_internal_launcher() {
                         // When using internal launcher extension the NavigationIntent structure will get untagged we will use the original
@@ -254,20 +243,19 @@
                             launch_request.get_intent().clone(),
                         );
                     }
-                    resp = self
-                        .send_lifecycle_mgmt_event(LifecycleManagementEventRequest::Launch(
+                    (
+                        self.send_lifecycle_mgmt_event(LifecycleManagementEventRequest::Launch(
                             LifecycleManagementLaunchEvent {
                                 parameters: LifecycleManagementLaunchParameters {
                                     app_id: launch_request.app_id.clone(),
                                     intent: Some(launch_request.get_intent().into()),
                                 },
->>>>>>> e9e866db
                             },
-                        },
-                    ))
-                    .await,
-                    Some(launch_request.app_id.clone()),
-                ),
+                        ))
+                        .await,
+                        Some(launch_request.app_id.clone()),
+                    )
+                }
                 AppMethod::Ready(app_id) => {
                     let resp;
                     if let Err(e) = self.ready_check(&app_id) {
