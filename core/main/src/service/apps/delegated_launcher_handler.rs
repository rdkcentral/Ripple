// Copyright 2023 Comcast Cable Communications Management, LLC
//
// Licensed under the Apache License, Version 2.0 (the "License");
// you may not use this file except in compliance with the License.
// You may obtain a copy of the License at
//
// http://www.apache.org/licenses/LICENSE-2.0
//
// Unless required by applicable law or agreed to in writing, software
// distributed under the License is distributed on an "AS IS" BASIS,
// WITHOUT WARRANTIES OR CONDITIONS OF ANY KIND, either express or implied.
// See the License for the specific language governing permissions and
// limitations under the License.
//
// SPDX-License-Identifier: Apache-2.0
//

use std::{
    collections::HashMap,
    sync::{Arc, RwLock},
};

use ripple_sdk::{
    api::{
        apps::{
            AppError, AppManagerResponse, AppMethod, AppSession, EffectiveTransport, StateChange,
        },
        firebolt::{
            fb_capabilities::FireboltPermission,
            fb_discovery::DISCOVERY_EVENT_ON_NAVIGATE_TO,
            fb_lifecycle::LifecycleState,
            fb_lifecycle_management::{
                CompletedSessionResponse, PendingSessionResponse, SessionResponse,
                LCM_EVENT_ON_SESSION_TRANSITION_COMPLETED,
            },
            fb_secondscreen::SECOND_SCREEN_EVENT_ON_LAUNCH_REQUEST,
        },
    },
    log::{debug, error, warn},
    serde_json::{self},
    tokio::sync::oneshot,
    utils::time_utils::Timer,
    uuid::Uuid,
};
use ripple_sdk::{
    api::{
        apps::{AppRequest, AppResponse},
        device::device_user_grants_data::GrantLifespan,
        firebolt::{
            fb_discovery::LaunchRequest,
            fb_lifecycle_management::{
                LifecycleManagementCloseEvent, LifecycleManagementCloseParameters,
                LifecycleManagementEventRequest, LifecycleManagementFinishedEvent,
                LifecycleManagementFinishedParameters, LifecycleManagementLaunchEvent,
                LifecycleManagementLaunchParameters, LifecycleManagementReadyEvent,
                LifecycleManagementReadyParameters, LCM_EVENT_ON_REQUEST_CLOSE,
                LCM_EVENT_ON_REQUEST_FINISHED, LCM_EVENT_ON_REQUEST_LAUNCH,
                LCM_EVENT_ON_REQUEST_READY,
            },
        },
        protocol::{BridgeProtocolRequest, BridgeSessionParams},
    },
    log::info,
    tokio::{
        self,
        sync::mpsc::Receiver,
        time::{sleep, Duration},
    },
};

use crate::{
    service::{apps::app_events::AppEvents, extn::ripple_client::RippleClient},
    state::{
        bootstrap_state::ChannelsState, cap::permitted_state::PermissionHandler,
        platform_state::PlatformState, session_state::Session,
    },
    utils::rpc_utils::rpc_await_oneshot,
};

#[derive(Debug, Clone)]
pub struct App {
    pub initial_session: AppSession,
    pub current_session: AppSession,
    pub session_id: String,
    pub state: LifecycleState,
    pub loaded_session_id: String,
    pub active_session_id: Option<String>,
    pub internal_state: Option<AppMethod>,
    pub app_id: String,
}

#[derive(Debug, Clone, Default)]
pub struct AppManagerState {
    apps: Arc<RwLock<HashMap<String, App>>>,
}

impl AppManagerState {
    pub fn exists(&self, app_id: &str) -> bool {
        self.apps.read().unwrap().contains_key(app_id)
    }

    pub fn get_app_id_from_session_id(&self, session_id: &str) -> Option<String> {
        {
            debug!("apps and sessions {:?}", self.apps.read().unwrap());
        }
        if let Some((_, app)) = self
            .apps
            .read()
            .unwrap()
            .iter()
            .find(|(_, app)| app.session_id.eq(session_id))
        {
            Some(app.app_id.clone())
        } else {
            None
        }
    }

    fn set_session(&self, app_id: &str, session: AppSession) {
        let mut apps = self.apps.write().unwrap();
        if let Some(app) = apps.get_mut(app_id) {
            app.current_session = session
        }
    }

    fn update_active_session(&self, app_id: &str, session: Option<String>) {
        let mut apps = self.apps.write().unwrap();
        if let Some(app) = apps.get_mut(app_id) {
            app.active_session_id = session
        }
    }

    fn set_state(&self, app_id: &str, state: LifecycleState) {
        let mut apps = self.apps.write().unwrap();
        if let Some(app) = apps.get_mut(app_id) {
            app.state = state;
        }
    }

    fn insert(&self, app_id: String, app: App) {
        let mut apps = self.apps.write().unwrap();
        let _ = apps.insert(app_id, app);
    }

    fn get(&self, app_id: &str) -> Option<App> {
        self.apps.read().unwrap().get(app_id).cloned()
    }

    fn remove(&self, app_id: &str) -> Option<App> {
        let mut apps = self.apps.write().unwrap();
        apps.remove(app_id)
    }
}

pub struct DelegatedLauncherHandler {
    platform_state: PlatformState,
    app_mgr_req_rx: Receiver<AppRequest>,
    timer_map: HashMap<String, Timer>,
}

impl DelegatedLauncherHandler {
    pub fn new(
        channels_state: ChannelsState,
        platform_state: PlatformState,
    ) -> DelegatedLauncherHandler {
        DelegatedLauncherHandler {
            platform_state,
            app_mgr_req_rx: channels_state
                .get_app_mgr_receiver()
                .expect("App Mgr receiver to be available"),
            timer_map: HashMap::new(),
        }
    }

    pub async fn start(&mut self) {
        while let Some(data) = self.app_mgr_req_rx.recv().await {
            // App request
            debug!("DelegatedLauncherHandler: App request: data={:?}", data);
            let resp;
            match data.method.clone() {
                AppMethod::BrowserSession(session) => {
                    resp = self.start_session(session).await;
                }
                AppMethod::SetState(app_id, state) => {
                    resp = self.set_state(&app_id, state).await;
                }
                AppMethod::Launch(launch_request) => {
                    resp = self
                        .send_lifecycle_mgmt_event(LifecycleManagementEventRequest::Launch(
                            LifecycleManagementLaunchEvent {
                                parameters: LifecycleManagementLaunchParameters {
                                    app_id: launch_request.app_id.clone(),
                                    intent: Some(launch_request.get_intent()),
                                },
                            },
                        ))
                        .await;
                }
                AppMethod::Ready(app_id) => {
                    if let Err(e) = self.ready_check(&app_id) {
                        resp = Err(e)
                    } else {
                        resp = self
                            .send_lifecycle_mgmt_event(LifecycleManagementEventRequest::Ready(
                                LifecycleManagementReadyEvent {
                                    parameters: LifecycleManagementReadyParameters { app_id },
                                },
                            ))
                            .await;
                    }
                }
                AppMethod::Close(app_id, reason) => {
                    resp = self
                        .send_lifecycle_mgmt_event(LifecycleManagementEventRequest::Close(
                            LifecycleManagementCloseEvent {
                                parameters: LifecycleManagementCloseParameters { app_id, reason },
                            },
                        ))
                        .await;
                }
                AppMethod::CheckFinished(app_id) => {
                    resp = self.check_finished(&app_id).await;
                }
                AppMethod::Finished(app_id) => {
                    if let Err(e) = self.finished_check(&app_id) {
                        resp = Err(e)
                    } else {
                        self.send_lifecycle_mgmt_event(LifecycleManagementEventRequest::Finished(
                            LifecycleManagementFinishedEvent {
                                parameters: LifecycleManagementFinishedParameters {
                                    app_id: app_id.clone(),
                                },
                            },
                        ))
                        .await
                        .ok();
                        resp = self.end_session(&app_id).await;
                    }
                }
                AppMethod::GetLaunchRequest(app_id) => {
                    resp = self.get_launch_request(&app_id).await;
                }
                AppMethod::GetStartPage(app_id) => {
                    resp = self.get_start_page(app_id).await;
                }
                AppMethod::GetAppContentCatalog(app_id) => {
                    resp = self.get_app_content_catalog(app_id).await;
                }
                AppMethod::GetSecondScreenPayload(app_id) => {
                    resp = self.get_second_screen_payload(&app_id);
                }
                AppMethod::State(app_id) => resp = self.get_state(&app_id),
                AppMethod::GetAppName(app_id) => {
                    resp = self.get_app_name(app_id);
                }
                AppMethod::NewActiveSession(session) => {
                    self.new_active_session(session, true).await;
                    resp = Ok(AppManagerResponse::None);
                }
                AppMethod::NewLoadedSession(session) => {
                    self.new_loaded_session(session, true).await;
                    resp = Ok(AppManagerResponse::None);
                }
                _ => resp = Err(AppError::NotSupported),
            }
            if let Err(e) = resp {
                error!("App error {:?}", e);
            }
            if let Err(e) = data.send_response(resp) {
                error!("App response send error {:?}", e);
            }
        }
        error!("App manager receiver loop ended abruptly");
    }

    fn get_state(&mut self, app_id: &str) -> Result<AppManagerResponse, AppError> {
        let manifest = self.platform_state.app_manager_state.get(app_id);
        match manifest {
            Some(app) => Ok(AppManagerResponse::State(app.state)),
            None => Err(AppError::NotFound),
        }
    }

    async fn start_session(&mut self, session: AppSession) -> Result<AppManagerResponse, AppError> {
        let transport = session.get_transport();
        if let EffectiveTransport::Bridge(_) = transport.clone() {
            if !self.platform_state.supports_bridge() {
                error!("Bridge is not a supported contract");
                return Err(AppError::NotSupported);
            }
        }
        // TODO: Add metrics helper for app loading

        let app_id = session.app.id.clone();
        debug!("start_session: entry: app_id={}", app_id);
        match self.platform_state.app_manager_state.get(&app_id) {
            Some(app) if (app.state != LifecycleState::Unloading) => {
                Ok(AppManagerResponse::Session(
                    self.precheck_then_load_or_activate(session, false).await,
                ))
            }
            _ => {
                // New loaded Session, Caller must provide Intent.
                // app is unloading
                Ok(AppManagerResponse::Session(
                    self.precheck_then_load_or_activate(session, true).await,
                ))
            }
        }
    }

    /// Does some prechecks like user grants.
    /// If a user grant is not required then the session is created or transitioned
    /// and SessionResponse will return a CompletedSession
    /// If a user grant is required, then a new thread is spawned to handle the grant response.
    /// When the grant is resolved then an AppMethod is sent back to the delegated launcher
    /// to actually perform creating or transitioning the session and update the state in the delegated launcher.
    async fn precheck_then_load_or_activate(
        &mut self,
        session: AppSession,
        loading: bool,
    ) -> SessionResponse {
        let app_id = session.app.id.clone();
        let mut session_id = None;
        let mut loaded_session_id = None;
        if !loading {
            let app = self.platform_state.app_manager_state.get(&app_id).unwrap();
            // unwrap is safe here, when precheck_then_load_or_activate is called with loading=false
            // then the app should have already existed in self.apps
            if session.launch.inactive {
                // Uncommon, moving an already loaded app to inactive again using session
                self.platform_state
                    .app_manager_state
                    .update_active_session(&app_id, None);
                return SessionResponse::Completed(Self::to_completed_session(&app));
            }
            session_id = Some(app.session_id.clone());
            loaded_session_id = Some(app.loaded_session_id);
        }
        let perms_with_grants_opt = if !session.launch.inactive {
            Self::check_user_grants_for_active_session(&self.platform_state, session.app.id.clone())
                .await
        } else {
            None
        };
        match perms_with_grants_opt {
            Some(_perms_with_grants) => {
                // Grants required, spawn a thread to handle the response from grants
                let cloned_ps = self.platform_state.clone();
                tokio::spawn(async move {
                    let (resp_tx, resp_rx) =
                        oneshot::channel::<Result<AppManagerResponse, AppError>>();
                    let app_method = if loading {
                        AppMethod::NewLoadedSession(session)
                    } else {
                        AppMethod::NewActiveSession(session)
                    };
                    if cloned_ps
                        .get_client()
                        .send_app_request(AppRequest::new(app_method, resp_tx))
                        .is_ok()
                    {
                        let _ = rpc_await_oneshot(resp_rx).await.is_ok();
                    }
                });
                SessionResponse::Pending(PendingSessionResponse {
                    app_id,
                    transition_pending: true,
                    session_id,
                    loaded_session_id,
                })
            }
            None => {
                // No grants required, transition immediately
                if loading {
                    let sess = self.new_loaded_session(session, false).await;
                    SessionResponse::Completed(sess)
                } else {
                    self.new_active_session(session, false).await;
                    SessionResponse::Completed(Self::to_completed_session(
                        &self.platform_state.app_manager_state.get(&app_id).unwrap(),
                    ))
                }
            }
        }
    }

    /// Actually perform the transition of the session from inactive to active.
    /// Generate a new active_session_id.
    /// If this transition happened asynchronously, then emit the completed event
    /// If there is an intent in this new session then emit the onNavigateTo event with the intent
    /// If this is session was triggered by a second screen launch, then emit the second screen firebolt event
    async fn new_active_session(&mut self, session: AppSession, emit_event: bool) {
        let app_id = session.app.id.clone();
        let app_opt = self.platform_state.app_manager_state.get(&app_id);
        if app_opt.is_none() {
            return;
        }
        let app = app_opt.unwrap();
        if app.active_session_id.is_none() {
            self.platform_state
                .app_manager_state
                .update_active_session(&app_id, Some(Uuid::new_v4().to_string()));
        }
        self.platform_state
            .app_manager_state
            .set_session(&app_id, session.clone());
        if emit_event {
            self.emit_completed(app_id.clone()).await;
        }

        AppEvents::emit_to_app(
            &self.platform_state,
            app_id.clone(),
            DISCOVERY_EVENT_ON_NAVIGATE_TO,
            &serde_json::to_value(session.launch.intent).unwrap(),
        )
        .await;

        if let Some(ss) = session.launch.second_screen {
            AppEvents::emit_to_app(
                &self.platform_state,
                app_id.clone(),
                SECOND_SCREEN_EVENT_ON_LAUNCH_REQUEST,
                &serde_json::to_value(ss).unwrap(),
            )
            .await;
        }
    }

    /// Create a new cold session
    /// Generate the session_id and loaded_session_id for this app
    /// If this transition happened asynchronously, then emit the completed event
    async fn new_loaded_session(
        &mut self,
        session: AppSession,
        emit_event: bool,
    ) -> CompletedSessionResponse {
        let app_id = session.app.id.clone();
        let transport = session.get_transport();
        let session_id = Uuid::new_v4().to_string();
        if let EffectiveTransport::Bridge(container_id) = transport.clone() {
            if self.platform_state.supports_bridge() {
                // Step 1: Add the session of the app to the state if bridge
                let session_state = Session::new(app_id.clone(), None, transport);
                self.platform_state
                    .session_state
                    .add_session(session_id.clone(), session_state);
                let id = container_id.clone();
                // Step 2: Start the session using contract
                let request = BridgeSessionParams {
                    container_id,
                    session_id: session_id.clone(),
                    app_id: app_id.clone(),
                };
                let request = BridgeProtocolRequest::StartSession(request);
                let client = self.platform_state.get_client();
                // After processing the session response the launcher will launch the app
                // Below thread is going to wait for the app to be launched and create a connection
                tokio::spawn(async move {
                    if let Err(e) = client.send_extn_request(request).await {
                        error!("Error sending request to bridge {:?}", e);
                    } else {
                        info!("Bridge connected for {}", id);
                    }
                });
            }
        }

        let loaded_session_id = Uuid::new_v4().to_string();
        let mut active_session_id = None;
        if !session.launch.inactive {
            active_session_id = Some(Uuid::new_v4().to_string());
        }

        let platform_state_c = self.platform_state.clone();
        let app_id_c = app_id.clone();
        // Fetch permissions on separate thread
        tokio::spawn(async move {
<<<<<<< HEAD
            if PermissionHandler::fetch_and_store(platform_state_c, app_id_c.clone())
                .await
                .is_err()
            {
=======
            if let Err(_) = PermissionHandler::fetch_and_store(&platform_state_c, &app_id_c).await {
>>>>>>> 9dee9cd9
                error!("Couldnt load permissions for app {}", app_id_c)
            }
        });
        debug!(
            "start_session: fetch_for_app_session completed for app_id={}",
            app_id
        );

        let app = App {
            initial_session: session.clone(),
            current_session: session.clone(),
            session_id: session_id.clone(),
            loaded_session_id: loaded_session_id.clone(),
            active_session_id: active_session_id.clone(),
            state: LifecycleState::Initializing,
            internal_state: None,
            app_id: app_id.clone(),
        };
        self.platform_state
            .app_manager_state
            .insert(app_id.clone(), app.clone());
        let sess = Self::to_completed_session(&app);
        if emit_event {
            self.emit_completed(app_id.clone()).await;
        }
        sess
    }

    async fn check_user_grants_for_active_session(
        _ps: &PlatformState,
        _app_id: String,
    ) -> Option<Vec<FireboltPermission>> {
        None
    }

    fn to_completed_session(app: &App) -> CompletedSessionResponse {
        CompletedSessionResponse {
            app_id: app.app_id.clone(),
            session_id: app.session_id.clone(),
            loaded_session_id: app.loaded_session_id.clone(),
            active_session_id: app.active_session_id.clone(),
            transition_pending: false,
        }
    }

    async fn emit_completed(&self, app_id: String) {
        let app_opt = self.platform_state.app_manager_state.get(&app_id);
        if app_opt.is_none() {
            return;
        }
        let app = app_opt.unwrap();
        let sr = SessionResponse::Completed(Self::to_completed_session(&app));
        AppEvents::emit(
            &self.platform_state,
            LCM_EVENT_ON_SESSION_TRANSITION_COMPLETED,
            &serde_json::to_value(sr).unwrap(),
        )
        .await;
    }

    async fn end_session(&mut self, app_id: &str) -> Result<AppManagerResponse, AppError> {
        debug!("end_session: entry: app_id={}", app_id);
        let app = self.platform_state.app_manager_state.remove(app_id);
        if let Some(app) = app {
            if let Some(timer) = self.timer_map.remove(app_id) {
                timer.cancel();
            }
            let transport = app.initial_session.get_transport();
            if let EffectiveTransport::Bridge(container_id) = transport {
                AppEvents::remove_session(&self.platform_state, app.session_id.clone());
                let request = BridgeProtocolRequest::EndSession(container_id);
                if let Err(e) = self
                    .platform_state
                    .get_client()
                    .send_extn_request(request)
                    .await
                {
                    error!("Error sending event to bridge {:?}", e);
                }
            }
        } else {
            error!("end_session app_id={} Not found", app_id);
            return Err(AppError::NotFound);
        }
        Ok(AppManagerResponse::None)
    }

    async fn get_launch_request(&mut self, app_id: &str) -> Result<AppManagerResponse, AppError> {
        match self.platform_state.app_manager_state.get(app_id) {
            Some(app) => {
                let launch_request = LaunchRequest {
                    app_id: app.initial_session.app.id.clone(),
                    intent: app.initial_session.launch.intent,
                };
                Ok(AppManagerResponse::LaunchRequest(launch_request))
            }
            None => Err(AppError::NotFound),
        }
    }

    async fn set_state(
        &mut self,
        app_id: &str,
        state: LifecycleState,
    ) -> Result<AppManagerResponse, AppError> {
        debug!("set_state: entry: app_id={}, state={:?}", app_id, state);
        let app = self.platform_state.app_manager_state.get(app_id);
        if app.is_none() {
            warn!("appid:{} Not found", app_id);
            return Err(AppError::NotFound);
        }

        let app = app.unwrap();
        let previous_state = app.state;

        if previous_state == state {
            warn!(
                "set_state app_id:{} state:{:?} Already in state",
                app_id, state
            );
            return Err(AppError::UnexpectedState);
        }

        if state == LifecycleState::Inactive || state == LifecycleState::Unloading {
            self.platform_state.clone().cap_state.grant_state.custom_delete_entries(app_id.into(), |grant_entry| -> bool {
                !(matches!(&grant_entry.lifespan, Some(entry_lifespan) if entry_lifespan == &GrantLifespan::AppActive))
            });
        }
        self.platform_state
            .app_manager_state
            .set_state(app_id, state);
        let state_change = StateChange {
            state,
            previous: previous_state,
        };
        let event_name = state.as_event();
        AppEvents::emit_to_app(
            &self.platform_state,
            app_id.to_string(),
            event_name,
            &serde_json::to_value(state_change).unwrap(),
        )
        .await;

        if LifecycleState::Unloading == state {
            self.on_unloading(app_id).await.ok();
        }
        Ok(AppManagerResponse::None)
    }

    fn ready_check(&self, app_id: &str) -> AppResponse {
        let app = self.platform_state.app_manager_state.get(app_id);
        if app.is_none() {
            warn!("appid:{} Not found", app_id);
            return Err(AppError::NotFound);
        }
        let app = app.unwrap();
        match app.state {
            LifecycleState::Initializing => Ok(AppManagerResponse::None),
            _ => Err(AppError::UnexpectedState),
        }
    }

    fn finished_check(&self, app_id: &str) -> AppResponse {
        let app = self.platform_state.app_manager_state.get(app_id);
        if app.is_none() {
            warn!("appid:{} Not found", app_id);
            return Err(AppError::NotFound);
        }
        let app = app.unwrap();
        match app.state {
            LifecycleState::Unloading => Ok(AppManagerResponse::None),
            _ => Err(AppError::UnexpectedState),
        }
    }

    async fn send_lifecycle_mgmt_event(
        &mut self,
        event: LifecycleManagementEventRequest,
    ) -> Result<AppManagerResponse, AppError> {
        if self.platform_state.has_internal_launcher() {
            if let Err(e) = self.platform_state.get_client().send_event(event) {
                error!("send event error {:?}", e);
                return Err(AppError::OsError);
            }
        } else {
            let event_name;
            let value;
            match event {
                LifecycleManagementEventRequest::Launch(req) => {
                    event_name = LCM_EVENT_ON_REQUEST_LAUNCH;
                    value = serde_json::to_value(req).unwrap();
                }
                LifecycleManagementEventRequest::Ready(req) => {
                    event_name = LCM_EVENT_ON_REQUEST_READY;
                    value = serde_json::to_value(req).unwrap();
                }
                LifecycleManagementEventRequest::Close(req) => {
                    event_name = LCM_EVENT_ON_REQUEST_CLOSE;
                    value = serde_json::to_value(req).unwrap();
                }
                LifecycleManagementEventRequest::Finished(req) => {
                    event_name = LCM_EVENT_ON_REQUEST_FINISHED;
                    value = serde_json::to_value(req).unwrap();
                }
                _ => return Err(AppError::OsError),
            }

            AppEvents::emit(&self.platform_state, event_name, &value).await;
        }

        Ok(AppManagerResponse::None)
    }

    async fn get_start_page(&mut self, app_id: String) -> Result<AppManagerResponse, AppError> {
        match self.platform_state.app_manager_state.get(&app_id) {
            Some(app) => Ok(AppManagerResponse::StartPage(app.initial_session.app.url)),
            None => Err(AppError::NotFound),
        }
    }

    async fn start_timer(helper: RippleClient, timeout_ms: u64, method: AppMethod) -> Timer {
        let cb = async move {
            let (resp_tx, resp_rx) = oneshot::channel::<Result<AppManagerResponse, AppError>>();
            let req = AppRequest::new(method, resp_tx);
            if let Err(e) = helper.send_app_request(req) {
                error!("Failed to send app request after timer expired: {:?}", e);
            }

            if rpc_await_oneshot(resp_rx).await.is_ok() {
                debug!("timer complete")
            }
        };
        Timer::start(timeout_ms, cb)
    }

    async fn on_unloading(&mut self, app_id: &str) -> Result<AppManagerResponse, AppError> {
        debug!("on_unloading: entry: app_id={}", app_id);

        if self.platform_state.app_manager_state.exists(app_id) {
            let client = self.platform_state.get_client();
            let timeout = self
                .platform_state
                .get_device_manifest()
                .get_lifecycle_policy()
                .app_finished_timeout_ms;
            let unloading_timer = Self::start_timer(
                client,
                timeout,
                AppMethod::CheckFinished(app_id.to_string()),
            )
            .await;
            self.timer_map.insert(app_id.to_string(), unloading_timer);
        }

        let timer_ms = self
            .platform_state
            .get_device_manifest()
            .get_lifecycle_policy()
            .app_finished_timeout_ms;
        sleep(Duration::from_millis(timer_ms)).await;
        self.check_finished(app_id).await
    }

    async fn check_finished(&mut self, app_id: &str) -> Result<AppManagerResponse, AppError> {
        debug!("check_finished: app_id={}", app_id);
        let entry = self.platform_state.app_manager_state.get(app_id);
        match entry {
            Some(_app) => {
                warn!(
                    "check_finished app_id:{} App not finished unloading, forcing",
                    app_id
                );
                self.end_session(app_id).await
            }
            None => Ok(AppManagerResponse::None),
        }
    }

    fn get_second_screen_payload(&mut self, app_id: &str) -> Result<AppManagerResponse, AppError> {
        if let Some(app) = self.platform_state.app_manager_state.get(app_id) {
            let mut payload = "".to_string();
            if let Some(sse) = &app.current_session.launch.second_screen {
                if let Some(data) = &sse.data {
                    payload = data.to_string();
                }
            }
            return Ok(AppManagerResponse::SecondScreenPayload(payload));
        }
        Err(AppError::NotFound)
    }

    async fn get_app_content_catalog(
        &mut self,
        app_id: String,
    ) -> Result<AppManagerResponse, AppError> {
        match self.platform_state.app_manager_state.get(&app_id) {
            Some(app) => Ok(AppManagerResponse::AppContentCatalog(
                app.initial_session.app.catalog,
            )),
            None => Err(AppError::NotFound),
        }
    }

    fn get_app_name(&mut self, app_id: String) -> Result<AppManagerResponse, AppError> {
        match self.platform_state.app_manager_state.get(&app_id) {
            Some(app) => Ok(AppManagerResponse::AppName(app.initial_session.app.title)),
            None => Err(AppError::NotFound),
        }
    }
}<|MERGE_RESOLUTION|>--- conflicted
+++ resolved
@@ -477,14 +477,10 @@
         let app_id_c = app_id.clone();
         // Fetch permissions on separate thread
         tokio::spawn(async move {
-<<<<<<< HEAD
-            if PermissionHandler::fetch_and_store(platform_state_c, app_id_c.clone())
+            if PermissionHandler::fetch_and_store(&platform_state_c, &app_id_c)
                 .await
                 .is_err()
             {
-=======
-            if let Err(_) = PermissionHandler::fetch_and_store(&platform_state_c, &app_id_c).await {
->>>>>>> 9dee9cd9
                 error!("Couldnt load permissions for app {}", app_id_c)
             }
         });
