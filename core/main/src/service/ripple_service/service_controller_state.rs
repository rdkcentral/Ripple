--- conflicted
+++ resolved
@@ -14,16 +14,6 @@
 //
 // SPDX-License-Identifier: Apache-2.0
 //
-<<<<<<< HEAD
-use ripple_sdk::api::context::{RippleContextUpdateRequest, RippleContextUpdateType};
-use ripple_sdk::api::device::device_request::{
-    AccountToken, InternetConnectionStatus, PowerState, TimeZone,
-};
-use ripple_sdk::service::service_message::JsonRpcNotification;
-=======
->>>>>>> e1b9338f
-use std::{collections::HashMap, net::SocketAddr, sync::Arc};
-
 use futures::{stream::SplitStream, SinkExt, StreamExt};
 use ripple_sdk::api::gateway::rpc_gateway_api::JsonRpcApiResponse;
 use ripple_sdk::{
@@ -47,11 +37,9 @@
     utils::error::RippleError,
     uuid::Uuid,
 };
-
-<<<<<<< HEAD
-=======
+use std::{collections::HashMap, net::SocketAddr, sync::Arc};
+
 use crate::service::ripple_service::service_notification_processor::ServiceNotificationProcessor;
->>>>>>> e1b9338f
 use crate::{
     broker::endpoint_broker::{BrokerCallback, BrokerOutput},
     firebolt::{firebolt_gateway::FireboltGatewayCommand, firebolt_ws::ClientIdentity},
@@ -543,198 +531,6 @@
     pub async fn get_sender(&self, service_id: &String) -> Option<mpsc::Sender<Message>> {
         self.service_info.lock().await.get_sender(service_id).await
     }
-<<<<<<< HEAD
-
-    pub fn process_event_update(
-        platform_state: &PlatformState,
-        update_type: &str,
-        sm: ServiceMessage,
-    ) {
-        let message = sm.message.clone();
-        match message {
-            JsonRpcMessage::Notification(notification) => {
-                debug!("Received event notification: {:?}", notification);
-                let params = notification.params;
-                if let Some(params) = params {
-                    match update_type {
-                        "Token" => {
-                            if let Ok(token) =
-                                serde_json::from_value::<AccountToken>(params.clone())
-                            {
-                                let request = RippleContextUpdateRequest::Token(token);
-                                Self::context_update(update_type, request, platform_state);
-                            } else {
-                                error!("Failed to parse token parameters: {:?}", params);
-                            }
-                        }
-                        "Activation" => {
-                            todo!()
-                            // if let Ok(status) = serde_json::from_value::<ActivationStatus>(params.clone()) {
-                            //     request = RippleContextUpdateRequest::Activation(status);
-                            //     Self::context_update(update_type, request, platform_state, sm);
-                            // } else {
-                            //     error!("Failed to parse token parameters: {:?}", params);
-                            // }
-                        }
-                        "InternetStatus" => {
-                            todo!()
-                            // if let Ok(status) = serde_json::from_value::<InternetConnectionStatus>(params.clone()) {
-                            //     request = RippleContextUpdateRequest::InternetStatus(status);
-                            //     Self::context_update(update_type, request, platform_state, sm);
-                            // } else {
-                            //     error!("Failed to parse token parameters: {:?}", params);
-                            // }
-                        }
-                        "PowerState" => {
-                            todo!()
-                            // if let Ok(state) = serde_json::from_value::<PowerState>(params.clone()) {
-                            //         request = RippleContextUpdateRequest::PowerState(state);
-                            // } else {
-                            //     error!("Failed to parse token parameters: {:?}", params);
-                            // }
-                        }
-                        "TimeZone" => {
-                            todo!()
-                            // if let Ok(tz) = serde_json::from_value::<TimeZone>(params.clone()) {
-                            //         request = RippleContextUpdateRequest::TimeZone(tz);
-                            // } else {
-                            //     error!("Failed to parse token parameters: {:?}", params);
-                            // }
-                        }
-                        "UpdateFeatures" => {
-                            todo!()
-                            // if let Ok(features) = serde_json::from_value::<FeatureUpdate>(params.clone()) {
-                            //         request = RippleContextUpdateRequest::UpdateFeatures(features);
-                            // } else {
-                            //     error!("Failed to parse token parameters: {:?}", params);
-                            // }
-                        }
-                        &_ => todo!(),
-                    }
-                    //Self::context_update(update_type, request, platform_state, sm);
-                } else {
-                    error!("parameters are missing in the message");
-                }
-            }
-            _ => {
-                error!("Invalid message type for event update");
-            }
-        }
-    }
-
-    pub fn context_update(
-        update_type: &str,
-        request: RippleContextUpdateRequest,
-        platform_state: &PlatformState,
-    ) {
-        let propagate = {
-            let mut ripple_context = platform_state
-                .service_controller_state
-                .service_event_state
-                .ripple_context
-                .write()
-                .unwrap();
-            debug!(
-                "Received context update request: {:?} current ripple_context: {:?}",
-                request, ripple_context
-            );
-            ripple_context.update(request.clone())
-        };
-        let new_ripple_context = {
-            platform_state
-                .service_controller_state
-                .service_event_state
-                .ripple_context
-                .read()
-                .unwrap()
-                .clone()
-        };
-
-        if propagate {
-            let update_type = format!("\"{}Changed\"", update_type);
-            let update_type = serde_json::from_str::<RippleContextUpdateType>(&update_type);
-            match update_type {
-                Ok(update_type) => {
-                    let processors = platform_state
-                        .service_controller_state
-                        .service_event_state
-                        .get_event_processors(Some(update_type.clone()));
-                    for processor in processors {
-                        debug!(
-                            "Subscriber found for update type: {:?} subscriber: {:?}",
-                            update_type, processor
-                        );
-
-                        let processor = processor.clone();
-                        let collect = processor.split('&').collect::<Vec<&str>>();
-                        let processor_arr = collect
-                            .iter()
-                            .map(|s| s.to_string())
-                            .collect::<Vec<String>>();
-                        let sender_id = processor_arr.get(0).unwrap().to_string();
-                        let service_id = processor_arr.get(1).unwrap().to_string();
-                        let request_type = processor_arr.get(2).unwrap().to_string();
-
-                        let service_controller_state =
-                            platform_state.service_controller_state.clone();
-
-                        let new_ripple_context =
-                            serde_json::to_string(&new_ripple_context).unwrap();
-
-                        tokio::spawn(async move {
-                            if let Some(sender) =
-                                service_controller_state.get_sender(&service_id).await
-                            {
-                                let context = vec![sender_id, service_id, request_type];
-                                let service_message = ServiceMessage {
-                                    message: JsonRpcMessage::Notification(JsonRpcNotification {
-                                        jsonrpc: "2.0".to_string(),
-                                        method: "service.eventNotification".to_string(),
-                                        params: Some(new_ripple_context.into()),
-                                    }),
-                                    context: Some(context.into()),
-                                };
-                                let msg_str = serde_json::to_string(&service_message).unwrap();
-                                let mes = Message::Text(msg_str.clone());
-                                let send_res = sender.try_send(mes);
-                                trace!("Send to processor result: {:?}", send_res);
-                            }
-                        });
-                    }
-
-                    let main_processors = platform_state
-                        .service_controller_state
-                        .service_event_state
-                        .get_event_main_processors(Some(update_type.clone()));
-
-                    for processor in main_processors {
-                        let sender = processor.clone();
-                        let new_ripple_context =
-                            serde_json::to_string(&new_ripple_context).unwrap();
-                        tokio::spawn(async move {
-                            let service_message = ServiceMessage {
-                                message: JsonRpcMessage::Notification(JsonRpcNotification {
-                                    jsonrpc: "2.0".to_string(),
-                                    method: "service.eventNotification".to_string(),
-                                    params: Some(new_ripple_context.into()),
-                                }),
-                                context: None,
-                            };
-                            let send_res = sender.try_send(service_message);
-                            trace!("Send to main processor result: {:?}", send_res);
-                        });
-                    }
-                }
-                Err(e) => {
-                    error!("Failed to parse update type: {}", e);
-                }
-            }
-        } else {
-            trace!("Context information is already updated. Hence not propagating");
-        }
-    }
-=======
->>>>>>> e1b9338f
 }
 
 async fn return_invalid_service_error_message(
