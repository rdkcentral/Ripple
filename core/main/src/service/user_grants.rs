--- conflicted
+++ resolved
@@ -323,15 +323,9 @@
                 }
                 GrantActiveState::PendingGrant => {
                     let result = GrantPolicyEnforcer::determine_grant_policies_for_permission(
-<<<<<<< HEAD
-                        &state,
-                        // &call_ctx,
+                        state,
                         caller_session,
                         app_requested_for,
-=======
-                        state,
-                        call_ctx,
->>>>>>> f466ae6b
                         &permission,
                     )
                     .await;
@@ -672,12 +666,7 @@
         {
             Self::update_privacy_settings_with_grant(
                 platform_state,
-<<<<<<< HEAD
-                &grant_policy.privacy_setting.as_ref().unwrap(),
-=======
-                call_ctx,
                 grant_policy.privacy_setting.as_ref().unwrap(),
->>>>>>> f466ae6b
                 result.is_ok(),
             )
             .await;
@@ -977,12 +966,7 @@
         {
             if let Some(priv_sett_response) = Self::evaluate_privacy_settings(
                 platform_state,
-<<<<<<< HEAD
-                &policy.privacy_setting.as_ref().unwrap(),
-=======
                 policy.privacy_setting.as_ref().unwrap(),
-                call_ctx,
->>>>>>> f466ae6b
             )
             .await
             {
@@ -993,7 +977,6 @@
             }
         }
 
-<<<<<<< HEAD
         let result = Self::evaluate_options(
             platform_state,
             caller_session,
@@ -1004,9 +987,6 @@
         .await;
 
         return result;
-=======
-        Self::evaluate_options(platform_state, call_ctx, permission, policy).await
->>>>>>> f466ae6b
     }
 }
 
