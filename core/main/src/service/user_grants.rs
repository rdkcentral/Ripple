--- conflicted
+++ resolved
@@ -21,10 +21,6 @@
     time::SystemTime,
 };
 
-<<<<<<< HEAD
-=======
-use ripple_sdk::log::debug;
->>>>>>> 5e333a0d
 use ripple_sdk::{
     api::{
         apps::{AppManagerResponse, AppMethod, AppRequest, AppResponse},
@@ -665,7 +661,6 @@
         call_context: &CallContext,
         permission: &FireboltPermission,
     ) -> Result<(), DenyReasonWithCap> {
-<<<<<<< HEAD
         let grant_policy_opt = platform_state.get_device_manifest().get_grant_policies();
         if grant_policy_opt.is_none() {
             debug!("There are no grant policies for the requesting cap so bailing out");
@@ -708,37 +703,6 @@
         if let Err(e) = &result {
             if e.reason == DenyReason::Ungranted || e.reason == DenyReason::GrantProviderMissing {
                 return result;
-=======
-        if let Some(grant_policy_map) = platform_state.get_device_manifest().get_grant_policies() {
-            let result = grant_policy_map.get(&permission.cap.as_str());
-            if let Some(policies) = result {
-                if let Some(policy) = policies.get_policy(permission) {
-                    if Self::is_policy_valid(platform_state, &policy) {
-                        return Err(DenyReasonWithCap {
-                            caps: vec![permission.clone().cap],
-                            reason: DenyReason::Disabled,
-                        });
-                    }
-                    let result = GrantPolicyEnforcer::execute(
-                        platform_state,
-                        call_context,
-                        permission,
-                        &policy,
-                    )
-                    .await;
-                    platform_state.cap_state.grant_state.update(
-                        permission,
-                        &policy,
-                        result.is_ok(),
-                        &call_context.app_id,
-                    );
-                    return result;
-                } else {
-                    debug!("We dont have a policy for role");
-                }
-            } else {
-                debug!("We dont have grant polices for cap");
->>>>>>> 5e333a0d
             }
         } else {
             debug!("No grant policies configured");
@@ -909,16 +873,10 @@
         let firebolt_rpc_method_opt = platform_state
             .open_rpc_state
             .get_open_rpc()
-<<<<<<< HEAD
-            .get_setter_method_for_getter(property);
-        firebolt_rpc_method_opt
-            .map(|firebolt_openrpc_method| firebolt_openrpc_method.name.to_owned())
-=======
             .get_setter_method_for_property(property);
         firebolt_rpc_method_opt.map(|firebolt_openrpc_method| {
             FireboltOpenRpcMethod::name_with_lowercase_module(&firebolt_openrpc_method.name)
         })
->>>>>>> 5e333a0d
     }
 
     async fn evaluate_options(
