// Copyright 2023 Comcast Cable Communications Management, LLC
//
// Licensed under the Apache License, Version 2.0 (the "License");
// you may not use this file except in compliance with the License.
// You may obtain a copy of the License at
//
// http://www.apache.org/licenses/LICENSE-2.0
//
// Unless required by applicable law or agreed to in writing, software
// distributed under the License is distributed on an "AS IS" BASIS,
// WITHOUT WARRANTIES OR CONDITIONS OF ANY KIND, either express or implied.
// See the License for the specific language governing permissions and
// limitations under the License.
//
// SPDX-License-Identifier: Apache-2.0
//

use std::{
    collections::{HashMap, HashSet},
    sync::{Arc, RwLock},
    time::{Duration, SystemTime, UNIX_EPOCH},
};

use ripple_sdk::{
    api::{
        apps::{AppManagerResponse, AppMethod, AppRequest, AppResponse},
        device::{
            device_peristence::SetBoolProperty,
            device_user_grants_data::{
                AutoApplyPolicy, GrantActiveState, GrantEntry, GrantLifespan, GrantPolicy,
                GrantPrivacySetting, GrantScope, GrantStateModify, GrantStatus, GrantStep,
                PolicyPersistenceType,
            },
        },
        distributor::distributor_usergrants::{
            UserGrantsCloudSetParams, UserGrantsCloudStoreRequest,
        },
        firebolt::{
            fb_capabilities::{
                CapEvent, CapabilityRole, DenyReason, DenyReasonWithCap, FireboltCap,
                FireboltPermission, RoleInfo,
            },
            fb_openrpc::{CapabilitySet, FireboltOpenRpcMethod},
            fb_pin::{PinChallengeConfiguration, PinChallengeRequest},
            provider::{
                Challenge, ChallengeRequestor, ProviderRequestPayload, ProviderResponsePayload,
            },
        },
        gateway::rpc_gateway_api::{AppIdentification, CallerSession},
        manifest::device_manifest::DeviceManifest,
        usergrant_entry::UserGrantInfo,
    },
    framework::file_store::FileStore,
    log::{debug, error, warn},
    serde_json::Value,
    tokio::sync::oneshot,
    utils::error::RippleError,
};
use serde::Deserialize;

use crate::{
    firebolt::handlers::privacy_rpc::PrivacyImpl,
    state::{cap::cap_state::CapState, platform_state::PlatformState},
};

use super::apps::provider_broker::{ProviderBroker, ProviderBrokerRequest};

pub struct UserGrants {}

type GrantAppMap = Arc<RwLock<FileStore<HashMap<String, HashSet<GrantEntry>>>>>;

#[derive(Debug, Clone)]
pub struct GrantState {
    device_grants: Arc<RwLock<FileStore<HashSet<GrantEntry>>>>,
    grant_app_map: GrantAppMap,
    caps_needing_grants: Vec<String>,
}

impl GrantState {
    pub fn new(manifest: DeviceManifest) -> GrantState {
        let saved_dir = manifest.clone().configuration.saved_dir;
        let device_grant_path = format!("{}device_grants", saved_dir);
        let dev_grant_store = if let Ok(v) = FileStore::load(device_grant_path.clone()) {
            v
        } else {
            FileStore::new(device_grant_path, HashSet::new())
        };

        let app_grant_path = format!("{}app_grants", saved_dir);
        let app_grant_store = if let Ok(v) = FileStore::load(app_grant_path.clone()) {
            v
        } else {
            FileStore::new(app_grant_path, HashMap::new())
        };

        GrantState {
            grant_app_map: Arc::new(RwLock::new(app_grant_store)),
            caps_needing_grants: manifest.get_caps_requiring_grant(),
            device_grants: Arc::new(RwLock::new(dev_grant_store)),
        }
    }

    fn check_device_grants(&self, grant_entry: &GrantEntry) -> Option<GrantStatus> {
        let device_grants = self.device_grants.read().unwrap();
        if let Some(v) = device_grants.value.get(grant_entry) {
            return v.status.clone();
        }
        None
    }

    fn check_app_grants(&self, grant_entry: &GrantEntry, app_id: &str) -> Option<GrantStatus> {
        let grant_app_map = self.grant_app_map.read().unwrap();
        if let Some(app_map) = grant_app_map.value.get(app_id) {
            if let Some(v) = app_map.get(grant_entry) {
                return v.status.clone();
            }
        }
        None
    }

    pub fn update_grant_entry(
        &self,
        app_id: Option<String>, // None is for device
        new_entry: GrantEntry,
    ) {
        if let Some(app_id) = app_id {
            let mut grant_state = self.grant_app_map.write().unwrap();
            //Get a mutable reference to the value associated with a key, create it if it doesn't exist,
            let entries = grant_state.value.entry(app_id).or_insert(HashSet::new());

            if entries.contains(&new_entry) {
                entries.remove(&new_entry);
            }
            entries.insert(new_entry);
            grant_state.sync();
        } else {
            self.add_device_entry(new_entry)
        }
    }

    pub fn custom_delete_entries<F>(&self, app_id: String, restrict_function: F) -> bool
    where
        F: FnMut(&GrantEntry) -> bool,
    {
        let mut deleted = false;
        let mut grant_state = self.grant_app_map.write().unwrap();
        let entries = match grant_state.value.get_mut(&app_id) {
            Some(entries) => entries,
            None => return false,
        };
        let prev_len = entries.len();
        entries.retain(restrict_function);
        if entries.len() < prev_len {
            deleted = true;
        }
        grant_state.sync();
        deleted
    }

    pub fn delete_expired_entries_for_app(
        &self,
        app_id: String, // None is for device
    ) -> bool {
        let mut deleted = false;
        let mut grant_state = self.grant_app_map.write().unwrap();
        let entries = match grant_state.value.get_mut(&app_id) {
            Some(entries) => entries,
            None => return false,
        };
        let prev_len = entries.len();
        entries.retain(|entry| !entry.has_expired());
        if entries.len() < prev_len {
            deleted = true;
        }
        grant_state.sync();
        deleted
    }

    pub fn delete_all_expired_entries(&self) -> bool {
        let mut deleted = false;
        let mut grant_state = self.grant_app_map.write().unwrap();
        for (_, entries) in grant_state.value.iter_mut() {
            let prev_len = entries.len();
            entries.retain(|entry| !entry.has_expired());
            if entries.len() < prev_len {
                deleted = true;
            }
        }
        grant_state.sync();
        deleted
    }

    fn add_device_entry(&self, entry: GrantEntry) {
        let mut device_grants = self.device_grants.write().unwrap();
        device_grants.value.insert(entry);
        device_grants.sync();
    }

    pub fn get_grant_status(
        &self,
        app_id: &str,
        permission: &FireboltPermission,
    ) -> Option<GrantStatus> {
        let role = permission.role;
        let capability = permission.cap.as_str();
        let result = self.get_generic_grant_status(role, &capability);
        if result.is_some() {
            return result;
        }

        let grant_state = self.grant_app_map.read().unwrap();
        debug!("grant state: {:?}", grant_state);
        let entries = grant_state.value.get(app_id)?;

        for entry in entries {
            if !entry.has_expired() && (entry.role == role) && (entry.capability == capability) {
                debug!("Stored grant status: {:?}", entry.status);
                return entry.status.clone();
            }
        }
        debug!("No stored grant status found");
        None
    }

    fn get_generic_grant_status(
        &self,
        role: CapabilityRole,
        capability: &str,
    ) -> Option<GrantStatus> {
        let grant_state = self.device_grants.read().unwrap();

        for entry in grant_state.value.iter() {
            if !entry.has_expired() && (entry.role == role) && (entry.capability == capability) {
                debug!("Stored grant status: {:?}", entry.status);
                return entry.status.clone();
            }
        }
        debug!("No stored device grant status found");
        None
    }

    pub fn get_grant_state(
        &self,
        app_id: &str,
        permission: &FireboltPermission,
    ) -> GrantActiveState {
        if let Some(status) = self.get_grant_status(app_id, permission) {
            GrantActiveState::ActiveGrant(status.into())
        } else {
            GrantActiveState::PendingGrant
        }
    }

    pub async fn check_with_roles(
        state: &PlatformState,
        caller_session: &CallerSession,
        app_requested_for: &AppIdentification,
        fb_perms: &[FireboltPermission],
        fail_on_first_error: bool,
    ) -> Result<(), DenyReasonWithCap> {
        /*
         * Instead of just checking for grants previously, if the user grants are not present,
         * we are taking necessary steps to get the user grant and send back the result.
         */
        let grant_state = state.clone().cap_state.grant_state;
        let app_id = app_requested_for.app_id.to_owned();
        let caps_needing_grants = grant_state.caps_needing_grants.clone();
        let caps_needing_grant_in_request: Vec<FireboltPermission> = fb_perms
            .iter()
            .cloned()
            .filter(|x| caps_needing_grants.contains(&x.cap.as_str()))
            .collect();
        let mut denied_caps = Vec::new();
        for permission in caps_needing_grant_in_request {
            let result = grant_state.get_grant_state(&app_id, &permission);
            match result {
                GrantActiveState::ActiveGrant(grant) => {
                    if grant.is_err() {
                        return Err(DenyReasonWithCap {
                            reason: DenyReason::Ungranted,
                            caps: vec![permission.cap.clone()],
                        });
                    }
                }
                GrantActiveState::PendingGrant => {
                    let result = GrantPolicyEnforcer::determine_grant_policies_for_permission(
                        state,
                        caller_session,
                        app_requested_for,
                        &permission,
                    )
                    .await;
                    if result.is_err() {
                        if fail_on_first_error {
                            return result;
                        } else {
                            denied_caps.push(permission.cap.clone())
                        }
                    }
                }
            }
        }

        if !denied_caps.is_empty() {
            return Err(DenyReasonWithCap {
                reason: DenyReason::GrantDenied,
                caps: denied_caps,
            });
        }

        Ok(())

        // UserGrants::determine_grant_policies(&self.ps.clone(), call_ctx, &r).await
    }

    pub fn check_granted(&self, app_id: &str, role_info: RoleInfo) -> Result<bool, RippleError> {
        if !self.caps_needing_grants.contains(&role_info.capability) {
            return Ok(true);
        }

        if let Ok(permission) = FireboltPermission::try_from(role_info) {
            let result = self.get_grant_state(app_id, &permission);

            match result {
                GrantActiveState::ActiveGrant(grant) => {
                    if grant.is_err() {
                        return Err(RippleError::Permission(DenyReason::GrantDenied));
                    } else {
                        return Ok(true);
                    }
                }
                GrantActiveState::PendingGrant => {
                    return Err(RippleError::Permission(DenyReason::Ungranted));
                }
            }
        }
        Err(RippleError::Permission(DenyReason::Ungranted))
    }

    pub fn update(
        &self,
        permission: &FireboltPermission,
        grant_policy: &GrantPolicy,
        is_allowed: bool,
        app_id: &str,
    ) {
        debug!("Update called to store user grant with grant = {is_allowed}");
        let mut grant_entry = GrantEntry::get(permission.role, permission.cap.as_str());
        grant_entry.lifespan = Some(grant_policy.lifespan.clone());
        if grant_policy.lifespan_ttl.is_some() {
            grant_entry.lifespan_ttl_in_secs = grant_policy.lifespan_ttl;
        }
        if is_allowed {
            grant_entry.status = Some(GrantStatus::Allowed);
        } else {
            grant_entry.status = Some(GrantStatus::Denied);
        }

        if grant_policy.lifespan != GrantLifespan::Once {
            self.update_grant_entry(
                match grant_policy.scope {
                    GrantScope::App => Some(app_id.into()),
                    GrantScope::Device => None,
                },
                grant_entry,
            )
        }
    }

    // Returns all active and denied user grant entries for the given `app_id`.
    // Pass None for device scope
    pub fn get_grant_entries_for_app_id(&self, app_id: String) -> HashSet<GrantEntry> {
        self.delete_expired_entries_for_app(app_id.clone());
        match self.grant_app_map.read().unwrap().value.get(&app_id) {
            Some(x) => x.iter().cloned().collect(),
            None => HashSet::new(),
        }
    }

    // Returns all active and denied user grant entries for the given `app_id`.
    // Pass None for device scope
    pub fn get_device_entries(&self) -> HashSet<GrantEntry> {
        self.device_grants.read().unwrap().value.clone()
    }

    // Returns all active and denied user grant entries for the given `capability`
    pub fn get_grant_entries_for_capability(
        &self,
        capability: &str,
    ) -> HashMap<String, HashSet<GrantEntry>> {
        self.delete_all_expired_entries();
        let grant_state = self.grant_app_map.read().unwrap();
        let mut grant_entry_map: HashMap<String, HashSet<GrantEntry>> = HashMap::new();
        for (app_id, app_entries) in grant_state.value.iter() {
            for item in app_entries {
                if item.capability == capability {
                    grant_entry_map
                        .entry(app_id.clone())
                        .or_default()
                        .insert(item.clone());
                }
            }
        }
        let device_grants = self.device_grants.read().unwrap();
        let grant_sets = device_grants
            .value
            .iter()
            .filter(|elem| elem.capability == capability)
            .cloned()
            .collect();
        grant_entry_map.insert("device".to_owned(), grant_sets);
        grant_entry_map
    }

    fn get_mapped_grant_status(
        platform_state: &PlatformState,
        app_id: &str,
        capability: &str,
        role: CapabilityRole,
    ) -> Option<bool> {
        let grant_state = &platform_state.cap_state.grant_state;
        grant_state
            .get_grant_status(
                app_id,
                &FireboltPermission {
                    cap: FireboltCap::Full(capability.to_owned()),
                    role,
                },
            )
            .map(|grant_status| match grant_status {
                GrantStatus::Allowed => true,
                GrantStatus::Denied => false,
            })
    }
    pub fn check_all_granted(
        platform_state: &PlatformState,
        app_id: &str,
        capability: &str,
    ) -> (Option<bool>, Option<bool>, Option<bool>) {
        let use_granted =
            Self::get_mapped_grant_status(platform_state, app_id, capability, CapabilityRole::Use);
        let manage_granted = Self::get_mapped_grant_status(
            platform_state,
            app_id,
            capability,
            CapabilityRole::Manage,
        );
        let provide_granted = Self::get_mapped_grant_status(
            platform_state,
            app_id,
            capability,
            CapabilityRole::Provide,
        );
        (use_granted, manage_granted, provide_granted)
    }

    pub fn grant_modify(
        platform_state: &PlatformState,
        modify_operation: GrantStateModify,
        app_id: Option<String>,
        role: CapabilityRole,
        capability: String,
    ) -> bool {
        // Get the GrantEntry from UserGrantState matching app_id, role & capability
        let mut entry_modified = false;

        // retrieve the grant policy for the given cap and role.
        let permission = FireboltPermission {
            cap: FireboltCap::Full(capability.clone()),
            role,
        };

        if let Some(grant_policy_map) = platform_state.get_device_manifest().get_grant_policies() {
            let result = grant_policy_map.get(&permission.cap.as_str());
            if let Some(policies) = result {
                if let Some(grant_policy) = policies.get_policy(&permission) {
                    // Do the scope validation here and return false, if there is any scope mismatch.
                    if app_id.is_some() && grant_policy.scope != GrantScope::App {
                        return false;
                    }

                    let mut new_entry = GrantEntry {
                        role,
                        capability,
                        status: None, // status will be updated later based on the modify operation.
                        lifespan: Some(grant_policy.lifespan),
                        lifespan_ttl_in_secs: grant_policy.lifespan_ttl,
                        last_modified_time: SystemTime::now()
                            .duration_since(SystemTime::UNIX_EPOCH)
                            .unwrap(),
                    };

                    match modify_operation {
                        GrantStateModify::Grant => {
                            // insert the allowed GrantEntry
                            new_entry.status = Some(GrantStatus::Allowed);
                            entry_modified = true;
                        }
                        GrantStateModify::Deny => {
                            // insert the denied GrantEntry
                            new_entry.status = Some(GrantStatus::Denied);
                            entry_modified = true;
                        }
                        GrantStateModify::Clear => {
                            // No op as the entry is already removed.
                            entry_modified = true;
                        }
                    }

                    debug!("user grant modified with new entry:{:?}", new_entry);
                    platform_state
                        .cap_state
                        .grant_state
                        .update_grant_entry(app_id, new_entry);
                }
            }
        }
        entry_modified
    }
}

pub struct GrantHandler;

impl GrantHandler {
    pub async fn grant_info(
        state: &PlatformState,
        app_id: String,
        request: CapabilitySet,
    ) -> Result<(), DenyReasonWithCap> {
        let caps_needing_grants = state.clone().cap_state.grant_state.caps_needing_grants;
        let user_grant = state.clone().cap_state.grant_state;
        let permissions = request.into_firebolt_permissions_vec();
        let caps_needing_grant_in_request: Vec<FireboltPermission> = permissions
            .into_iter()
            .filter(|x| caps_needing_grants.contains(&x.cap.as_str()))
            .collect();
        let mut denied_caps = Vec::new();
        for permission in caps_needing_grant_in_request {
            let grant_entry = GrantEntry::get(permission.role, permission.cap.as_str());
            if let Some(v) = user_grant.check_device_grants(&grant_entry) {
                if let GrantStatus::Denied = v {
                    denied_caps.push(permission.cap.clone());
                }
            } else if let Some(GrantStatus::Denied) =
                user_grant.check_app_grants(&grant_entry, &app_id)
            {
                denied_caps.push(permission.cap.clone());
            }
        }

        if !denied_caps.is_empty() {
            return Err(DenyReasonWithCap {
                reason: ripple_sdk::api::firebolt::fb_capabilities::DenyReason::GrantDenied,
                caps: denied_caps,
            });
        }

        Ok(())
    }
}

pub struct GrantPolicyEnforcer;

impl GrantPolicyEnforcer {
    pub async fn send_usergrants_for_cloud_storage(
        platform_state: &PlatformState,
        grant_policy: &GrantPolicy,
        grant_entry: &GrantEntry,
        app_id: &Option<String>,
    ) {
        if let Some(account_session) = platform_state.session_state.get_account_session() {
            let usergrants_cloud_set_params = UserGrantsCloudSetParams {
                account_session,
                user_grant_info: UserGrantInfo {
                    role: grant_entry.role,
                    capability: grant_entry.capability.to_owned(),
                    status: grant_entry.status.as_ref().unwrap().to_owned(),
                    last_modified_time: Duration::new(0, 0),
                    expiry_time: match grant_policy.lifespan {
                        GrantLifespan::Seconds => {
                            let now = SystemTime::now().duration_since(UNIX_EPOCH);
                            if now.is_err() {
                                error!("Unable to sync usergrants to cloud. unable to get duration since epoch");
                                return;
                            }
                            let now_dur = now
                                .unwrap()
                                .checked_add(Duration::new(grant_policy.lifespan_ttl.unwrap(), 0));
                            if now_dur.is_none() {
                                error!("Unable to sync usergrants to cloud. unable to get duration since epoch for lifespan_ttl");
                                return;
                            }
                            Some(now_dur.unwrap())
                        }
                        _ => None,
                    },
                    app_name: app_id.to_owned(),
                    lifespan: grant_policy.lifespan.to_owned(),
                },
            };
            let request =
                UserGrantsCloudStoreRequest::SetCloudUserGrants(usergrants_cloud_set_params);
            let resp = platform_state.get_client().send_extn_request(request).await;
            if resp.is_err() {
                error!("Unable to sync usergrants to cloud. Unable to send request to extn");
            }
        }
    }

    pub async fn store_user_grants(
        platform_state: &PlatformState,
        permission: &FireboltPermission,
        result: &Result<(), DenyReasonWithCap>,
        app_id: &Option<String>,
        grant_policy: &GrantPolicy,
    ) -> bool {
        let mut ret_val = false;
        let mut grant_entry = GrantEntry::get(permission.role, permission.cap.as_str());
        grant_entry.lifespan = Some(grant_policy.lifespan.clone());
        if grant_policy.lifespan_ttl.is_some() {
            grant_entry.lifespan_ttl_in_secs = grant_policy.lifespan_ttl;
        }
        if result.is_ok() {
            grant_entry.status = Some(GrantStatus::Allowed);
        } else {
            grant_entry.status = Some(GrantStatus::Denied);
        }
        debug!("created grant_entry: {:?}", grant_entry);
        let grant_entry_c = grant_entry.clone();
        // let grant_entry_c = grant_entry.clone();
        // If lifespan is once then no need to store it.
        if grant_policy.lifespan != GrantLifespan::Once {
            match grant_policy.scope {
                GrantScope::App => {
                    if app_id.is_some() {
                        platform_state
                            .cap_state
                            .grant_state
                            .update_grant_entry(app_id.to_owned(), grant_entry);
                        ret_val = true;
                    }
                }
                GrantScope::Device => {
                    if app_id.is_none() {
                        platform_state
                            .cap_state
                            .grant_state
                            .update_grant_entry(None, grant_entry);
                        ret_val = true;
                    }
                }
            }
        }
        if grant_policy.persistence == PolicyPersistenceType::Account {
            Self::send_usergrants_for_cloud_storage(
                platform_state,
                grant_policy,
                &grant_entry_c,
                app_id,
            )
            .await;
        }
        ret_val
    }

    pub async fn update_privacy_settings_and_user_grants(
        platform_state: &PlatformState,
        permission: &FireboltPermission,
        result: &Result<(), DenyReasonWithCap>,
        app_id: &Option<String>,
        grant_policy: &GrantPolicy,
    ) {
        // Updating privacy settings
        if grant_policy.privacy_setting.is_some()
            && grant_policy
                .privacy_setting
                .as_ref()
                .unwrap()
                .update_property
        {
            Self::update_privacy_settings_with_grant(
                platform_state,
                grant_policy.privacy_setting.as_ref().unwrap(),
                result.is_ok(),
            )
            .await;
        }
        Self::store_user_grants(platform_state, permission, result, app_id, grant_policy).await;
    }

    pub async fn determine_grant_policies_for_permission(
        platform_state: &PlatformState,
        // call_context: &CallContext,
        caller_session: &CallerSession,
        app_requested_for: &AppIdentification,
        permission: &FireboltPermission,
    ) -> Result<(), DenyReasonWithCap> {
        let grant_policy_opt = platform_state.get_device_manifest().get_grant_policies();
        if grant_policy_opt.is_none() {
            debug!("There are no grant policies for the requesting cap so bailing out");
            return Ok(());
        }
        let grant_policies_map = grant_policy_opt.unwrap();
        let grant_policies_opt = grant_policies_map.get(&permission.cap.as_str());
        if grant_policies_opt.is_none() {
            debug!(
                "There are no policies for the cap: {} so granting request",
                permission.cap.as_str()
            );
            return Ok(());
        }
        let policies = grant_policies_opt.unwrap();
        let policy_opt = policies.get_policy(permission);
        if policy_opt.is_none() {
            debug!(
                "There are no polices for cap: {} for role: {:?}",
                permission.cap.as_str(),
                permission.role
            );
            return Ok(());
        }
        let policy = policy_opt.unwrap();
        if !Self::is_policy_valid(platform_state, &policy) {
            return Err(DenyReasonWithCap {
                caps: vec![permission.clone().cap],
                reason: DenyReason::Disabled,
            });
        }
        let result = GrantPolicyEnforcer::execute(
            platform_state,
            caller_session,
            app_requested_for,
            permission,
            &policy,
        )
        .await;

        if let Err(e) = &result {
            if e.reason == DenyReason::Ungranted || e.reason == DenyReason::GrantProviderMissing {
                return result;
            }
        } else {
            // TODO: This debug statement looks incorrect as it would trigger if all grants were successful
            debug!("No grant policies configured");
        }
        Self::update_privacy_settings_and_user_grants(
            platform_state,
            permission,
            &result,
            &Some(app_requested_for.app_id.to_owned()),
            &policy,
        )
        .await;

        result
    }

    fn is_policy_valid(platform_state: &PlatformState, policy: &GrantPolicy) -> bool {
        if let Some(privacy) = &policy.privacy_setting {
            let privacy_property = &privacy.property;
            return platform_state
                .open_rpc_state
                .check_privacy_property(privacy_property);
        } else if let Some(grant_steps) = policy.get_steps_without_grant() {
            for step in grant_steps {
                if platform_state
                    .open_rpc_state
                    .get_capability_policy(step.capability.clone())
                    .is_some()
                {
                    return false;
                }
            }
            return true;
        }

        false
    }

    pub fn get_allow_value(platform_state: &PlatformState, property_name: &str) -> Option<bool> {
        // Find the rpc method which has same name as that mentioned in privacy settings, and has allow property.
        platform_state
            .open_rpc_state
            .get_method_with_allow_value_property(String::from(property_name))
            .map(|method| method.get_allow_value().unwrap()) // We can safely unwrap because the previous step in the chain ensures x-allow-value is present
    }

    async fn evaluate_privacy_settings(
        platform_state: &PlatformState,
        privacy_setting: &GrantPrivacySetting,
    ) -> Option<Result<(), DenyReason>> {
        let allow_value_opt =
            Self::get_allow_value(platform_state, privacy_setting.property.as_str());
        if allow_value_opt.is_none() {
            debug!(
                "Allow value not present for property: {}",
                privacy_setting.property.as_str()
            );
            return None;
        }
        let allow_value = allow_value_opt.unwrap();
        // From privacyImpl make the call to the registered method for the configured privacy settings.
        let res_stored_value =
            PrivacyImpl::handle_allow_get_requests(&privacy_setting.property, platform_state).await;
        if res_stored_value.is_err() {
            debug!(
                "Unable to get stored value for privacy settings: {}",
                privacy_setting.property.as_str()
            );
            return None;
        }
        let stored_value = res_stored_value.unwrap();
        debug!(
            "auto apply policy: {:?}, stored_value: {}, allow_value: {}",
            privacy_setting.auto_apply_policy, stored_value, allow_value
        );
        match privacy_setting.auto_apply_policy {
            AutoApplyPolicy::Always => {
                if stored_value == allow_value {
                    // Silently Grant if the stored value is same as that of allowed value
                    debug!("Silently Granting");
                    Some(Ok(()))
                } else {
                    // Silently Deny if the stored value is inverse of allowed value
                    debug!("Silently Denying");
                    Some(Err(DenyReason::GrantDenied))
                }
            }
            AutoApplyPolicy::Allowed => {
                // Silently Grant if the stored value is same as that of allowed value
                if stored_value == allow_value {
                    debug!("Silently Granting");
                    Some(Ok(()))
                } else {
                    debug!("Cant Silently determine");
                    None
                }
            }
            AutoApplyPolicy::Disallowed => {
                // Silently Deny if the stored value is inverse of allowed value
                if stored_value != allow_value {
                    debug!("Silently Denying");
                    Some(Err(DenyReason::GrantDenied))
                } else {
                    debug!("Cant Silently determine");
                    None
                }
            }
            AutoApplyPolicy::Never => {
                // This is already handled during start of the function.
                // Do nothing using privacy settings get it by evaluating options
                debug!("Cant Silently determine");
                None
            }
        }
    }

    pub async fn update_privacy_settings_with_grant(
        platform_state: &PlatformState,
        privacy_setting: &GrantPrivacySetting,
        grant: bool,
    ) {
        let allow_value_opt =
            Self::get_allow_value(platform_state, privacy_setting.property.as_str());
        let allow_value = allow_value_opt.unwrap_or(true);
        /*
         * We have to update the privacy settings such that it matches x-allow-value when cap is granted
         * and we have to set it to !x-allow-value when the grant is denied.
         *  ┌───────────────┬──────────────┬─────────────────┐
         *  │ X-allow-value │  User Grant  │ Property value  │
         *  ├───────────────┼──────────────┼─────────────────┤
         *  │    True       │   Granted    │    True         │
         *  │    True       │   Denied     │    False        │
         *  │    False      │   Granted    │    False        │
         *  │    False      │   Denied     │    True         │
         *  └───────────────┴──────────────┴─────────────────┘
         */
        let set_value = match (allow_value, grant) {
            (true, true) => true,
            (true, false) => false,
            (false, true) => false,
            (false, false) => true,
        };
        debug!(
            "x-allow-value: {}, grant: {}, set_value: {}",
            allow_value, grant, set_value
        );
        let method_name = Self::get_setter_method_name(platform_state, &privacy_setting.property);
        if method_name.is_none() {
            return;
        }
        let method_name = method_name.unwrap();
        debug!("Resolved method_name: {}", &method_name);
        let set_request = SetBoolProperty { value: set_value };
        let _res =
            PrivacyImpl::handle_allow_set_requests(&method_name, platform_state, set_request).await;
    }

    pub fn get_setter_method_name(
        platform_state: &PlatformState,
        property: &str,
    ) -> Option<String> {
        let firebolt_rpc_method_opt = platform_state
            .open_rpc_state
            .get_open_rpc()
            .get_setter_method_for_getter(property);
        firebolt_rpc_method_opt.map(|firebolt_openrpc_method| {
            FireboltOpenRpcMethod::name_with_lowercase_module(&firebolt_openrpc_method.name)
        })
    }

    async fn evaluate_options(
        platform_state: &PlatformState,
        // call_ctx: &CallContext,
        caller_session: &CallerSession,
        app_requested_for: &AppIdentification,
        permission: &FireboltPermission,
        policy: &GrantPolicy,
    ) -> Result<(), DenyReasonWithCap> {
        // TODO: is this check duplicated on line 1032?
        platform_state
            .cap_state
            .generic
            .check_all(&vec![permission.clone()])?;

        if policy.options.is_empty() {
            return Ok(());
        }

        let first_supported_option = policy.options.iter().find(|grant_requirements| {
            let step_caps = grant_requirements
                .steps
                .iter()
                .map(|step| FireboltPermission {
                    cap: step.capability_as_fb_cap(),
                    role: CapabilityRole::Use,
                })
                .collect();

            platform_state
                .cap_state
                .generic
                .check_all(&step_caps)
                .is_ok()
        });

        if let Some(first_supported_option) = first_supported_option {
            for step in &first_supported_option.steps {
                if let Err(e) = GrantStepExecutor::execute(
                    step,
                    platform_state,
                    caller_session,
                    app_requested_for,
                    permission,
                )
                .await
                {
                    debug!("grant step execute Err. step={:?}", step);

                    // platform_state.cap_state.grant_state.update(
                    //     permission,
                    //     policy,
                    //     false,
                    //     call_ctx.app_id.as_str(),
                    // );

                    CapState::emit(
                        platform_state,
                        CapEvent::OnRevoked,
                        permission.cap.clone(),
                        Some(permission.role),
                    )
                    .await;
                    return Err(e);
                } else {
                    debug!("grant step execute OK. step={:?}", step);
                }
            }

            debug!("all grants ok emitting cap");

            CapState::emit(
                platform_state,
                CapEvent::OnGranted,
                permission.cap.clone(),
                Some(permission.role),
            )
            .await;

            Ok(())
        } else {
            let unsupported_caps = policy
                .options
                .iter()
                .flat_map(|grant_requirements| {
                    grant_requirements
                        .steps
                        .iter()
                        .map(|step| step.capability_as_fb_cap())
                })
                .collect();
            warn!(
                "capabilities are not supported on this device. {:?}",
                unsupported_caps
            );
            Err(DenyReasonWithCap {
                caps: unsupported_caps,
                reason: DenyReason::Unsupported,
            })
        }
    }

    async fn execute(
        platform_state: &PlatformState,
        // call_ctx: &CallContext,
        caller_session: &CallerSession,
        app_requested_for: &AppIdentification,
        permission: &FireboltPermission,
        policy: &GrantPolicy,
    ) -> Result<(), DenyReasonWithCap> {
        if policy.privacy_setting.is_some()
            && policy.privacy_setting.as_ref().unwrap().auto_apply_policy != AutoApplyPolicy::Never
        {
            if let Some(priv_sett_response) = Self::evaluate_privacy_settings(
                platform_state,
                policy.privacy_setting.as_ref().unwrap(),
            )
            .await
            {
                return priv_sett_response.map_err(|err| DenyReasonWithCap {
                    reason: err,
                    caps: vec![permission.cap.clone()],
                });
            }
        }

        Self::evaluate_options(
            platform_state,
            caller_session,
            app_requested_for,
            permission,
            policy,
        )
        .await
    }
}

#[derive(Deserialize, Debug, Clone)]
#[serde(rename_all = "camelCase")]
pub struct GrantStepExecutor;

impl GrantStepExecutor {
    pub async fn execute(
        step: &GrantStep,
        platform_state: &PlatformState,
        // call_ctx: &CallContext,
        caller_session: &CallerSession,
        app_requested_for: &AppIdentification,
        permission: &FireboltPermission,
    ) -> Result<(), DenyReasonWithCap> {
        let capability = step.capability.clone();
        let configuration = step.configuration.clone();
        debug!(
            "Reached execute phase of step for capability: {}",
            capability
        );
        // 1. Check if the capability is supported and available.
        // 2. Call the capability,
        // 3. Get the user response and return
        let firebolt_cap = FireboltCap::Full(capability.to_owned());
        if let Err(e) = platform_state
            .cap_state
            .generic
            .check_all(&vec![FireboltPermission {
                cap: firebolt_cap.clone(),
                role: CapabilityRole::Use,
            }])
        {
            return Err(DenyReasonWithCap {
                reason: DenyReason::GrantDenied,
                caps: e.caps,
            });
        }

        Self::invoke_capability(
            platform_state,
            // call_ctx,
            caller_session,
            app_requested_for,
            &firebolt_cap,
            &configuration,
            permission,
        )
        .await
    }

    async fn get_app_name(platform_state: &PlatformState, app_id: String) -> String {
        let mut app_name: String = Default::default();
        let (tx, rx) = oneshot::channel::<AppResponse>();
        let app_request = AppRequest::new(AppMethod::GetAppName(app_id), tx);
        let send_result = platform_state.get_client().send_app_request(app_request);
        if send_result.is_err() {
            return app_name;
        }
        if let Ok(Ok(AppManagerResponse::AppName(name))) = rx.await {
            app_name = name.unwrap_or_default();
        }

        app_name
    }

    pub async fn invoke_capability(
        platform_state: &PlatformState,
        // call_ctx: &CallContext,
        caller_session: &CallerSession,
        app_requested_for: &AppIdentification,
        cap: &FireboltCap,
        param: &Option<Value>,
        permission: &FireboltPermission,
    ) -> Result<(), DenyReasonWithCap> {
        let (session_tx, session_rx) = oneshot::channel::<ProviderResponsePayload>();
        let p_cap = cap.clone();
        /*
         * We have a concrete struct defined for ack challenge and pin challenge hence handling them separately. If any new
         * caps are introduced in future, the assumption is that capability provider has a method "challenge" and it can
         * deduce its params from a string.
         */

        /*
         * this might be weird looking as_str().as_str(), FireboltCap returns String but has a function named as_str.
         * We call as_str on String to convert String to str to perform our match
         */
        let for_app_id = &app_requested_for.app_id;
        let app_name = Self::get_app_name(platform_state, for_app_id.clone()).await;
        let pr_msg_opt = match p_cap.as_str().as_str() {
            "xrn:firebolt:capability:usergrant:acknowledgechallenge" => {
                let challenge = Challenge {
                    capability: permission.cap.as_str(),
                    requestor: ChallengeRequestor {
                        id: for_app_id.clone(),
                        name: app_name,
                    },
                };
                Some(ProviderBrokerRequest {
                    capability: p_cap.as_str(),
                    method: String::from("challenge"),
                    caller: caller_session.to_owned(),
                    request: ProviderRequestPayload::AckChallenge(challenge),
                    tx: session_tx,
                    app_id: None,
                })
            }
            "xrn:firebolt:capability:usergrant:pinchallenge" => {
                let pin_space_res = serde_json::from_value::<PinChallengeConfiguration>(
                    param.as_ref().unwrap_or(&Value::Null).clone(),
                );
                pin_space_res.map_or(None, |pin_conf| {
                    Some(ProviderBrokerRequest {
                        capability: p_cap.as_str(),
                        method: "challenge".to_owned(),
                        caller: caller_session.clone(),
                        request: ProviderRequestPayload::PinChallenge(PinChallengeRequest {
                            pin_space: pin_conf.pin_space,
                            requestor: ChallengeRequestor {
                                id: for_app_id.clone(),
                                name: app_name,
                            },
                            capability: Some(p_cap.as_str()),
                        }),
                        tx: session_tx,
                        app_id: None,
                    })
                })
            }
            _ => {
                /*
                 * This is for any other capability, hoping it to deduce its necessary params from a json string
                 * and has a challenge method.
                 */
                let param_str = match param {
                    None => "".to_owned(),
                    Some(val) => val.to_string(),
                };
                Some(ProviderBrokerRequest {
                    capability: p_cap.as_str(),
                    method: String::from("challenge"),
                    caller: caller_session.clone(),
                    request: ProviderRequestPayload::Generic(param_str),
                    tx: session_tx,
                    app_id: None,
                })
            }
        };
        let result = if let Some(pr_msg) = pr_msg_opt {
            ProviderBroker::invoke_method(&platform_state.clone(), pr_msg).await;
            match session_rx.await {
                Ok(result) => match result.as_challenge_response() {
                    Some(res) => match res.granted {
                        true => {
                            debug!("returning ok from invoke_capability");
                            Ok(())
                        }
                        false => {
                            debug!("returning err from invoke_capability");
                            Err(DenyReason::GrantDenied)
                        }
                    },
                    None => {
                        debug!("Received reponse that is not convertable to challenge response");
                        Err(DenyReason::Ungranted)
                    }
                },
                Err(_) => {
                    debug!("Receive error in channel");
                    Err(DenyReason::Ungranted)
                }
            }
        } else {
            /*
             * We would reach here if the cap is ack or pin
             * and we are not able to parse the configuration in the manifest
             * as pinchallenge or ackchallenge.
             */
            Err(DenyReason::Ungranted)
        };

        if let Err(reason) = result {
            Err(DenyReasonWithCap {
                reason,
                caps: vec![cap.clone()],
            })
        } else {
            Ok(())
        }
    }
}

#[cfg(test)]
mod tests {
    use super::*;

    mod test_grant_policy_enforcer {
        use std::str::FromStr;

        use super::*;
        use crate::utils::test_utils::{cap_state_listener, fb_perm, MockRuntime};
        use futures::FutureExt;
        use ripple_sdk::{
            api::{
                device::device_user_grants_data::GrantRequirements,
<<<<<<< HEAD
                firebolt::{fb_pin::PIN_CHALLENGE_CAPABILITY, provider::ACK_CHALLENGE_CAPABILITY},
                gateway::rpc_gateway_api::CallContext,
=======
                firebolt::{
                    fb_pin::{PinChallengeResultReason, PIN_CHALLENGE_CAPABILITY},
                    provider::ACK_CHALLENGE_CAPABILITY,
                },
            },
            tokio::{
                self, join,
                time::{self, Duration},
>>>>>>> f215074c
            },
            utils::logger::init_logger,
        };
        use ripple_tdk::utils::test_utils::{
            cap_jsonrpc_payload_granted, cap_jsonrpc_payload_revoked,
        };
        use serde_json::json;

        fn setup(
            policy_options: Vec<GrantRequirements>,
        ) -> (PlatformState, CallContext, FireboltPermission, GrantPolicy) {
            let _ = init_logger("tests".into());
            let runtime = MockRuntime::new();
            let perm = fb_perm(
                "xrn:firebolt:capability:localization:postal-code",
                Some(CapabilityRole::Use),
            );
            let policy = GrantPolicy {
                options: policy_options,
                ..Default::default()
            };
            let ctx = runtime.call_context;
            let mut platform_state = runtime.platform_state;

            let mut permissions = HashMap::new();
            permissions.insert(ctx.app_id.to_owned(), vec![perm.clone()]);
            platform_state
                .cap_state
                .permitted_state
                .set_permissions(permissions);

            (platform_state, ctx, perm, policy)
        }

        #[tokio::test]
        async fn test_evaluate_options_no_options() {
            let (state, ctx, perm, policy) = setup(vec![]);

            let caller_session: CallerSession = ctx.clone().into();
            let app_identification: AppIdentification = ctx.clone().into();
            let result = GrantPolicyEnforcer::evaluate_options(
                &state,
                &caller_session,
                &app_identification,
                &perm,
                &policy,
            )
            .await;

            assert!(result.is_ok());
        }

        #[tokio::test]
        async fn test_evaluate_options_no_steps_for_option() {
            let (state, ctx, perm, policy) = setup(vec![GrantRequirements { steps: vec![] }]);

            let caller_session: CallerSession = ctx.clone().into();
            let app_identification: AppIdentification = ctx.clone().into();
            let result = GrantPolicyEnforcer::evaluate_options(
                &state,
                &caller_session,
                &app_identification,
                &perm,
                &policy,
            )
            .await;

            assert!(result.is_ok());
        }

        #[tokio::test]
        async fn test_evaluate_options_fb_perm_denied() {
            let (state, ctx, _, policy) = setup(vec![GrantRequirements { steps: vec![] }]);
            let perm = FireboltPermission {
                cap: FireboltCap::Full("xrn:firebolt:capability:something:unknown".to_owned()),
                role: CapabilityRole::Use,
            };
            let caller_session: CallerSession = ctx.clone().into();
            let app_identification: AppIdentification = ctx.into();

            let result = GrantPolicyEnforcer::evaluate_options(
                &state,
                &caller_session,
                &app_identification,
                &perm,
                &policy,
            )
            .await;

            assert!(result.is_err_and(|e| e.eq(&DenyReasonWithCap {
                reason: DenyReason::GrantDenied,
                caps: vec![perm.cap.clone()]
            })));
            // TODO check cap is unsupported
        }

        #[tokio::test]
        async fn test_evaluate_options_first_option_suitable() {
            let (state, ctx, perm, policy) = setup(vec![
                GrantRequirements {
                    steps: vec![GrantStep {
                        capability: PIN_CHALLENGE_CAPABILITY.to_owned(),
                        configuration: Some(json!({ "pinSpace": "purchase" })),
                    }],
                },
                GrantRequirements {
                    steps: vec![GrantStep {
                        capability: "xrn:firebolt:capability:usergrant:notavailableonplatform"
                            .to_owned(),
                        configuration: None,
                    }],
                },
            ]);
            let caller_session: CallerSession = ctx.clone().into();
            let app_identification: AppIdentification = ctx.clone().into();
            let pinchallenge_response = state
                .provider_broker_state
                .send_pinchallenge_success(&state, &ctx);
<<<<<<< HEAD
            let evaluate_options = GrantPolicyEnforcer::evaluate_options(
                &state,
                &caller_session,
                &app_identification,
                &perm,
                &policy,
            );

=======

            let evaluate_options =
                GrantPolicyEnforcer::evaluate_options(&state, &ctx, &perm, &policy);
>>>>>>> f215074c
            let (result, _) = join!(evaluate_options, pinchallenge_response);

            assert!(result.is_ok());
            assert!(state.cap_state.generic.check_available(&vec![perm]).is_ok());
        }

        #[tokio::test]
        async fn test_evaluate_options_second_option_suitable() {
            let (state, ctx, perm, policy) = setup(vec![
                GrantRequirements {
                    steps: vec![GrantStep {
                        capability: "xrn:firebolt:capability:usergrant:notavailableonplatform"
                            .to_owned(),
                        configuration: None,
                    }],
                },
                GrantRequirements {
                    steps: vec![GrantStep {
                        capability: PIN_CHALLENGE_CAPABILITY.to_owned(),
                        configuration: Some(json!({ "pinSpace": "purchase" })),
                    }],
                },
            ]);
            let caller_session: CallerSession = ctx.clone().into();
            let app_identification: AppIdentification = ctx.clone().into();
            let pinchallenge_response = state
                .provider_broker_state
                .send_pinchallenge_success(&state, &ctx);
<<<<<<< HEAD
            let evaluate_options = GrantPolicyEnforcer::evaluate_options(
                &state,
                &caller_session,
                &app_identification,
                &perm,
                &policy,
            );

=======

            let evaluate_options =
                GrantPolicyEnforcer::evaluate_options(&state, &ctx, &perm, &policy);
>>>>>>> f215074c
            let (result, _) = join!(evaluate_options, pinchallenge_response);

            assert!(result.is_ok());
            assert!(state.cap_state.generic.check_available(&vec![perm]).is_ok());
        }

        #[tokio::test]
        async fn test_evaluate_options_no_options_supported() {
            let (state, ctx, perm, policy) = setup(vec![
                GrantRequirements {
                    steps: vec![GrantStep {
                        capability: "xrn:firebolt:capability:usergrant:notavailableonplatform"
                            .to_owned(),
                        configuration: None,
                    }],
                },
                GrantRequirements {
                    steps: vec![
                        GrantStep {
                            capability: "xrn:firebolt:capability:usergrant:notavailableonplatform"
                                .to_owned(),
                            configuration: None,
                        },
                        GrantStep {
                            capability: ACK_CHALLENGE_CAPABILITY.to_owned(),
                            configuration: None,
                        },
                    ],
                },
            ]);

            let caller_session: CallerSession = ctx.clone().into();
            let app_identification: AppIdentification = ctx.into();
            let result = GrantPolicyEnforcer::evaluate_options(
                &state,
                &caller_session,
                &app_identification,
                &perm,
                &policy,
            )
            .await;

            assert!(result.is_err_and(|e| e.eq(&DenyReasonWithCap {
                reason: DenyReason::Unsupported,
                caps: vec![
                    FireboltCap::Full(
                        "xrn:firebolt:capability:usergrant:notavailableonplatform".to_owned()
                    ),
                    FireboltCap::Full(
                        "xrn:firebolt:capability:usergrant:notavailableonplatform".to_owned()
                    ),
                    FireboltCap::Full(ACK_CHALLENGE_CAPABILITY.to_owned())
                ]
            })));
        }

        #[tokio::test]
        async fn test_evaluate_options_first_step_denied() {
            let (state, ctx, perm, policy) = setup(vec![GrantRequirements {
                steps: vec![
                    GrantStep {
                        capability: PIN_CHALLENGE_CAPABILITY.to_owned(),
                        configuration: Some(json!({ "pinSpace": "purchase" })),
                    },
                    GrantStep {
                        capability: ACK_CHALLENGE_CAPABILITY.to_owned(),
                        configuration: None,
                    },
                ],
            }]);
            let caller_session: CallerSession = ctx.clone().into();
            let app_identification: AppIdentification = ctx.clone().into();
            let challenge_responses = state.provider_broker_state.send_pinchallenge_failure(
                &state,
                &ctx,
                PinChallengeResultReason::ExceededPinFailures,
            );
<<<<<<< HEAD
            let evaluate_options = GrantPolicyEnforcer::evaluate_options(
                &state,
                &caller_session,
                &app_identification,
                &perm,
                &policy,
            );

=======

            let evaluate_options =
                GrantPolicyEnforcer::evaluate_options(&state, &ctx, &perm, &policy);
>>>>>>> f215074c
            let (result, _) = join!(evaluate_options, challenge_responses);

            assert!(result.is_err_and(|e| e.eq(&DenyReasonWithCap {
                reason: DenyReason::GrantDenied,
                caps: vec![FireboltCap::Full(PIN_CHALLENGE_CAPABILITY.to_owned())]
            })));
        }

        #[tokio::test]
        async fn test_evaluate_options_second_step_denied() {
            let (state, ctx, perm, policy) = setup(vec![GrantRequirements {
                steps: vec![
                    GrantStep {
                        capability: PIN_CHALLENGE_CAPABILITY.to_owned(),
                        configuration: Some(json!({ "pinSpace": "purchase" })),
                    },
                    GrantStep {
                        capability: ACK_CHALLENGE_CAPABILITY.to_owned(),
                        configuration: None,
                    },
                ],
            }]);
            let caller_session: CallerSession = ctx.clone().into();
            let app_identification: AppIdentification = ctx.clone().into();
            let challenge_responses = state
                .provider_broker_state
                .send_pinchallenge_success(&state, &ctx)
                .then(|_| async {
                    // TODO: workout how to do this without sleep
                    time::sleep(Duration::new(0, 500)).await;
                    state
                        .provider_broker_state
                        .send_ackchallenge_failure(&state, &ctx)
                        .await;
                });
<<<<<<< HEAD
            let evaluate_options = GrantPolicyEnforcer::evaluate_options(
                &state,
                &caller_session,
                &app_identification,
                &perm,
                &policy,
            );
=======
            let mut resp_rx = cap_state_listener(&state, &perm, CapEvent::OnRevoked).await;

            let evaluate_options =
                GrantPolicyEnforcer::evaluate_options(&state, &ctx, &perm, &policy);
>>>>>>> f215074c

            let (result, _) = join!(evaluate_options, challenge_responses);

            assert!(result.is_err_and(|e| e.eq(&DenyReasonWithCap {
                reason: DenyReason::GrantDenied,
                caps: vec![FireboltCap::Full(ACK_CHALLENGE_CAPABILITY.to_owned())]
            })));
            let cap_event = resp_rx.recv().await;
            assert!(cap_event.is_some());
            let value: serde_json::Value =
                serde_json::Value::from_str(cap_event.unwrap().jsonrpc_msg.as_str()).unwrap();
            assert_eq!(cap_jsonrpc_payload_revoked(perm.cap.as_str()), value);
        }

        #[tokio::test]
        async fn test_evaluate_options_all_steps_granted() {
            let (state, ctx, perm, policy) = setup(vec![GrantRequirements {
                steps: vec![
                    GrantStep {
                        capability: PIN_CHALLENGE_CAPABILITY.to_owned(),
                        configuration: Some(json!({ "pinSpace": "purchase" })),
                    },
                    GrantStep {
                        capability: ACK_CHALLENGE_CAPABILITY.to_owned(),
                        configuration: None,
                    },
                ],
            }]);
            let caller_session: CallerSession = ctx.clone().into();
            let app_identification: AppIdentification = ctx.clone().into();
            let challenge_responses = state
                .provider_broker_state
                .send_pinchallenge_success(&state, &ctx)
                .then(|_| async {
                    // TODO: workout how to do this without sleep
                    time::sleep(Duration::new(0, 500)).await;
                    state
                        .provider_broker_state
                        .send_ackchallenge_success(&state, &ctx)
                        .await;
                });
<<<<<<< HEAD
            let evaluate_options = GrantPolicyEnforcer::evaluate_options(
                &state,
                &caller_session,
                &app_identification,
                &perm,
                &policy,
            );

=======
            let mut resp_rx = cap_state_listener(&state, &perm, CapEvent::OnGranted).await;

            let evaluate_options =
                GrantPolicyEnforcer::evaluate_options(&state, &ctx, &perm, &policy);
>>>>>>> f215074c
            let (result, _) = join!(evaluate_options, challenge_responses);

            assert!(result.is_ok());
            let cap_event = resp_rx.recv().await;
            assert!(cap_event.is_some());
            let value: serde_json::Value =
                serde_json::Value::from_str(cap_event.unwrap().jsonrpc_msg.as_str()).unwrap();
            assert_eq!(cap_jsonrpc_payload_granted(perm.cap.as_str()), value);
        }
    }
}<|MERGE_RESOLUTION|>--- conflicted
+++ resolved
@@ -1248,19 +1248,15 @@
         use ripple_sdk::{
             api::{
                 device::device_user_grants_data::GrantRequirements,
-<<<<<<< HEAD
-                firebolt::{fb_pin::PIN_CHALLENGE_CAPABILITY, provider::ACK_CHALLENGE_CAPABILITY},
-                gateway::rpc_gateway_api::CallContext,
-=======
                 firebolt::{
                     fb_pin::{PinChallengeResultReason, PIN_CHALLENGE_CAPABILITY},
                     provider::ACK_CHALLENGE_CAPABILITY,
                 },
+                gateway::rpc_gateway_api::CallContext,
             },
             tokio::{
                 self, join,
                 time::{self, Duration},
->>>>>>> f215074c
             },
             utils::logger::init_logger,
         };
@@ -1379,7 +1375,6 @@
             let pinchallenge_response = state
                 .provider_broker_state
                 .send_pinchallenge_success(&state, &ctx);
-<<<<<<< HEAD
             let evaluate_options = GrantPolicyEnforcer::evaluate_options(
                 &state,
                 &caller_session,
@@ -1388,11 +1383,6 @@
                 &policy,
             );
 
-=======
-
-            let evaluate_options =
-                GrantPolicyEnforcer::evaluate_options(&state, &ctx, &perm, &policy);
->>>>>>> f215074c
             let (result, _) = join!(evaluate_options, pinchallenge_response);
 
             assert!(result.is_ok());
@@ -1421,7 +1411,6 @@
             let pinchallenge_response = state
                 .provider_broker_state
                 .send_pinchallenge_success(&state, &ctx);
-<<<<<<< HEAD
             let evaluate_options = GrantPolicyEnforcer::evaluate_options(
                 &state,
                 &caller_session,
@@ -1430,11 +1419,6 @@
                 &policy,
             );
 
-=======
-
-            let evaluate_options =
-                GrantPolicyEnforcer::evaluate_options(&state, &ctx, &perm, &policy);
->>>>>>> f215074c
             let (result, _) = join!(evaluate_options, pinchallenge_response);
 
             assert!(result.is_ok());
@@ -1512,7 +1496,6 @@
                 &ctx,
                 PinChallengeResultReason::ExceededPinFailures,
             );
-<<<<<<< HEAD
             let evaluate_options = GrantPolicyEnforcer::evaluate_options(
                 &state,
                 &caller_session,
@@ -1521,11 +1504,6 @@
                 &policy,
             );
 
-=======
-
-            let evaluate_options =
-                GrantPolicyEnforcer::evaluate_options(&state, &ctx, &perm, &policy);
->>>>>>> f215074c
             let (result, _) = join!(evaluate_options, challenge_responses);
 
             assert!(result.is_err_and(|e| e.eq(&DenyReasonWithCap {
@@ -1561,7 +1539,7 @@
                         .send_ackchallenge_failure(&state, &ctx)
                         .await;
                 });
-<<<<<<< HEAD
+            let mut resp_rx = cap_state_listener(&state, &perm, CapEvent::OnRevoked).await;
             let evaluate_options = GrantPolicyEnforcer::evaluate_options(
                 &state,
                 &caller_session,
@@ -1569,12 +1547,7 @@
                 &perm,
                 &policy,
             );
-=======
-            let mut resp_rx = cap_state_listener(&state, &perm, CapEvent::OnRevoked).await;
-
-            let evaluate_options =
-                GrantPolicyEnforcer::evaluate_options(&state, &ctx, &perm, &policy);
->>>>>>> f215074c
+
 
             let (result, _) = join!(evaluate_options, challenge_responses);
 
@@ -1616,7 +1589,7 @@
                         .send_ackchallenge_success(&state, &ctx)
                         .await;
                 });
-<<<<<<< HEAD
+            let mut resp_rx = cap_state_listener(&state, &perm, CapEvent::OnGranted).await;
             let evaluate_options = GrantPolicyEnforcer::evaluate_options(
                 &state,
                 &caller_session,
@@ -1625,12 +1598,7 @@
                 &policy,
             );
 
-=======
-            let mut resp_rx = cap_state_listener(&state, &perm, CapEvent::OnGranted).await;
-
-            let evaluate_options =
-                GrantPolicyEnforcer::evaluate_options(&state, &ctx, &perm, &policy);
->>>>>>> f215074c
+
             let (result, _) = join!(evaluate_options, challenge_responses);
 
             assert!(result.is_ok());
