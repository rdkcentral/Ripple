// Copyright 2023 Comcast Cable Communications Management, LLC
//
// Licensed under the Apache License, Version 2.0 (the "License");
// you may not use this file except in compliance with the License.
// You may obtain a copy of the License at
//
// http://www.apache.org/licenses/LICENSE-2.0
//
// Unless required by applicable law or agreed to in writing, software
// distributed under the License is distributed on an "AS IS" BASIS,
// WITHOUT WARRANTIES OR CONDITIONS OF ANY KIND, either express or implied.
// See the License for the specific language governing permissions and
// limitations under the License.
//
// SPDX-License-Identifier: Apache-2.0
//

use std::{
    collections::{HashMap, HashSet},
    sync::{Arc, RwLock},
    time::{Duration, SystemTime, UNIX_EPOCH},
};

use ripple_sdk::{
    api::{
        apps::{AppManagerResponse, AppMethod, AppRequest, AppResponse},
        device::{
            device_peristence::SetBoolProperty,
            device_user_grants_data::{
                AutoApplyPolicy, GrantActiveState, GrantEntry, GrantLifespan, GrantPolicy,
                GrantPrivacySetting, GrantScope, GrantStateModify, GrantStatus, GrantStep,
                PolicyPersistenceType,
            },
        },
        distributor::distributor_usergrants::{
            UserGrantsCloudSetParams, UserGrantsCloudStoreRequest,
        },
        firebolt::{
            fb_capabilities::{
                CapEvent, CapabilityRole, DenyReason, DenyReasonWithCap, FireboltCap,
                FireboltPermission, RoleInfo,
            },
            fb_openrpc::{CapabilitySet, FireboltOpenRpcMethod},
            fb_pin::{PinChallengeConfiguration, PinChallengeRequest},
            provider::{
                Challenge, ChallengeRequestor, ProviderRequestPayload, ProviderResponsePayload,
            },
        },
        gateway::rpc_gateway_api::{AppIdentification, CallerSession},
        manifest::device_manifest::DeviceManifest,
        usergrant_entry::UserGrantInfo,
    },
    framework::file_store::FileStore,
    log::{debug, error, warn},
    serde_json::Value,
    tokio::sync::oneshot,
    utils::error::RippleError,
};
use serde::Deserialize;

use crate::{
    firebolt::handlers::privacy_rpc::PrivacyImpl,
    state::{cap::cap_state::CapState, platform_state::PlatformState},
};

use super::apps::provider_broker::{ProviderBroker, ProviderBrokerRequest};

pub struct UserGrants {}

type GrantAppMap = Arc<RwLock<FileStore<HashMap<String, HashSet<GrantEntry>>>>>;

#[derive(Debug, Clone)]
pub struct GrantState {
    device_grants: Arc<RwLock<FileStore<HashSet<GrantEntry>>>>,
    grant_app_map: GrantAppMap,
    caps_needing_grants: Vec<String>,
}

impl GrantState {
    pub fn new(manifest: DeviceManifest) -> GrantState {
        let saved_dir = manifest.clone().configuration.saved_dir;
        let device_grant_path = format!("{}device_grants", saved_dir);
        let dev_grant_store = if let Ok(v) = FileStore::load(device_grant_path.clone()) {
            v
        } else {
            FileStore::new(device_grant_path, HashSet::new())
        };

        let app_grant_path = format!("{}app_grants", saved_dir);
        let app_grant_store = if let Ok(v) = FileStore::load(app_grant_path.clone()) {
            v
        } else {
            FileStore::new(app_grant_path, HashMap::new())
        };

        GrantState {
            grant_app_map: Arc::new(RwLock::new(app_grant_store)),
            caps_needing_grants: manifest.get_caps_requiring_grant(),
            device_grants: Arc::new(RwLock::new(dev_grant_store)),
        }
    }

    fn check_device_grants(&self, grant_entry: &GrantEntry) -> Option<GrantStatus> {
        let device_grants = self.device_grants.read().unwrap();
        if let Some(v) = device_grants.value.get(grant_entry) {
            return v.status.clone();
        }
        None
    }

    fn check_app_grants(&self, grant_entry: &GrantEntry, app_id: &str) -> Option<GrantStatus> {
        let grant_app_map = self.grant_app_map.read().unwrap();
        if let Some(app_map) = grant_app_map.value.get(app_id) {
            if let Some(v) = app_map.get(grant_entry) {
                return v.status.clone();
            }
        }
        None
    }

    pub fn update_grant_entry(
        &self,
        app_id: Option<String>, // None is for device
        new_entry: GrantEntry,
    ) {
        if let Some(app_id) = app_id {
            let mut grant_state = self.grant_app_map.write().unwrap();
            //Get a mutable reference to the value associated with a key, create it if it doesn't exist,
            let entries = grant_state.value.entry(app_id).or_insert_with(HashSet::new);

            if entries.contains(&new_entry) {
                entries.remove(&new_entry);
            }
            entries.insert(new_entry);
            grant_state.sync();
        } else {
            self.add_device_entry(new_entry)
        }
    }

    pub fn custom_delete_entries<F>(&self, app_id: String, restrict_function: F) -> bool
    where
        F: FnMut(&GrantEntry) -> bool,
    {
        let mut deleted = false;
        let mut grant_state = self.grant_app_map.write().unwrap();
        let entries = match grant_state.value.get_mut(&app_id) {
            Some(entries) => entries,
            None => return false,
        };
        let prev_len = entries.len();
        entries.retain(restrict_function);
        if entries.len() < prev_len {
            deleted = true;
        }
        grant_state.sync();
        deleted
    }

    pub fn delete_expired_entries_for_app(
        &self,
        app_id: String, // None is for device
    ) -> bool {
        let mut deleted = false;
        let mut grant_state = self.grant_app_map.write().unwrap();
        let entries = match grant_state.value.get_mut(&app_id) {
            Some(entries) => entries,
            None => return false,
        };
        let prev_len = entries.len();
        entries.retain(|entry| !entry.has_expired());
        if entries.len() < prev_len {
            deleted = true;
        }
        grant_state.sync();
        deleted
    }

    pub fn delete_all_expired_entries(&self) -> bool {
        let mut deleted = false;
        let mut grant_state = self.grant_app_map.write().unwrap();
        for (_, entries) in grant_state.value.iter_mut() {
            let prev_len = entries.len();
            entries.retain(|entry| !entry.has_expired());
            if entries.len() < prev_len {
                deleted = true;
            }
        }
        grant_state.sync();
        deleted
    }

    fn add_device_entry(&self, entry: GrantEntry) {
        let mut device_grants = self.device_grants.write().unwrap();
        device_grants.value.insert(entry);
        device_grants.sync();
    }

    pub fn get_grant_status(
        &self,
        app_id: &str,
        permission: &FireboltPermission,
    ) -> Option<GrantStatus> {
        let role = permission.role;
        let capability = permission.cap.as_str();
        let result = self.get_generic_grant_status(role, &capability);
        if result.is_some() {
            return result;
        }

        let grant_state = self.grant_app_map.read().unwrap();
        debug!("grant state: {:?}", grant_state);
        let entries = grant_state.value.get(app_id)?;

        for entry in entries {
            if !entry.has_expired() && (entry.role == role) && (entry.capability == capability) {
                debug!("Stored grant status: {:?}", entry.status);
                return entry.status.clone();
            }
        }
        debug!("No stored grant status found");
        None
    }

    fn get_generic_grant_status(
        &self,
        role: CapabilityRole,
        capability: &str,
    ) -> Option<GrantStatus> {
        let grant_state = self.device_grants.read().unwrap();

        for entry in grant_state.value.iter() {
            if !entry.has_expired() && (entry.role == role) && (entry.capability == capability) {
                debug!("Stored grant status: {:?}", entry.status);
                return entry.status.clone();
            }
        }
        debug!("No stored device grant status found");
        None
    }

    pub fn get_grant_state(
        &self,
        app_id: &str,
        permission: &FireboltPermission,
    ) -> GrantActiveState {
        if let Some(status) = self.get_grant_status(app_id, permission) {
            GrantActiveState::ActiveGrant(status.into())
        } else {
            GrantActiveState::PendingGrant
        }
    }

<<<<<<< HEAD
=======
    pub fn get_info(
        state: &PlatformState,
        call_ctx: &CallContext,
        cap_set: &CapabilitySet,
    ) -> Result<(), GrantErrors> {
        /*
         * Instead of just checking for grants previously, if the user grants are not present,
         * we are taking necessary steps to get the user grant and send back the result.
         */
        let grant_state = state.clone().cap_state.grant_state;
        let app_id = call_ctx.app_id.clone();
        let caps_needing_grants = grant_state.clone().caps_needing_grants;
        let caps_needing_grant_in_request: Vec<FireboltPermission> = cap_set
            .into_firebolt_permissions_vec()
            .into_iter()
            .filter(|x| caps_needing_grants.contains(&x.cap.as_str()))
            .collect();
        let mut grant_errors = GrantErrors::default();
        for permission in caps_needing_grant_in_request {
            let result = grant_state.get_grant_state(&app_id, &permission);
            match result {
                GrantActiveState::ActiveGrant(grant) => {
                    if grant.is_err() {
                        grant_errors.add_denied(permission.cap.clone())
                    }
                }
                GrantActiveState::PendingGrant => {
                    grant_errors.add_ungranted(permission.cap.clone())
                }
            }
        }
        if grant_errors.has_errors() {
            Err(grant_errors)
        } else {
            Ok(())
        }
        // UserGrants::determine_grant_policies(&self.ps.clone(), call_ctx, &r).await
    }

>>>>>>> 7fd2e60a
    pub async fn check_with_roles(
        state: &PlatformState,
        caller_session: &CallerSession,
        app_requested_for: &AppIdentification,
        fb_perms: &[FireboltPermission],
        fail_on_first_error: bool,
    ) -> Result<(), DenyReasonWithCap> {
        /*
         * Instead of just checking for grants previously, if the user grants are not present,
         * we are taking necessary steps to get the user grant and send back the result.
         */
        let grant_state = state.clone().cap_state.grant_state;
        let app_id = app_requested_for.app_id.to_owned();
        let caps_needing_grants = grant_state.caps_needing_grants.clone();
        let caps_needing_grant_in_request: Vec<FireboltPermission> = fb_perms
            .iter()
            .cloned()
            .filter(|x| caps_needing_grants.contains(&x.cap.as_str()))
            .collect();
        let mut denied_caps = Vec::new();
        for permission in caps_needing_grant_in_request {
            let result = grant_state.get_grant_state(&app_id, &permission);
            match result {
                GrantActiveState::ActiveGrant(grant) => {
                    if grant.is_err() {
                        return Err(DenyReasonWithCap {
                            reason: DenyReason::Ungranted,
                            caps: vec![permission.cap.clone()],
                        });
                    }
                }
                GrantActiveState::PendingGrant => {
                    let result = GrantPolicyEnforcer::determine_grant_policies_for_permission(
                        state,
                        caller_session,
                        app_requested_for,
                        &permission,
                    )
                    .await;
                    if result.is_err() {
                        if fail_on_first_error {
                            return result;
                        } else {
                            denied_caps.push(permission.cap.clone())
                        }
                    }
                }
            }
        }

        if !denied_caps.is_empty() {
            return Err(DenyReasonWithCap {
                reason: DenyReason::GrantDenied,
                caps: denied_caps,
            });
        }

        Ok(())

        // UserGrants::determine_grant_policies(&self.ps.clone(), call_ctx, &r).await
    }

    pub fn check_granted(&self, app_id: &str, role_info: RoleInfo) -> Result<bool, RippleError> {
        if !self.caps_needing_grants.contains(&role_info.capability) {
            return Ok(true);
        }

        if let Ok(permission) = FireboltPermission::try_from(role_info) {
            let result = self.get_grant_state(app_id, &permission);

            match result {
                GrantActiveState::ActiveGrant(grant) => {
                    if grant.is_err() {
                        return Err(RippleError::Permission(DenyReason::GrantDenied));
                    } else {
                        return Ok(true);
                    }
                }
                GrantActiveState::PendingGrant => {
                    return Err(RippleError::Permission(DenyReason::Ungranted));
                }
            }
        }
        Err(RippleError::Permission(DenyReason::Ungranted))
    }

    pub fn update(
        &self,
        permission: &FireboltPermission,
        grant_policy: &GrantPolicy,
        is_allowed: bool,
        app_id: &str,
    ) {
        debug!("Update called to store user grant with grant = {is_allowed}");
        let mut grant_entry = GrantEntry::get(permission.role, permission.cap.as_str());
        grant_entry.lifespan = Some(grant_policy.lifespan.clone());
        if grant_policy.lifespan_ttl.is_some() {
            grant_entry.lifespan_ttl_in_secs = grant_policy.lifespan_ttl;
        }
        if is_allowed {
            grant_entry.status = Some(GrantStatus::Allowed);
        } else {
            grant_entry.status = Some(GrantStatus::Denied);
        }

        if grant_policy.lifespan != GrantLifespan::Once {
            self.update_grant_entry(
                match grant_policy.scope {
                    GrantScope::App => Some(app_id.into()),
                    GrantScope::Device => None,
                },
                grant_entry,
            )
        }
    }

    // Returns all active and denied user grant entries for the given `app_id`.
    // Pass None for device scope
    pub fn get_grant_entries_for_app_id(&self, app_id: String) -> HashSet<GrantEntry> {
        self.delete_expired_entries_for_app(app_id.clone());
        match self.grant_app_map.read().unwrap().value.get(&app_id) {
            Some(x) => x.iter().cloned().collect(),
            None => HashSet::new(),
        }
    }

    // Returns all active and denied user grant entries for the given `app_id`.
    // Pass None for device scope
    pub fn get_device_entries(&self) -> HashSet<GrantEntry> {
        self.device_grants.read().unwrap().value.clone()
    }

    // Returns all active and denied user grant entries for the given `capability`
    pub fn get_grant_entries_for_capability(
        &self,
        capability: &str,
    ) -> HashMap<String, HashSet<GrantEntry>> {
        self.delete_all_expired_entries();
        let grant_state = self.grant_app_map.read().unwrap();
        let mut grant_entry_map: HashMap<String, HashSet<GrantEntry>> = HashMap::new();
        for (app_id, app_entries) in grant_state.value.iter() {
            for item in app_entries {
                if item.capability == capability {
                    grant_entry_map
                        .entry(app_id.clone())
                        .or_default()
                        .insert(item.clone());
                }
            }
        }
        let device_grants = self.device_grants.read().unwrap();
        let grant_sets = device_grants
            .value
            .iter()
            .filter(|elem| elem.capability == capability)
            .cloned()
            .collect();
        grant_entry_map.insert("device".to_owned(), grant_sets);
        grant_entry_map
    }

    fn get_mapped_grant_status(
        platform_state: &PlatformState,
        app_id: &str,
        capability: &str,
        role: CapabilityRole,
    ) -> Option<bool> {
        let grant_state = &platform_state.cap_state.grant_state;
        grant_state
            .get_grant_status(
                app_id,
                &FireboltPermission {
                    cap: FireboltCap::Full(capability.to_owned()),
                    role,
                },
            )
            .map(|grant_status| match grant_status {
                GrantStatus::Allowed => true,
                GrantStatus::Denied => false,
            })
    }
    pub fn check_all_granted(
        platform_state: &PlatformState,
        app_id: &str,
        capability: &str,
    ) -> (Option<bool>, Option<bool>, Option<bool>) {
        let use_granted =
            Self::get_mapped_grant_status(platform_state, app_id, capability, CapabilityRole::Use);
        let manage_granted = Self::get_mapped_grant_status(
            platform_state,
            app_id,
            capability,
            CapabilityRole::Manage,
        );
        let provide_granted = Self::get_mapped_grant_status(
            platform_state,
            app_id,
            capability,
            CapabilityRole::Provide,
        );
        (use_granted, manage_granted, provide_granted)
    }

    pub fn grant_modify(
        platform_state: &PlatformState,
        modify_operation: GrantStateModify,
        app_id: Option<String>,
        role: CapabilityRole,
        capability: String,
    ) -> bool {
        // Get the GrantEntry from UserGrantState matching app_id, role & capability
        let mut entry_modified = false;

        // retrieve the grant policy for the given cap and role.
        let permission = FireboltPermission {
            cap: FireboltCap::Full(capability.clone()),
            role,
        };

        if let Some(grant_policy_map) = platform_state.get_device_manifest().get_grant_policies() {
            let result = grant_policy_map.get(&permission.cap.as_str());
            if let Some(policies) = result {
                if let Some(grant_policy) = policies.get_policy(&permission) {
                    // Do the scope validation here and return false, if there is any scope mismatch.
                    if app_id.is_some() && grant_policy.scope != GrantScope::App {
                        return false;
                    }

                    let mut new_entry = GrantEntry {
                        role,
                        capability,
                        status: None, // status will be updated later based on the modify operation.
                        lifespan: Some(grant_policy.lifespan),
                        lifespan_ttl_in_secs: grant_policy.lifespan_ttl,
                        last_modified_time: SystemTime::now()
                            .duration_since(SystemTime::UNIX_EPOCH)
                            .unwrap(),
                    };

                    match modify_operation {
                        GrantStateModify::Grant => {
                            // insert the allowed GrantEntry
                            new_entry.status = Some(GrantStatus::Allowed);
                            entry_modified = true;
                        }
                        GrantStateModify::Deny => {
                            // insert the denied GrantEntry
                            new_entry.status = Some(GrantStatus::Denied);
                            entry_modified = true;
                        }
                        GrantStateModify::Clear => {
                            // No op as the entry is already removed.
                            entry_modified = true;
                        }
                    }

                    debug!("user grant modified with new entry:{:?}", new_entry);
                    platform_state
                        .cap_state
                        .grant_state
                        .update_grant_entry(app_id, new_entry);
                }
            }
        }
        entry_modified
    }
}

pub struct GrantHandler;

impl GrantHandler {
    pub async fn grant_info(
        state: &PlatformState,
        app_id: String,
        request: CapabilitySet,
    ) -> Result<(), DenyReasonWithCap> {
        let caps_needing_grants = state.clone().cap_state.grant_state.caps_needing_grants;
        let user_grant = state.clone().cap_state.grant_state;
        let permissions = request.into_firebolt_permissions_vec();
        let caps_needing_grant_in_request: Vec<FireboltPermission> = permissions
            .into_iter()
            .filter(|x| caps_needing_grants.contains(&x.cap.as_str()))
            .collect();
        let mut denied_caps = Vec::new();
        for permission in caps_needing_grant_in_request {
            let grant_entry = GrantEntry::get(permission.role, permission.cap.as_str());
            if let Some(v) = user_grant.check_device_grants(&grant_entry) {
                if let GrantStatus::Denied = v {
                    denied_caps.push(permission.cap.clone());
                }
            } else if let Some(GrantStatus::Denied) =
                user_grant.check_app_grants(&grant_entry, &app_id)
            {
                denied_caps.push(permission.cap.clone());
            }
        }

        if !denied_caps.is_empty() {
            return Err(DenyReasonWithCap {
                reason: ripple_sdk::api::firebolt::fb_capabilities::DenyReason::GrantDenied,
                caps: denied_caps,
            });
        }

        Ok(())
    }
}

pub struct GrantPolicyEnforcer;

impl GrantPolicyEnforcer {
    pub async fn send_usergrants_for_cloud_storage(
        platform_state: &PlatformState,
        grant_policy: &GrantPolicy,
        grant_entry: &GrantEntry,
        app_id: &Option<String>,
    ) {
        if let Some(account_session) = platform_state.session_state.get_account_session() {
            let usergrants_cloud_set_params = UserGrantsCloudSetParams {
                account_session,
                user_grant_info: UserGrantInfo {
                    role: grant_entry.role,
                    capability: grant_entry.capability.to_owned(),
                    status: grant_entry.status.as_ref().unwrap().to_owned(),
                    last_modified_time: Duration::new(0, 0),
                    expiry_time: match grant_policy.lifespan {
                        GrantLifespan::Seconds => {
                            let now = SystemTime::now().duration_since(UNIX_EPOCH);
                            if now.is_err() {
                                error!("Unable to sync usergrants to cloud. unable to get duration since epoch");
                                return;
                            }
                            let now_dur = now
                                .unwrap()
                                .checked_add(Duration::new(grant_policy.lifespan_ttl.unwrap(), 0));
                            if now_dur.is_none() {
                                error!("Unable to sync usergrants to cloud. unable to get duration since epoch for lifespan_ttl");
                                return;
                            }
                            Some(now_dur.unwrap())
                        }
                        _ => None,
                    },
                    app_name: app_id.to_owned(),
                    lifespan: grant_policy.lifespan.to_owned(),
                },
            };
            let request =
                UserGrantsCloudStoreRequest::SetCloudUserGrants(usergrants_cloud_set_params);
            let resp = platform_state.get_client().send_extn_request(request).await;
            if resp.is_err() {
                error!("Unable to sync usergrants to cloud. Unable to send request to extn");
            }
        }
    }

    pub async fn store_user_grants(
        platform_state: &PlatformState,
        permission: &FireboltPermission,
        result: &Result<(), DenyReasonWithCap>,
        app_id: &Option<String>,
        grant_policy: &GrantPolicy,
    ) -> bool {
        let mut ret_val = false;
        let mut grant_entry = GrantEntry::get(permission.role, permission.cap.as_str());
        grant_entry.lifespan = Some(grant_policy.lifespan.clone());
        if grant_policy.lifespan_ttl.is_some() {
            grant_entry.lifespan_ttl_in_secs = grant_policy.lifespan_ttl;
        }
        if result.is_ok() {
            grant_entry.status = Some(GrantStatus::Allowed);
        } else {
            grant_entry.status = Some(GrantStatus::Denied);
        }
        debug!("created grant_entry: {:?}", grant_entry);
        let grant_entry_c = grant_entry.clone();
        // let grant_entry_c = grant_entry.clone();
        // If lifespan is once then no need to store it.
        if grant_policy.lifespan != GrantLifespan::Once {
            match grant_policy.scope {
                GrantScope::App => {
                    if app_id.is_some() {
                        platform_state
                            .cap_state
                            .grant_state
                            .update_grant_entry(app_id.to_owned(), grant_entry);
                        ret_val = true;
                    }
                }
                GrantScope::Device => {
                    if app_id.is_none() {
                        platform_state
                            .cap_state
                            .grant_state
                            .update_grant_entry(None, grant_entry);
                        ret_val = true;
                    }
                }
            }
        }
        if grant_policy.persistence == PolicyPersistenceType::Account {
            Self::send_usergrants_for_cloud_storage(
                platform_state,
                grant_policy,
                &grant_entry_c,
                app_id,
            )
            .await;
        }
        ret_val
    }

    pub async fn update_privacy_settings_and_user_grants(
        platform_state: &PlatformState,
        permission: &FireboltPermission,
        result: &Result<(), DenyReasonWithCap>,
        app_id: &Option<String>,
        grant_policy: &GrantPolicy,
    ) {
        // Updating privacy settings
        if grant_policy.privacy_setting.is_some()
            && grant_policy
                .privacy_setting
                .as_ref()
                .unwrap()
                .update_property
        {
            Self::update_privacy_settings_with_grant(
                platform_state,
                grant_policy.privacy_setting.as_ref().unwrap(),
                result.is_ok(),
            )
            .await;
        }
        Self::store_user_grants(platform_state, permission, result, app_id, grant_policy).await;
    }

    pub async fn determine_grant_policies_for_permission(
        platform_state: &PlatformState,
        // call_context: &CallContext,
        caller_session: &CallerSession,
        app_requested_for: &AppIdentification,
        permission: &FireboltPermission,
    ) -> Result<(), DenyReasonWithCap> {
        let grant_policy_opt = platform_state.get_device_manifest().get_grant_policies();
        if grant_policy_opt.is_none() {
            debug!("There are no grant policies for the requesting cap so bailing out");
            return Ok(());
        }
        let grant_policies_map = grant_policy_opt.unwrap();
        let grant_policies_opt = grant_policies_map.get(&permission.cap.as_str());
        if grant_policies_opt.is_none() {
            debug!(
                "There are no policies for the cap: {} so granting request",
                permission.cap.as_str()
            );
            return Ok(());
        }
        let policies = grant_policies_opt.unwrap();
        let policy_opt = policies.get_policy(permission);
        if policy_opt.is_none() {
            debug!(
                "There are no polices for cap: {} for role: {:?}",
                permission.cap.as_str(),
                permission.role
            );
            return Ok(());
        }
        let policy = policy_opt.unwrap();
        if !Self::is_policy_valid(platform_state, &policy) {
            return Err(DenyReasonWithCap {
                caps: vec![permission.clone().cap],
                reason: DenyReason::Disabled,
            });
        }
        let result = GrantPolicyEnforcer::execute(
            platform_state,
            caller_session,
            app_requested_for,
            permission,
            &policy,
        )
        .await;

        if let Err(e) = &result {
            if e.reason == DenyReason::Ungranted || e.reason == DenyReason::GrantProviderMissing {
                return result;
            }
        } else {
            // TODO: This debug statement looks incorrect as it would trigger if all grants were successful
            debug!("No grant policies configured");
        }
        Self::update_privacy_settings_and_user_grants(
            platform_state,
            permission,
            &result,
            &Some(app_requested_for.app_id.to_owned()),
            &policy,
        )
        .await;

        result
    }

    fn is_policy_valid(platform_state: &PlatformState, policy: &GrantPolicy) -> bool {
        if let Some(privacy) = &policy.privacy_setting {
            let privacy_property = &privacy.property;
            return platform_state
                .open_rpc_state
                .check_privacy_property(privacy_property);
        } else if let Some(grant_steps) = policy.get_steps_without_grant() {
            for step in grant_steps {
                if platform_state
                    .open_rpc_state
                    .get_capability_policy(step.capability.clone())
                    .is_some()
                {
                    return false;
                }
            }
            return true;
        }

        false
    }

    pub fn get_allow_value(platform_state: &PlatformState, property_name: &str) -> Option<bool> {
        // Find the rpc method which has same name as that mentioned in privacy settings, and has allow property.
        platform_state
            .open_rpc_state
            .get_method_with_allow_value_property(String::from(property_name))
            .map(|method| method.get_allow_value().unwrap()) // We can safely unwrap because the previous step in the chain ensures x-allow-value is present
    }

    async fn evaluate_privacy_settings(
        platform_state: &PlatformState,
        privacy_setting: &GrantPrivacySetting,
    ) -> Option<Result<(), DenyReason>> {
        let allow_value_opt =
            Self::get_allow_value(platform_state, privacy_setting.property.as_str());
        if allow_value_opt.is_none() {
            debug!(
                "Allow value not present for property: {}",
                privacy_setting.property.as_str()
            );
            return None;
        }
        let allow_value = allow_value_opt.unwrap();
        // From privacyImpl make the call to the registered method for the configured privacy settings.
        let res_stored_value =
            PrivacyImpl::handle_allow_get_requests(&privacy_setting.property, platform_state).await;
        if res_stored_value.is_err() {
            debug!(
                "Unable to get stored value for privacy settings: {}",
                privacy_setting.property.as_str()
            );
            return None;
        }
        let stored_value = res_stored_value.unwrap();
        debug!(
            "auto apply policy: {:?}, stored_value: {}, allow_value: {}",
            privacy_setting.auto_apply_policy, stored_value, allow_value
        );
        match privacy_setting.auto_apply_policy {
            AutoApplyPolicy::Always => {
                if stored_value == allow_value {
                    // Silently Grant if the stored value is same as that of allowed value
                    debug!("Silently Granting");
                    Some(Ok(()))
                } else {
                    // Silently Deny if the stored value is inverse of allowed value
                    debug!("Silently Denying");
                    Some(Err(DenyReason::GrantDenied))
                }
            }
            AutoApplyPolicy::Allowed => {
                // Silently Grant if the stored value is same as that of allowed value
                if stored_value == allow_value {
                    debug!("Silently Granting");
                    Some(Ok(()))
                } else {
                    debug!("Cant Silently determine");
                    None
                }
            }
            AutoApplyPolicy::Disallowed => {
                // Silently Deny if the stored value is inverse of allowed value
                if stored_value != allow_value {
                    debug!("Silently Denying");
                    Some(Err(DenyReason::GrantDenied))
                } else {
                    debug!("Cant Silently determine");
                    None
                }
            }
            AutoApplyPolicy::Never => {
                // This is already handled during start of the function.
                // Do nothing using privacy settings get it by evaluating options
                debug!("Cant Silently determine");
                None
            }
        }
    }

    pub async fn update_privacy_settings_with_grant(
        platform_state: &PlatformState,
        privacy_setting: &GrantPrivacySetting,
        grant: bool,
    ) {
        let allow_value_opt =
            Self::get_allow_value(platform_state, privacy_setting.property.as_str());
        let allow_value = allow_value_opt.unwrap_or(true);
        /*
         * We have to update the privacy settings such that it matches x-allow-value when cap is granted
         * and we have to set it to !x-allow-value when the grant is denied.
         *  ┌───────────────┬──────────────┬─────────────────┐
         *  │ X-allow-value │  User Grant  │ Property value  │
         *  ├───────────────┼──────────────┼─────────────────┤
         *  │    True       │   Granted    │    True         │
         *  │    True       │   Denied     │    False        │
         *  │    False      │   Granted    │    False        │
         *  │    False      │   Denied     │    True         │
         *  └───────────────┴──────────────┴─────────────────┘
         */
        let set_value = match (allow_value, grant) {
            (true, true) => true,
            (true, false) => false,
            (false, true) => false,
            (false, false) => true,
        };
        debug!(
            "x-allow-value: {}, grant: {}, set_value: {}",
            allow_value, grant, set_value
        );
        let method_name = Self::get_setter_method_name(platform_state, &privacy_setting.property);
        if method_name.is_none() {
            return;
        }
        let method_name = method_name.unwrap();
        debug!("Resolved method_name: {}", &method_name);
        let set_request = SetBoolProperty { value: set_value };
        let _res =
            PrivacyImpl::handle_allow_set_requests(&method_name, platform_state, set_request).await;
    }

    pub fn get_setter_method_name(
        platform_state: &PlatformState,
        property: &str,
    ) -> Option<String> {
        let firebolt_rpc_method_opt = platform_state
            .open_rpc_state
            .get_open_rpc()
            .get_setter_method_for_getter(property);
        firebolt_rpc_method_opt.map(|firebolt_openrpc_method| {
            FireboltOpenRpcMethod::name_with_lowercase_module(&firebolt_openrpc_method.name)
        })
    }

    async fn evaluate_options(
        platform_state: &PlatformState,
        // call_ctx: &CallContext,
        caller_session: &CallerSession,
        app_requested_for: &AppIdentification,
        permission: &FireboltPermission,
        policy: &GrantPolicy,
    ) -> Result<(), DenyReasonWithCap> {
        // TODO: is this check duplicated on line 1032?
        platform_state
            .cap_state
            .generic
            .check_all(&vec![permission.clone()])?;

        if policy.options.is_empty() {
            return Ok(());
        }

        let first_supported_option = policy.options.iter().find(|grant_requirements| {
            let step_caps = grant_requirements
                .steps
                .iter()
                .map(|step| FireboltPermission {
                    cap: step.capability_as_fb_cap(),
                    role: CapabilityRole::Use,
                })
                .collect();

            platform_state
                .cap_state
                .generic
                .check_all(&step_caps)
                .is_ok()
        });

        if let Some(first_supported_option) = first_supported_option {
            for step in &first_supported_option.steps {
                if let Err(e) = GrantStepExecutor::execute(
                    step,
                    platform_state,
                    caller_session,
                    app_requested_for,
                    permission,
                )
                .await
                {
                    debug!("grant step execute Err. step={:?}", step);
                    CapState::emit(
                        platform_state,
                        CapEvent::OnRevoked,
                        permission.cap.clone(),
                        Some(permission.role),
                    )
                    .await;
                    return Err(e);
                } else {
                    debug!("grant step execute OK. step={:?}", step);
                }
            }

            debug!("all grants ok emitting cap");

            CapState::emit(
                platform_state,
                CapEvent::OnGranted,
                permission.cap.clone(),
                Some(permission.role),
            )
            .await;

            Ok(())
        } else {
            let unsupported_caps = policy
                .options
                .iter()
                .flat_map(|grant_requirements| {
                    grant_requirements
                        .steps
                        .iter()
                        .map(|step| step.capability_as_fb_cap())
                })
                .collect();
            warn!(
                "capabilities are not supported on this device. {:?}",
                unsupported_caps
            );
            Err(DenyReasonWithCap {
                caps: unsupported_caps,
                reason: DenyReason::Unsupported,
            })
        }
    }

    async fn execute(
        platform_state: &PlatformState,
        // call_ctx: &CallContext,
        caller_session: &CallerSession,
        app_requested_for: &AppIdentification,
        permission: &FireboltPermission,
        policy: &GrantPolicy,
    ) -> Result<(), DenyReasonWithCap> {
        if policy.privacy_setting.is_some()
            && policy.privacy_setting.as_ref().unwrap().auto_apply_policy != AutoApplyPolicy::Never
        {
            if let Some(priv_sett_response) = Self::evaluate_privacy_settings(
                platform_state,
                policy.privacy_setting.as_ref().unwrap(),
            )
            .await
            {
                return priv_sett_response.map_err(|err| DenyReasonWithCap {
                    reason: err,
                    caps: vec![permission.cap.clone()],
                });
            }
        }

        Self::evaluate_options(
            platform_state,
            caller_session,
            app_requested_for,
            permission,
            policy,
        )
        .await
    }
}

#[derive(Deserialize, Debug, Clone)]
#[serde(rename_all = "camelCase")]
pub struct GrantStepExecutor;

impl GrantStepExecutor {
    pub async fn execute(
        step: &GrantStep,
        platform_state: &PlatformState,
        // call_ctx: &CallContext,
        caller_session: &CallerSession,
        app_requested_for: &AppIdentification,
        permission: &FireboltPermission,
    ) -> Result<(), DenyReasonWithCap> {
        let capability = step.capability.clone();
        let configuration = step.configuration.clone();
        debug!(
            "Reached execute phase of step for capability: {}",
            capability
        );
        // 1. Check if the capability is supported and available.
        // 2. Call the capability,
        // 3. Get the user response and return
        let firebolt_cap = FireboltCap::Full(capability.to_owned());
        if let Err(e) = platform_state
            .cap_state
            .generic
            .check_all(&vec![FireboltPermission {
                cap: firebolt_cap.clone(),
                role: CapabilityRole::Use,
            }])
        {
            return Err(DenyReasonWithCap {
                reason: DenyReason::GrantDenied,
                caps: e.caps,
            });
        }

        Self::invoke_capability(
            platform_state,
            // call_ctx,
            caller_session,
            app_requested_for,
            &firebolt_cap,
            &configuration,
            permission,
        )
        .await
    }

    async fn get_app_name(platform_state: &PlatformState, app_id: String) -> String {
        let mut app_name: String = Default::default();
        let (tx, rx) = oneshot::channel::<AppResponse>();
        let app_request = AppRequest::new(AppMethod::GetAppName(app_id), tx);
        let send_result = platform_state.get_client().send_app_request(app_request);
        if send_result.is_err() {
            return app_name;
        }
        if let Ok(Ok(AppManagerResponse::AppName(name))) = rx.await {
            app_name = name.unwrap_or_default();
        }

        app_name
    }

    pub async fn invoke_capability(
        platform_state: &PlatformState,
        // call_ctx: &CallContext,
        caller_session: &CallerSession,
        app_requested_for: &AppIdentification,
        cap: &FireboltCap,
        param: &Option<Value>,
        permission: &FireboltPermission,
    ) -> Result<(), DenyReasonWithCap> {
        let (session_tx, session_rx) = oneshot::channel::<ProviderResponsePayload>();
        let p_cap = cap.clone();
        /*
         * We have a concrete struct defined for ack challenge and pin challenge hence handling them separately. If any new
         * caps are introduced in future, the assumption is that capability provider has a method "challenge" and it can
         * deduce its params from a string.
         */

        /*
         * this might be weird looking as_str().as_str(), FireboltCap returns String but has a function named as_str.
         * We call as_str on String to convert String to str to perform our match
         */
        let for_app_id = &app_requested_for.app_id;
        let app_name = Self::get_app_name(platform_state, for_app_id.clone()).await;
        let pr_msg_opt = match p_cap.as_str().as_str() {
            "xrn:firebolt:capability:usergrant:acknowledgechallenge" => {
                let challenge = Challenge {
                    capability: permission.cap.as_str(),
                    requestor: ChallengeRequestor {
                        id: for_app_id.clone(),
                        name: app_name,
                    },
                };
                Some(ProviderBrokerRequest {
                    capability: p_cap.as_str(),
                    method: String::from("challenge"),
                    caller: caller_session.to_owned(),
                    request: ProviderRequestPayload::AckChallenge(challenge),
                    tx: session_tx,
                    app_id: None,
                })
            }
            "xrn:firebolt:capability:usergrant:pinchallenge" => {
                let pin_space_res = serde_json::from_value::<PinChallengeConfiguration>(
                    param.as_ref().unwrap_or(&Value::Null).clone(),
                );
                pin_space_res.map_or(None, |pin_conf| {
                    Some(ProviderBrokerRequest {
                        capability: p_cap.as_str(),
                        method: "challenge".to_owned(),
                        caller: caller_session.clone(),
                        request: ProviderRequestPayload::PinChallenge(PinChallengeRequest {
                            pin_space: pin_conf.pin_space,
                            requestor: ChallengeRequestor {
                                id: for_app_id.clone(),
                                name: app_name,
                            },
                            capability: Some(p_cap.as_str()),
                        }),
                        tx: session_tx,
                        app_id: None,
                    })
                })
            }
            _ => {
                /*
                 * This is for any other capability, hoping it to deduce its necessary params from a json string
                 * and has a challenge method.
                 */
                let param_str = match param {
                    None => "".to_owned(),
                    Some(val) => val.to_string(),
                };
                Some(ProviderBrokerRequest {
                    capability: p_cap.as_str(),
                    method: String::from("challenge"),
                    caller: caller_session.clone(),
                    request: ProviderRequestPayload::Generic(param_str),
                    tx: session_tx,
                    app_id: None,
                })
            }
        };
        let result = if let Some(pr_msg) = pr_msg_opt {
            ProviderBroker::invoke_method(&platform_state.clone(), pr_msg).await;
            match session_rx.await {
                Ok(result) => match result.as_challenge_response() {
                    Some(res) => match res.granted {
                        true => {
                            debug!("returning ok from invoke_capability");
                            Ok(())
                        }
                        false => {
                            debug!("returning err from invoke_capability");
                            Err(DenyReason::GrantDenied)
                        }
                    },
                    None => {
                        debug!("Received reponse that is not convertable to challenge response");
                        Err(DenyReason::Ungranted)
                    }
                },
                Err(_) => {
                    debug!("Receive error in channel");
                    Err(DenyReason::Ungranted)
                }
            }
        } else {
            /*
             * We would reach here if the cap is ack or pin
             * and we are not able to parse the configuration in the manifest
             * as pinchallenge or ackchallenge.
             */
            Err(DenyReason::Ungranted)
        };

        if let Err(reason) = result {
            Err(DenyReasonWithCap {
                reason,
                caps: vec![cap.clone()],
            })
        } else {
            Ok(())
        }
    }
}

#[cfg(test)]
mod tests {
    use super::*;

    mod test_grant_policy_enforcer {
        use super::*;
        use crate::utils::test_utils::{fb_perm, MockRuntime};
        use futures::FutureExt;
        use ripple_sdk::{
            api::{
                device::device_user_grants_data::GrantRequirements,
                firebolt::{
                    fb_pin::{PinChallengeResultReason, PIN_CHALLENGE_CAPABILITY},
                    provider::ACK_CHALLENGE_CAPABILITY,
                },
            },
            tokio::{
                self, join,
                time::{self, Duration},
            },
            utils::logger::init_logger,
        };
        use serde_json::json;

        fn setup(
            policy_options: Vec<GrantRequirements>,
        ) -> (PlatformState, CallContext, FireboltPermission, GrantPolicy) {
            let _ = init_logger("tests".into());
            let runtime = MockRuntime::new();
            let perm = fb_perm(
                "xrn:firebolt:capability:localization:postal-code",
                Some(CapabilityRole::Use),
            );
            let policy = GrantPolicy {
                options: policy_options,
                ..Default::default()
            };
            let ctx = runtime.call_context;
            let mut platform_state = runtime.platform_state;

            let mut permissions = HashMap::new();
            permissions.insert(ctx.app_id.to_owned(), vec![perm.clone()]);
            platform_state
                .cap_state
                .permitted_state
                .set_permissions(permissions);

            (platform_state, ctx, perm, policy)
        }

        #[tokio::test]
        async fn test_evaluate_options_no_options() {
            let (state, ctx, perm, policy) = setup(vec![]);

            let result = GrantPolicyEnforcer::evaluate_options(&state, &ctx, &perm, &policy).await;

            assert!(result.is_ok());
        }

        #[tokio::test]
        async fn test_evaluate_options_no_steps_for_option() {
            let (state, ctx, perm, policy) = setup(vec![GrantRequirements { steps: vec![] }]);

            let result = GrantPolicyEnforcer::evaluate_options(&state, &ctx, &perm, &policy).await;

            assert!(result.is_ok());
        }

        #[tokio::test]
        async fn test_evaluate_options_fb_perm_denied() {
            let (state, ctx, _, policy) = setup(vec![GrantRequirements { steps: vec![] }]);
            let perm = FireboltPermission {
                cap: FireboltCap::Full("xrn:firebolt:capability:something:unknown".to_owned()),
                role: CapabilityRole::Use,
            };

            let result = GrantPolicyEnforcer::evaluate_options(&state, &ctx, &perm, &policy).await;

            assert!(result.is_err_and(|e| e.eq(&DenyReasonWithCap {
                reason: DenyReason::GrantDenied,
                caps: vec![perm.cap.clone()]
            })));
        }

        #[tokio::test]
        async fn test_evaluate_options_first_option_suitable() {
            let (state, ctx, perm, policy) = setup(vec![
                GrantRequirements {
                    steps: vec![GrantStep {
                        capability: PIN_CHALLENGE_CAPABILITY.to_owned(),
                        configuration: Some(json!({ "pinSpace": "purchase" })),
                    }],
                },
                GrantRequirements {
                    steps: vec![GrantStep {
                        capability: "xrn:firebolt:capability:usergrant:notavailableonplatform"
                            .to_owned(),
                        configuration: None,
                    }],
                },
            ]);
            let pinchallenge_response = state
                .provider_broker_state
                .send_pinchallenge_success(&state, &ctx);

            let evaluate_options =
                GrantPolicyEnforcer::evaluate_options(&state, &ctx, &perm, &policy);
            let (result, _) = join!(evaluate_options, pinchallenge_response);

            assert!(result.is_ok());
        }

        #[tokio::test]
        async fn test_evaluate_options_second_option_suitable() {
            let (state, ctx, perm, policy) = setup(vec![
                GrantRequirements {
                    steps: vec![GrantStep {
                        capability: "xrn:firebolt:capability:usergrant:notavailableonplatform"
                            .to_owned(),
                        configuration: None,
                    }],
                },
                GrantRequirements {
                    steps: vec![GrantStep {
                        capability: PIN_CHALLENGE_CAPABILITY.to_owned(),
                        configuration: Some(json!({ "pinSpace": "purchase" })),
                    }],
                },
            ]);
            let pinchallenge_response = state
                .provider_broker_state
                .send_pinchallenge_success(&state, &ctx);

            let evaluate_options =
                GrantPolicyEnforcer::evaluate_options(&state, &ctx, &perm, &policy);
            let (result, _) = join!(evaluate_options, pinchallenge_response);

            assert!(result.is_ok());
        }

        #[tokio::test]
        async fn test_evaluate_options_no_options_supported() {
            let (state, ctx, perm, policy) = setup(vec![
                GrantRequirements {
                    steps: vec![GrantStep {
                        capability: "xrn:firebolt:capability:usergrant:notavailableonplatform"
                            .to_owned(),
                        configuration: None,
                    }],
                },
                GrantRequirements {
                    steps: vec![
                        GrantStep {
                            capability: "xrn:firebolt:capability:usergrant:notavailableonplatform"
                                .to_owned(),
                            configuration: None,
                        },
                        GrantStep {
                            capability: ACK_CHALLENGE_CAPABILITY.to_owned(),
                            configuration: None,
                        },
                    ],
                },
            ]);

            let result = GrantPolicyEnforcer::evaluate_options(&state, &ctx, &perm, &policy).await;

            assert!(result.is_err_and(|e| e.eq(&DenyReasonWithCap {
                reason: DenyReason::Unsupported,
                caps: vec![
                    FireboltCap::Full(
                        "xrn:firebolt:capability:usergrant:notavailableonplatform".to_owned()
                    ),
                    FireboltCap::Full(
                        "xrn:firebolt:capability:usergrant:notavailableonplatform".to_owned()
                    ),
                    FireboltCap::Full(ACK_CHALLENGE_CAPABILITY.to_owned())
                ]
            })));
        }

        #[tokio::test]
        async fn test_evaluate_options_first_step_denied() {
            let (state, ctx, perm, policy) = setup(vec![GrantRequirements {
                steps: vec![
                    GrantStep {
                        capability: PIN_CHALLENGE_CAPABILITY.to_owned(),
                        configuration: Some(json!({ "pinSpace": "purchase" })),
                    },
                    GrantStep {
                        capability: ACK_CHALLENGE_CAPABILITY.to_owned(),
                        configuration: None,
                    },
                ],
            }]);
            let challenge_responses = state.provider_broker_state.send_pinchallenge_failure(
                &state,
                &ctx,
                PinChallengeResultReason::ExceededPinFailures,
            );

            let evaluate_options =
                GrantPolicyEnforcer::evaluate_options(&state, &ctx, &perm, &policy);
            let (result, _) = join!(evaluate_options, challenge_responses);

            assert!(result.is_err_and(|e| e.eq(&DenyReasonWithCap {
                reason: DenyReason::GrantDenied,
                caps: vec![FireboltCap::Full(PIN_CHALLENGE_CAPABILITY.to_owned())]
            })));
        }

        #[tokio::test]
        async fn test_evaluate_options_second_step_denied() {
            let (state, ctx, perm, policy) = setup(vec![GrantRequirements {
                steps: vec![
                    GrantStep {
                        capability: PIN_CHALLENGE_CAPABILITY.to_owned(),
                        configuration: Some(json!({ "pinSpace": "purchase" })),
                    },
                    GrantStep {
                        capability: ACK_CHALLENGE_CAPABILITY.to_owned(),
                        configuration: None,
                    },
                ],
            }]);
            let challenge_responses = state
                .provider_broker_state
                .send_pinchallenge_success(&state, &ctx)
                .then(|_| async {
                    // TODO: workout how to do this without sleep
                    time::sleep(Duration::new(1, 0)).await;
                    state
                        .provider_broker_state
                        .send_ackchallenge_failure(&state, &ctx)
                        .await;
                });

            let evaluate_options =
                GrantPolicyEnforcer::evaluate_options(&state, &ctx, &perm, &policy);

            let (result, _) = join!(evaluate_options, challenge_responses);

            assert!(result.is_err_and(|e| e.eq(&DenyReasonWithCap {
                reason: DenyReason::GrantDenied,
                caps: vec![FireboltCap::Full(ACK_CHALLENGE_CAPABILITY.to_owned())]
            })));
        }

        #[tokio::test]
        async fn test_evaluate_options_all_steps_granted() {
            let (state, ctx, perm, policy) = setup(vec![GrantRequirements {
                steps: vec![
                    GrantStep {
                        capability: PIN_CHALLENGE_CAPABILITY.to_owned(),
                        configuration: Some(json!({ "pinSpace": "purchase" })),
                    },
                    GrantStep {
                        capability: ACK_CHALLENGE_CAPABILITY.to_owned(),
                        configuration: None,
                    },
                ],
            }]);
            let challenge_responses = state
                .provider_broker_state
                .send_pinchallenge_success(&state, &ctx)
                .then(|_| async {
                    // TODO: workout how to do this without sleep
                    time::sleep(Duration::new(1, 0)).await;
                    state
                        .provider_broker_state
                        .send_ackchallenge_success(&state, &ctx)
                        .await;
                });

            let evaluate_options =
                GrantPolicyEnforcer::evaluate_options(&state, &ctx, &perm, &policy);
            let (result, _) = join!(evaluate_options, challenge_responses);

            assert!(result.is_ok());
        }
    }
}<|MERGE_RESOLUTION|>--- conflicted
+++ resolved
@@ -251,48 +251,6 @@
         }
     }
 
-<<<<<<< HEAD
-=======
-    pub fn get_info(
-        state: &PlatformState,
-        call_ctx: &CallContext,
-        cap_set: &CapabilitySet,
-    ) -> Result<(), GrantErrors> {
-        /*
-         * Instead of just checking for grants previously, if the user grants are not present,
-         * we are taking necessary steps to get the user grant and send back the result.
-         */
-        let grant_state = state.clone().cap_state.grant_state;
-        let app_id = call_ctx.app_id.clone();
-        let caps_needing_grants = grant_state.clone().caps_needing_grants;
-        let caps_needing_grant_in_request: Vec<FireboltPermission> = cap_set
-            .into_firebolt_permissions_vec()
-            .into_iter()
-            .filter(|x| caps_needing_grants.contains(&x.cap.as_str()))
-            .collect();
-        let mut grant_errors = GrantErrors::default();
-        for permission in caps_needing_grant_in_request {
-            let result = grant_state.get_grant_state(&app_id, &permission);
-            match result {
-                GrantActiveState::ActiveGrant(grant) => {
-                    if grant.is_err() {
-                        grant_errors.add_denied(permission.cap.clone())
-                    }
-                }
-                GrantActiveState::PendingGrant => {
-                    grant_errors.add_ungranted(permission.cap.clone())
-                }
-            }
-        }
-        if grant_errors.has_errors() {
-            Err(grant_errors)
-        } else {
-            Ok(())
-        }
-        // UserGrants::determine_grant_policies(&self.ps.clone(), call_ctx, &r).await
-    }
-
->>>>>>> 7fd2e60a
     pub async fn check_with_roles(
         state: &PlatformState,
         caller_session: &CallerSession,
@@ -1284,6 +1242,7 @@
                     fb_pin::{PinChallengeResultReason, PIN_CHALLENGE_CAPABILITY},
                     provider::ACK_CHALLENGE_CAPABILITY,
                 },
+                gateway::rpc_gateway_api::CallContext,
             },
             tokio::{
                 self, join,
@@ -1322,8 +1281,17 @@
         #[tokio::test]
         async fn test_evaluate_options_no_options() {
             let (state, ctx, perm, policy) = setup(vec![]);
-
-            let result = GrantPolicyEnforcer::evaluate_options(&state, &ctx, &perm, &policy).await;
+            let caller_session: CallerSession = ctx.clone().into();
+            let app_identifier: AppIdentification = ctx.clone().into();
+
+            let result = GrantPolicyEnforcer::evaluate_options(
+                &state,
+                &caller_session,
+                &app_identifier,
+                &perm,
+                &policy,
+            )
+            .await;
 
             assert!(result.is_ok());
         }
@@ -1331,8 +1299,17 @@
         #[tokio::test]
         async fn test_evaluate_options_no_steps_for_option() {
             let (state, ctx, perm, policy) = setup(vec![GrantRequirements { steps: vec![] }]);
-
-            let result = GrantPolicyEnforcer::evaluate_options(&state, &ctx, &perm, &policy).await;
+            let caller_session: CallerSession = ctx.clone().into();
+            let app_identifier: AppIdentification = ctx.clone().into();
+
+            let result = GrantPolicyEnforcer::evaluate_options(
+                &state,
+                &caller_session,
+                &app_identifier,
+                &perm,
+                &policy,
+            )
+            .await;
 
             assert!(result.is_ok());
         }
@@ -1340,15 +1317,25 @@
         #[tokio::test]
         async fn test_evaluate_options_fb_perm_denied() {
             let (state, ctx, _, policy) = setup(vec![GrantRequirements { steps: vec![] }]);
+            let caller_session: CallerSession = ctx.clone().into();
+            let app_identifier: AppIdentification = ctx.clone().into();
             let perm = FireboltPermission {
                 cap: FireboltCap::Full("xrn:firebolt:capability:something:unknown".to_owned()),
                 role: CapabilityRole::Use,
             };
 
-            let result = GrantPolicyEnforcer::evaluate_options(&state, &ctx, &perm, &policy).await;
+            let result = GrantPolicyEnforcer::evaluate_options(
+                &state,
+                &caller_session,
+                &app_identifier,
+                &perm,
+                &policy,
+            )
+            .await;
+            println!("result: {:?}", result);
 
             assert!(result.is_err_and(|e| e.eq(&DenyReasonWithCap {
-                reason: DenyReason::GrantDenied,
+                reason: DenyReason::Unsupported,
                 caps: vec![perm.cap.clone()]
             })));
         }
@@ -1370,12 +1357,19 @@
                     }],
                 },
             ]);
+            let caller_session: CallerSession = ctx.clone().into();
+            let app_identifier: AppIdentification = ctx.clone().into();
             let pinchallenge_response = state
                 .provider_broker_state
                 .send_pinchallenge_success(&state, &ctx);
 
-            let evaluate_options =
-                GrantPolicyEnforcer::evaluate_options(&state, &ctx, &perm, &policy);
+            let evaluate_options = GrantPolicyEnforcer::evaluate_options(
+                &state,
+                &caller_session,
+                &app_identifier,
+                &perm,
+                &policy,
+            );
             let (result, _) = join!(evaluate_options, pinchallenge_response);
 
             assert!(result.is_ok());
@@ -1398,12 +1392,19 @@
                     }],
                 },
             ]);
+            let caller_session: CallerSession = ctx.clone().into();
+            let app_identifier: AppIdentification = ctx.clone().into();
             let pinchallenge_response = state
                 .provider_broker_state
                 .send_pinchallenge_success(&state, &ctx);
 
-            let evaluate_options =
-                GrantPolicyEnforcer::evaluate_options(&state, &ctx, &perm, &policy);
+            let evaluate_options = GrantPolicyEnforcer::evaluate_options(
+                &state,
+                &caller_session,
+                &app_identifier,
+                &perm,
+                &policy,
+            );
             let (result, _) = join!(evaluate_options, pinchallenge_response);
 
             assert!(result.is_ok());
@@ -1433,8 +1434,17 @@
                     ],
                 },
             ]);
-
-            let result = GrantPolicyEnforcer::evaluate_options(&state, &ctx, &perm, &policy).await;
+            let caller_session: CallerSession = ctx.clone().into();
+            let app_identifier: AppIdentification = ctx.clone().into();
+
+            let result = GrantPolicyEnforcer::evaluate_options(
+                &state,
+                &caller_session,
+                &app_identifier,
+                &perm,
+                &policy,
+            )
+            .await;
 
             assert!(result.is_err_and(|e| e.eq(&DenyReasonWithCap {
                 reason: DenyReason::Unsupported,
@@ -1464,14 +1474,21 @@
                     },
                 ],
             }]);
+            let caller_session: CallerSession = ctx.clone().into();
+            let app_identifier: AppIdentification = ctx.clone().into();
             let challenge_responses = state.provider_broker_state.send_pinchallenge_failure(
                 &state,
                 &ctx,
                 PinChallengeResultReason::ExceededPinFailures,
             );
 
-            let evaluate_options =
-                GrantPolicyEnforcer::evaluate_options(&state, &ctx, &perm, &policy);
+            let evaluate_options = GrantPolicyEnforcer::evaluate_options(
+                &state,
+                &caller_session,
+                &app_identifier,
+                &perm,
+                &policy,
+            );
             let (result, _) = join!(evaluate_options, challenge_responses);
 
             assert!(result.is_err_and(|e| e.eq(&DenyReasonWithCap {
@@ -1494,6 +1511,8 @@
                     },
                 ],
             }]);
+            let caller_session: CallerSession = ctx.clone().into();
+            let app_identifier: AppIdentification = ctx.clone().into();
             let challenge_responses = state
                 .provider_broker_state
                 .send_pinchallenge_success(&state, &ctx)
@@ -1506,8 +1525,13 @@
                         .await;
                 });
 
-            let evaluate_options =
-                GrantPolicyEnforcer::evaluate_options(&state, &ctx, &perm, &policy);
+            let evaluate_options = GrantPolicyEnforcer::evaluate_options(
+                &state,
+                &caller_session,
+                &app_identifier,
+                &perm,
+                &policy,
+            );
 
             let (result, _) = join!(evaluate_options, challenge_responses);
 
@@ -1531,6 +1555,8 @@
                     },
                 ],
             }]);
+            let caller_session: CallerSession = ctx.clone().into();
+            let app_identifier: AppIdentification = ctx.clone().into();
             let challenge_responses = state
                 .provider_broker_state
                 .send_pinchallenge_success(&state, &ctx)
@@ -1543,8 +1569,13 @@
                         .await;
                 });
 
-            let evaluate_options =
-                GrantPolicyEnforcer::evaluate_options(&state, &ctx, &perm, &policy);
+            let evaluate_options = GrantPolicyEnforcer::evaluate_options(
+                &state,
+                &caller_session,
+                &app_identifier,
+                &perm,
+                &policy,
+            );
             let (result, _) = join!(evaluate_options, challenge_responses);
 
             assert!(result.is_ok());
