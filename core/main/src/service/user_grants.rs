--- conflicted
+++ resolved
@@ -1263,11 +1263,7 @@
                             Err(DenyReason::GrantDenied)
                         }
                         None => {
-<<<<<<< HEAD
-                            debug!("Challenge left unanswered");
-=======
-                            debug!("returning err from invoke_capability");
->>>>>>> 722c874e
+                            debug!("Challenge left unanswered. Returning err from invoke_capability");
                             Err(DenyReason::Ungranted)
                         }
                     },
