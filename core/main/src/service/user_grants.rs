// Copyright 2023 Comcast Cable Communications Management, LLC
//
// Licensed under the Apache License, Version 2.0 (the "License");
// you may not use this file except in compliance with the License.
// You may obtain a copy of the License at
//
// http://www.apache.org/licenses/LICENSE-2.0
//
// Unless required by applicable law or agreed to in writing, software
// distributed under the License is distributed on an "AS IS" BASIS,
// WITHOUT WARRANTIES OR CONDITIONS OF ANY KIND, either express or implied.
// See the License for the specific language governing permissions and
// limitations under the License.
//
// SPDX-License-Identifier: Apache-2.0
//

use std::{
    collections::{HashMap, HashSet},
    sync::{Arc, RwLock},
    time::{Duration, SystemTime, UNIX_EPOCH},
};

use ripple_sdk::{
    api::{
        apps::{AppManagerResponse, AppMethod, AppRequest, AppResponse},
        device::{
            device_peristence::SetBoolProperty,
            device_user_grants_data::{
                AutoApplyPolicy, GrantActiveState, GrantEntry, GrantLifespan, GrantPolicy,
                GrantPrivacySetting, GrantScope, GrantStateModify, GrantStatus, GrantStep,
                PolicyPersistenceType,
            },
        },
        distributor::distributor_usergrants::{
            UserGrantsCloudSetParams, UserGrantsCloudStoreRequest,
        },
        firebolt::{
            fb_capabilities::{
                CapEvent, CapabilityRole, DenyReason, DenyReasonWithCap, FireboltCap,
                FireboltPermission, RoleInfo,
            },
            fb_openrpc::{CapabilitySet, FireboltOpenRpcMethod},
            fb_pin::{PinChallengeConfiguration, PinChallengeRequest},
            provider::{
                Challenge, ChallengeRequestor, ProviderRequestPayload, ProviderResponsePayload,
            },
        },
        gateway::rpc_gateway_api::{AppIdentification, CallerSession},
        manifest::device_manifest::DeviceManifest,
        usergrant_entry::UserGrantInfo,
    },
    framework::file_store::FileStore,
    log::{debug, error, warn},
    serde_json::Value,
    tokio::sync::oneshot,
    utils::error::RippleError,
};
use serde::Deserialize;

use crate::{
    firebolt::handlers::privacy_rpc::PrivacyImpl,
    state::{cap::cap_state::CapState, platform_state::PlatformState},
};

use super::apps::provider_broker::{ProviderBroker, ProviderBrokerRequest};

pub struct UserGrants {}

type GrantAppMap = Arc<RwLock<FileStore<HashMap<String, HashSet<GrantEntry>>>>>;

#[derive(Debug, Clone)]
pub struct GrantState {
    device_grants: Arc<RwLock<FileStore<HashSet<GrantEntry>>>>,
    grant_app_map: GrantAppMap,
    caps_needing_grants: Vec<String>,
}

impl GrantState {
    pub fn new(manifest: DeviceManifest) -> GrantState {
        let saved_dir = manifest.clone().configuration.saved_dir;
        let device_grant_path = format!("{}device_grants", saved_dir);
        let dev_grant_store = if let Ok(v) = FileStore::load(device_grant_path.clone()) {
            v
        } else {
            FileStore::new(device_grant_path, HashSet::new())
        };

        let app_grant_path = format!("{}app_grants", saved_dir);
        let app_grant_store = if let Ok(v) = FileStore::load(app_grant_path.clone()) {
            v
        } else {
            FileStore::new(app_grant_path, HashMap::new())
        };

        GrantState {
            grant_app_map: Arc::new(RwLock::new(app_grant_store)),
            caps_needing_grants: manifest.get_caps_requiring_grant(),
            device_grants: Arc::new(RwLock::new(dev_grant_store)),
        }
    }

    fn check_device_grants(&self, grant_entry: &GrantEntry) -> Option<GrantStatus> {
        let device_grants = self.device_grants.read().unwrap();
        if let Some(v) = device_grants.value.get(grant_entry) {
            return v.status.clone();
        }
        None
    }

    fn check_app_grants(&self, grant_entry: &GrantEntry, app_id: &str) -> Option<GrantStatus> {
        let grant_app_map = self.grant_app_map.read().unwrap();
        if let Some(app_map) = grant_app_map.value.get(app_id) {
            if let Some(v) = app_map.get(grant_entry) {
                return v.status.clone();
            }
        }
        None
    }

    pub fn update_grant_entry(
        &self,
        app_id: Option<String>, // None is for device
        new_entry: GrantEntry,
    ) {
        if let Some(app_id) = app_id {
            let mut grant_state = self.grant_app_map.write().unwrap();
            //Get a mutable reference to the value associated with a key, create it if it doesn't exist,
            let entries = grant_state.value.entry(app_id).or_insert_with(HashSet::new);

            if entries.contains(&new_entry) {
                entries.remove(&new_entry);
            }
            if new_entry.status.is_some() {
                entries.insert(new_entry);
            }
            grant_state.sync();
        } else {
            self.add_device_entry(new_entry)
        }
    }

    pub fn custom_delete_entries<F>(&self, app_id: String, restrict_function: F) -> bool
    where
        F: FnMut(&GrantEntry) -> bool,
    {
        let mut deleted = false;
        let mut grant_state = self.grant_app_map.write().unwrap();
        let entries = match grant_state.value.get_mut(&app_id) {
            Some(entries) => entries,
            None => return false,
        };
        let prev_len = entries.len();
        entries.retain(restrict_function);
        if entries.len() < prev_len {
            deleted = true;
        }
        grant_state.sync();
        deleted
    }

    pub fn delete_expired_entries_for_app(
        &self,
        app_id: String, // None is for device
    ) -> bool {
        let mut deleted = false;
        let mut grant_state = self.grant_app_map.write().unwrap();
        let entries = match grant_state.value.get_mut(&app_id) {
            Some(entries) => entries,
            None => return false,
        };
        let prev_len = entries.len();
        entries.retain(|entry| !entry.has_expired());
        if entries.len() < prev_len {
            deleted = true;
        }
        grant_state.sync();
        deleted
    }

    pub fn delete_all_expired_entries(&self) -> bool {
        let mut deleted = false;
        let mut grant_state = self.grant_app_map.write().unwrap();
        for (_, entries) in grant_state.value.iter_mut() {
            let prev_len = entries.len();
            entries.retain(|entry| !entry.has_expired());
            if entries.len() < prev_len {
                deleted = true;
            }
        }
        grant_state.sync();
        deleted
    }

    fn add_device_entry(&self, entry: GrantEntry) {
        let mut device_grants = self.device_grants.write().unwrap();
        if entry.status.is_none() {
            device_grants.value.remove(&entry);
        } else {
            device_grants.value.replace(entry);
        }
        device_grants.sync();
    }

    pub fn get_grant_status(
        &self,
        app_id: &str,
        permission: &FireboltPermission,
    ) -> Option<GrantStatus> {
        let role = permission.role;
        let capability = permission.cap.as_str();
        let result = self.get_generic_grant_status(role, &capability);
        if result.is_some() {
            return result;
        }

        debug!("KARTHICK: Checking grant state for : {:?}", permission);
        let grant_state = self.grant_app_map.read().unwrap();
        debug!("grant state: {:?}", grant_state);
        let entries = grant_state.value.get(app_id)?;

        for entry in entries {
            if !entry.has_expired() && (entry.role == role) && (entry.capability == capability) {
                debug!("Stored grant status: {:?}", entry.status);
                return entry.status.clone();
            }
        }
        debug!("No stored grant status found");
        None
    }

    fn get_generic_grant_status(
        &self,
        role: CapabilityRole,
        capability: &str,
    ) -> Option<GrantStatus> {
        let grant_state = self.device_grants.read().unwrap();

        for entry in grant_state.value.iter() {
            if !entry.has_expired() && (entry.role == role) && (entry.capability == capability) {
                debug!("Stored grant status: {:?}", entry.status);
                return entry.status.clone();
            }
        }
        debug!("No stored device grant status found");
        None
    }

    pub fn get_grant_state(
        &self,
        app_id: &str,
        permission: &FireboltPermission,
    ) -> GrantActiveState {
        if let Some(status) = self.get_grant_status(app_id, permission) {
            debug!("KARTHICK: returning Active grant with status: {:?}", status);
            GrantActiveState::ActiveGrant(status.into())
        } else {
            debug!("KARTHICK: returning Pending grant with status: ");
            GrantActiveState::PendingGrant
        }
    }

    pub async fn check_with_roles(
        state: &PlatformState,
        caller_session: &CallerSession,
        app_requested_for: &AppIdentification,
        fb_perms: &[FireboltPermission],
        fail_on_first_error: bool,
    ) -> Result<(), DenyReasonWithCap> {
        /*
         * Instead of just checking for grants previously, if the user grants are not present,
         * we are taking necessary steps to get the user grant and send back the result.
         */
        let grant_state = state.clone().cap_state.grant_state;
        let app_id = app_requested_for.app_id.to_owned();
        let caps_needing_grants = grant_state.caps_needing_grants.clone();
        let caps_needing_grant_in_request: Vec<FireboltPermission> = fb_perms
            .iter()
            .cloned()
            .filter(|x| caps_needing_grants.contains(&x.cap.as_str()))
            .collect();
        let mut denied_caps = Vec::new();
        for permission in caps_needing_grant_in_request {
            let result = grant_state.get_grant_state(&app_id, &permission);
            match result {
                GrantActiveState::ActiveGrant(grant) => {
                    if grant.is_err() {
                        return Err(DenyReasonWithCap {
                            reason: DenyReason::Ungranted,
                            caps: vec![permission.cap.clone()],
                        });
                    }
                }
                GrantActiveState::PendingGrant => {
                    let result = GrantPolicyEnforcer::determine_grant_policies_for_permission(
                        state,
                        caller_session,
                        app_requested_for,
                        &permission,
                    )
                    .await;
                    if result.is_err() {
                        if fail_on_first_error {
                            return result;
                        } else {
                            denied_caps.push(permission.cap.clone())
                        }
                    }
                }
            }
        }

        if !denied_caps.is_empty() {
            return Err(DenyReasonWithCap {
                reason: DenyReason::GrantDenied,
                caps: denied_caps,
            });
        }

        Ok(())

        // UserGrants::determine_grant_policies(&self.ps.clone(), call_ctx, &r).await
    }

    pub fn check_granted(
        &self,
        app_id: &str,
        role_info: RoleInfo,
    ) -> Result<Option<bool>, RippleError> {
        if !self.caps_needing_grants.contains(&role_info.capability) {
            return Ok(Some(true));
        }

        if let Ok(permission) = FireboltPermission::try_from(role_info) {
            let result = self.get_grant_state(app_id, &permission);

            match result {
                GrantActiveState::ActiveGrant(grant) => {
                    return Ok(Some(match grant {
                        Ok(_) => true,
                        Err(_) => false,
                    }))
                }
                GrantActiveState::PendingGrant => return Ok(None),
            }
        }
        Err(RippleError::InvalidInput)
    }

    pub fn update(
        &self,
        permission: &FireboltPermission,
        grant_policy: &GrantPolicy,
        is_allowed: bool,
        app_id: &str,
    ) {
        debug!("Update called to store user grant with grant = {is_allowed}");
        let mut grant_entry = GrantEntry::get(permission.role, permission.cap.as_str());
        grant_entry.lifespan = Some(grant_policy.lifespan.clone());
        if grant_policy.lifespan_ttl.is_some() {
            grant_entry.lifespan_ttl_in_secs = grant_policy.lifespan_ttl;
        }
        if is_allowed {
            grant_entry.status = Some(GrantStatus::Allowed);
        } else {
            grant_entry.status = Some(GrantStatus::Denied);
        }

        if grant_policy.lifespan != GrantLifespan::Once {
            self.update_grant_entry(
                match grant_policy.scope {
                    GrantScope::App => Some(app_id.into()),
                    GrantScope::Device => None,
                },
                grant_entry,
            )
        }
    }

    // Returns all active and denied user grant entries for the given `app_id`.
    // Pass None for device scope
    pub fn get_grant_entries_for_app_id(&self, app_id: String) -> HashSet<GrantEntry> {
        self.delete_expired_entries_for_app(app_id.clone());
        match self.grant_app_map.read().unwrap().value.get(&app_id) {
            Some(x) => x.iter().cloned().collect(),
            None => HashSet::new(),
        }
    }

    // Returns all active and denied user grant entries for the given `app_id`.
    // Pass None for device scope
    pub fn get_device_entries(&self) -> HashSet<GrantEntry> {
        self.device_grants.read().unwrap().value.clone()
    }

    // Returns all active and denied user grant entries for the given `capability`
    pub fn get_grant_entries_for_capability(
        &self,
        capability: &str,
    ) -> HashMap<String, HashSet<GrantEntry>> {
        self.delete_all_expired_entries();
        let grant_state = self.grant_app_map.read().unwrap();
        let mut grant_entry_map: HashMap<String, HashSet<GrantEntry>> = HashMap::new();
        for (app_id, app_entries) in grant_state.value.iter() {
            for item in app_entries {
                if item.capability == capability {
                    grant_entry_map
                        .entry(app_id.clone())
                        .or_default()
                        .insert(item.clone());
                }
            }
        }
        let device_grants = self.device_grants.read().unwrap();
        let grant_sets = device_grants
            .value
            .iter()
            .filter(|elem| elem.capability == capability)
            .cloned()
            .collect();
        grant_entry_map.insert("device".to_owned(), grant_sets);
        grant_entry_map
    }

    fn get_mapped_grant_status(
        platform_state: &PlatformState,
        app_id: &str,
        capability: &str,
        role: CapabilityRole,
    ) -> Option<bool> {
        let grant_state = &platform_state.cap_state.grant_state;
        grant_state
            .get_grant_status(
                app_id,
                &FireboltPermission {
                    cap: FireboltCap::Full(capability.to_owned()),
                    role,
                },
            )
            .map(|grant_status| match grant_status {
                GrantStatus::Allowed => true,
                GrantStatus::Denied => false,
            })
    }
    pub fn check_all_granted(
        platform_state: &PlatformState,
        app_id: &str,
        capability: &str,
    ) -> (Option<bool>, Option<bool>, Option<bool>) {
        let use_granted =
            Self::get_mapped_grant_status(platform_state, app_id, capability, CapabilityRole::Use);
        let manage_granted = Self::get_mapped_grant_status(
            platform_state,
            app_id,
            capability,
            CapabilityRole::Manage,
        );
        let provide_granted = Self::get_mapped_grant_status(
            platform_state,
            app_id,
            capability,
            CapabilityRole::Provide,
        );
        (use_granted, manage_granted, provide_granted)
    }

    pub fn grant_modify(
        platform_state: &PlatformState,
        modify_operation: GrantStateModify,
        app_id: Option<String>,
        role: CapabilityRole,
        capability: String,
    ) -> bool {
        // Get the GrantEntry from UserGrantState matching app_id, role & capability
        let mut entry_modified = false;

        // retrieve the grant policy for the given cap and role.
        let permission = FireboltPermission {
            cap: FireboltCap::Full(capability.clone()),
            role,
        };

        if let Some(grant_policy_map) = platform_state.get_device_manifest().get_grant_policies() {
            let result = grant_policy_map.get(&permission.cap.as_str());
            if let Some(policies) = result {
                if let Some(grant_policy) = policies.get_policy(&permission) {
                    // Do the scope validation here and return false, if there is any scope mismatch.
                    if app_id.is_some() && grant_policy.scope != GrantScope::App {
                        return false;
                    }

                    let mut new_entry = GrantEntry {
                        role,
                        capability,
                        status: None, // status will be updated later based on the modify operation.
                        lifespan: Some(grant_policy.lifespan),
                        lifespan_ttl_in_secs: grant_policy.lifespan_ttl,
                        last_modified_time: SystemTime::now()
                            .duration_since(SystemTime::UNIX_EPOCH)
                            .unwrap(),
                    };

                    match modify_operation {
                        GrantStateModify::Grant => {
                            // insert the allowed GrantEntry
                            new_entry.status = Some(GrantStatus::Allowed);
                            entry_modified = true;
                        }
                        GrantStateModify::Deny => {
                            // insert the denied GrantEntry
                            new_entry.status = Some(GrantStatus::Denied);
                            entry_modified = true;
                        }
                        GrantStateModify::Clear => {
                            // No op as the entry is already removed.
                            entry_modified = true;
                        }
                    }

                    debug!("user grant modified with new entry:{:?}", new_entry);
                    platform_state
                        .cap_state
                        .grant_state
                        .update_grant_entry(app_id, new_entry);
                }
            }
        }
        entry_modified
    }
}

pub struct GrantHandler;

impl GrantHandler {
    pub async fn grant_info(
        state: &PlatformState,
        app_id: String,
        request: CapabilitySet,
    ) -> Result<(), DenyReasonWithCap> {
        let caps_needing_grants = state.clone().cap_state.grant_state.caps_needing_grants;
        let user_grant = state.clone().cap_state.grant_state;
        let permissions = request.into_firebolt_permissions_vec();
        let caps_needing_grant_in_request: Vec<FireboltPermission> = permissions
            .into_iter()
            .filter(|x| caps_needing_grants.contains(&x.cap.as_str()))
            .collect();
        let mut denied_caps = Vec::new();
        for permission in caps_needing_grant_in_request {
            let grant_entry = GrantEntry::get(permission.role, permission.cap.as_str());
            if let Some(v) = user_grant.check_device_grants(&grant_entry) {
                if let GrantStatus::Denied = v {
                    denied_caps.push(permission.cap.clone());
                }
            } else if let Some(GrantStatus::Denied) =
                user_grant.check_app_grants(&grant_entry, &app_id)
            {
                denied_caps.push(permission.cap.clone());
            }
        }

        if !denied_caps.is_empty() {
            return Err(DenyReasonWithCap {
                reason: ripple_sdk::api::firebolt::fb_capabilities::DenyReason::GrantDenied,
                caps: denied_caps,
            });
        }

        Ok(())
    }
}

pub struct GrantPolicyEnforcer;

impl GrantPolicyEnforcer {
    pub async fn send_usergrants_for_cloud_storage(
        platform_state: &PlatformState,
        grant_policy: &GrantPolicy,
        grant_entry: &GrantEntry,
        app_id: &Option<String>,
    ) {
        if let Some(account_session) = platform_state.session_state.get_account_session() {
            let usergrants_cloud_set_params = UserGrantsCloudSetParams {
                account_session,
                user_grant_info: UserGrantInfo {
                    role: grant_entry.role,
                    capability: grant_entry.capability.to_owned(),
                    status: grant_entry.status.as_ref().unwrap().to_owned(),
                    last_modified_time: Duration::new(0, 0),
                    expiry_time: match grant_policy.lifespan {
                        GrantLifespan::Seconds => {
                            let now = SystemTime::now().duration_since(UNIX_EPOCH);
                            if now.is_err() {
                                error!("Unable to sync usergrants to cloud. unable to get duration since epoch");
                                return;
                            }
                            let now_dur = now
                                .unwrap()
                                .checked_add(Duration::new(grant_policy.lifespan_ttl.unwrap(), 0));
                            if now_dur.is_none() {
                                error!("Unable to sync usergrants to cloud. unable to get duration since epoch for lifespan_ttl");
                                return;
                            }
                            Some(now_dur.unwrap())
                        }
                        _ => None,
                    },
                    app_name: app_id.to_owned(),
                    lifespan: grant_policy.lifespan.to_owned(),
                },
            };
            let request =
                UserGrantsCloudStoreRequest::SetCloudUserGrants(usergrants_cloud_set_params);
            let resp = platform_state.get_client().send_extn_request(request).await;
            if resp.is_err() {
                error!("Unable to sync usergrants to cloud. Unable to send request to extn");
            }
        }
    }

    pub async fn store_user_grants(
        platform_state: &PlatformState,
        permission: &FireboltPermission,
        result: &Result<(), DenyReasonWithCap>,
        app_id: &Option<String>,
        grant_policy: &GrantPolicy,
    ) -> bool {
        let mut ret_val = false;
        let mut grant_entry = GrantEntry::get(permission.role, permission.cap.as_str());
        grant_entry.lifespan = Some(grant_policy.lifespan.clone());
        if grant_policy.lifespan_ttl.is_some() {
            grant_entry.lifespan_ttl_in_secs = grant_policy.lifespan_ttl;
        }
        if result.is_ok() {
            grant_entry.status = Some(GrantStatus::Allowed);
        } else {
            grant_entry.status = Some(GrantStatus::Denied);
        }
        debug!("created grant_entry: {:?}", grant_entry);
        let grant_entry_c = grant_entry.clone();
        // let grant_entry_c = grant_entry.clone();
        // If lifespan is once then no need to store it.
        if grant_policy.lifespan != GrantLifespan::Once {
            match grant_policy.scope {
                GrantScope::App => {
                    if app_id.is_some() {
                        platform_state
                            .cap_state
                            .grant_state
                            .update_grant_entry(app_id.to_owned(), grant_entry);
                        ret_val = true;
                    }
                }
                GrantScope::Device => {
                    platform_state
                        .cap_state
                        .grant_state
                        .update_grant_entry(None, grant_entry);
                    ret_val = true;
                }
            }
        }
        if grant_policy.persistence == PolicyPersistenceType::Account {
            Self::send_usergrants_for_cloud_storage(
                platform_state,
                grant_policy,
                &grant_entry_c,
                app_id,
            )
            .await;
        }
        ret_val
    }

    pub async fn update_privacy_settings_and_user_grants(
        platform_state: &PlatformState,
        permission: &FireboltPermission,
        result: &Result<(), DenyReasonWithCap>,
        app_id: &Option<String>,
        grant_policy: &GrantPolicy,
    ) {
        // Updating privacy settings
        if grant_policy.privacy_setting.is_some()
            && grant_policy
                .privacy_setting
                .as_ref()
                .unwrap()
                .update_property
        {
            Self::update_privacy_settings_with_grant(
                platform_state,
                grant_policy.privacy_setting.as_ref().unwrap(),
                result.is_ok(),
            )
            .await;
        }
        Self::store_user_grants(platform_state, permission, result, app_id, grant_policy).await;
    }

    pub async fn determine_grant_policies_for_permission(
        platform_state: &PlatformState,
        // call_context: &CallContext,
        caller_session: &CallerSession,
        app_requested_for: &AppIdentification,
        permission: &FireboltPermission,
    ) -> Result<(), DenyReasonWithCap> {
        let grant_policy_opt = platform_state.get_device_manifest().get_grant_policies();
        if grant_policy_opt.is_none() {
            debug!("There are no grant policies for the requesting cap so bailing out");
            return Ok(());
        }
        let grant_policies_map = grant_policy_opt.unwrap();
        let grant_policies_opt = grant_policies_map.get(&permission.cap.as_str());
        if grant_policies_opt.is_none() {
            debug!(
                "There are no policies for the cap: {} so granting request",
                permission.cap.as_str()
            );
            return Ok(());
        }
        let policies = grant_policies_opt.unwrap();
        let policy_opt = policies.get_policy(permission);
        if policy_opt.is_none() {
            debug!(
                "There are no polices for cap: {} for role: {:?}",
                permission.cap.as_str(),
                permission.role
            );
            return Ok(());
        }
        let policy = policy_opt.unwrap();
        if !Self::is_policy_valid(platform_state, &policy) {
            error!("Configured policy is not valid {:?}", policy);
            return Err(DenyReasonWithCap {
                caps: vec![permission.clone().cap],
                reason: DenyReason::Disabled,
            });
        }
        let result = GrantPolicyEnforcer::execute(
            platform_state,
            caller_session,
            app_requested_for,
            permission,
            &policy,
        )
        .await;

        if let Err(e) = &result {
            if e.reason == DenyReason::Ungranted || e.reason == DenyReason::GrantProviderMissing {
                return result;
            }
        } else {
            // TODO: This debug statement looks incorrect as it would trigger if all grants were successful
            debug!(
                "Karthick: Grant policies executed successfully. Result: {:?}",
                result
            );
        }
        Self::update_privacy_settings_and_user_grants(
            platform_state,
            permission,
            &result,
            &Some(app_requested_for.app_id.to_owned()),
            &policy,
        )
        .await;

        result
    }

    fn is_policy_valid(platform_state: &PlatformState, policy: &GrantPolicy) -> bool {
        // Privacy settings in a policy takes higher precedence and we are
        // evaluating first.
        if let Some(privacy) = &policy.privacy_setting {
            let privacy_property = &privacy.property;
            return platform_state
                .open_rpc_state
                .check_privacy_property(privacy_property);
<<<<<<< HEAD
        }
        if policy.get_steps_without_grant().is_some() {
            // If any cap in any step in a policy is not starting with
            // "xrn:firebolt:capability:usergrant:" pattern,
            // we should treat it as a invalid policy.
            return false;
        }
        // If a policy doesn't have a privacy settings and caps in all steps starts with
        //xrn:firebolt:capability:usergrant: then the policy deemed to be valid.
=======
        }
        if policy.get_steps_without_grant().is_some() {
            return false;
        }

>>>>>>> 9c3bc5ee
        true
    }

    pub fn get_allow_value(platform_state: &PlatformState, property_name: &str) -> Option<bool> {
        // Find the rpc method which has same name as that mentioned in privacy settings, and has allow property.
        platform_state
            .open_rpc_state
            .get_method_with_allow_value_property(String::from(property_name))
            .map(|method| method.get_allow_value().unwrap()) // We can safely unwrap because the previous step in the chain ensures x-allow-value is present
    }

    async fn evaluate_privacy_settings(
        platform_state: &PlatformState,
        privacy_setting: &GrantPrivacySetting,
    ) -> Option<Result<(), DenyReason>> {
        let allow_value_opt =
            Self::get_allow_value(platform_state, privacy_setting.property.as_str());
        if allow_value_opt.is_none() {
            debug!(
                "Allow value not present for property: {}",
                privacy_setting.property.as_str()
            );
            return None;
        }
        let allow_value = allow_value_opt.unwrap();
        // From privacyImpl make the call to the registered method for the configured privacy settings.
        let res_stored_value =
            PrivacyImpl::handle_allow_get_requests(&privacy_setting.property, platform_state).await;
        if res_stored_value.is_err() {
            debug!(
                "Unable to get stored value for privacy settings: {}",
                privacy_setting.property.as_str()
            );
            return None;
        }
        let stored_value = res_stored_value.unwrap();
        debug!(
            "auto apply policy: {:?}, stored_value: {}, allow_value: {}",
            privacy_setting.auto_apply_policy, stored_value, allow_value
        );
        match privacy_setting.auto_apply_policy {
            AutoApplyPolicy::Always => {
                if stored_value == allow_value {
                    // Silently Grant if the stored value is same as that of allowed value
                    debug!("Silently Granting");
                    Some(Ok(()))
                } else {
                    // Silently Deny if the stored value is inverse of allowed value
                    debug!("Silently Denying");
                    Some(Err(DenyReason::GrantDenied))
                }
            }
            AutoApplyPolicy::Allowed => {
                // Silently Grant if the stored value is same as that of allowed value
                if stored_value == allow_value {
                    debug!("Silently Granting");
                    Some(Ok(()))
                } else {
                    debug!("Cant Silently determine");
                    None
                }
            }
            AutoApplyPolicy::Disallowed => {
                // Silently Deny if the stored value is inverse of allowed value
                if stored_value != allow_value {
                    debug!("Silently Denying");
                    Some(Err(DenyReason::GrantDenied))
                } else {
                    debug!("Cant Silently determine");
                    None
                }
            }
            AutoApplyPolicy::Never => {
                // This is already handled during start of the function.
                // Do nothing using privacy settings get it by evaluating options
                debug!("Cant Silently determine");
                None
            }
        }
    }

    pub async fn update_privacy_settings_with_grant(
        platform_state: &PlatformState,
        privacy_setting: &GrantPrivacySetting,
        grant: bool,
    ) {
        let allow_value_opt =
            Self::get_allow_value(platform_state, privacy_setting.property.as_str());
        let allow_value = allow_value_opt.unwrap_or(true);
        /*
         * We have to update the privacy settings such that it matches x-allow-value when cap is granted
         * and we have to set it to !x-allow-value when the grant is denied.
         *  ┌───────────────┬──────────────┬─────────────────┐
         *  │ X-allow-value │  User Grant  │ Property value  │
         *  ├───────────────┼──────────────┼─────────────────┤
         *  │    True       │   Granted    │    True         │
         *  │    True       │   Denied     │    False        │
         *  │    False      │   Granted    │    False        │
         *  │    False      │   Denied     │    True         │
         *  └───────────────┴──────────────┴─────────────────┘
         */
        let set_value = match (allow_value, grant) {
            (true, true) => true,
            (true, false) => false,
            (false, true) => false,
            (false, false) => true,
        };
        debug!(
            "x-allow-value: {}, grant: {}, set_value: {}",
            allow_value, grant, set_value
        );
        let method_name = Self::get_setter_method_name(platform_state, &privacy_setting.property);
        if method_name.is_none() {
            return;
        }
        let method_name = method_name.unwrap();
        debug!("Resolved method_name: {}", &method_name);
        let set_request = SetBoolProperty { value: set_value };
        let _res =
            PrivacyImpl::handle_allow_set_requests(&method_name, platform_state, set_request).await;
    }

    pub fn get_setter_method_name(
        platform_state: &PlatformState,
        property: &str,
    ) -> Option<String> {
        let firebolt_rpc_method_opt = platform_state
            .open_rpc_state
            .get_open_rpc()
            .get_setter_method_for_getter(property);
        firebolt_rpc_method_opt.map(|firebolt_openrpc_method| {
            FireboltOpenRpcMethod::name_with_lowercase_module(&firebolt_openrpc_method.name)
        })
    }

    async fn evaluate_options(
        platform_state: &PlatformState,
        // call_ctx: &CallContext,
        caller_session: &CallerSession,
        app_requested_for: &AppIdentification,
        permission: &FireboltPermission,
        policy: &GrantPolicy,
    ) -> Result<(), DenyReasonWithCap> {
        // TODO: is this check duplicated on line 1032?
        platform_state
            .cap_state
            .generic
            .check_all(&vec![permission.clone()])?;

        if policy.options.is_empty() {
            return Ok(());
        }

        let first_supported_option = policy.options.iter().find(|grant_requirements| {
            let step_caps = grant_requirements
                .steps
                .iter()
                .map(|step| FireboltPermission {
                    cap: step.capability_as_fb_cap(),
                    role: CapabilityRole::Use,
                })
                .collect();

            platform_state
                .cap_state
                .generic
                .check_all(&step_caps)
                .is_ok()
        });

        if let Some(first_supported_option) = first_supported_option {
            for step in &first_supported_option.steps {
                if let Err(e) = GrantStepExecutor::execute(
                    step,
                    platform_state,
                    caller_session,
                    app_requested_for,
                    permission,
                )
                .await
                {
                    debug!("grant step execute Err. step={:?}", step);
                    CapState::emit(
                        platform_state,
                        CapEvent::OnRevoked,
                        permission.cap.clone(),
                        Some(permission.role),
                    )
                    .await;
                    return Err(e);
                } else {
                    debug!("grant step execute OK. step={:?}", step);
                }
            }

            debug!("all grants ok emitting cap");

            CapState::emit(
                platform_state,
                CapEvent::OnGranted,
                permission.cap.clone(),
                Some(permission.role),
            )
            .await;

            Ok(())
        } else {
            let unsupported_caps = policy
                .options
                .iter()
                .flat_map(|grant_requirements| {
                    grant_requirements
                        .steps
                        .iter()
                        .map(|step| step.capability_as_fb_cap())
                })
                .collect();
            warn!(
                "capabilities are not supported on this device. {:?}",
                unsupported_caps
            );
            Err(DenyReasonWithCap {
                caps: unsupported_caps,
                reason: DenyReason::Unsupported,
            })
        }
    }

    async fn execute(
        platform_state: &PlatformState,
        // call_ctx: &CallContext,
        caller_session: &CallerSession,
        app_requested_for: &AppIdentification,
        permission: &FireboltPermission,
        policy: &GrantPolicy,
    ) -> Result<(), DenyReasonWithCap> {
        if policy.privacy_setting.is_some()
            && policy.privacy_setting.as_ref().unwrap().auto_apply_policy != AutoApplyPolicy::Never
        {
            if let Some(priv_sett_response) = Self::evaluate_privacy_settings(
                platform_state,
                policy.privacy_setting.as_ref().unwrap(),
            )
            .await
            {
                return priv_sett_response.map_err(|err| DenyReasonWithCap {
                    reason: err,
                    caps: vec![permission.cap.clone()],
                });
            }
        }

        Self::evaluate_options(
            platform_state,
            caller_session,
            app_requested_for,
            permission,
            policy,
        )
        .await
    }
}

#[derive(Deserialize, Debug, Clone)]
#[serde(rename_all = "camelCase")]
pub struct GrantStepExecutor;

impl GrantStepExecutor {
    pub async fn execute(
        step: &GrantStep,
        platform_state: &PlatformState,
        // call_ctx: &CallContext,
        caller_session: &CallerSession,
        app_requested_for: &AppIdentification,
        permission: &FireboltPermission,
    ) -> Result<(), DenyReasonWithCap> {
        let capability = step.capability.clone();
        let configuration = step.configuration.clone();
        debug!(
            "Reached execute phase of step for capability: {}",
            capability
        );
        // 1. Check if the capability is supported and available.
        // 2. Call the capability,
        // 3. Get the user response and return
        let firebolt_cap = FireboltCap::Full(capability.to_owned());
        if let Err(e) = platform_state
            .cap_state
            .generic
            .check_all(&vec![FireboltPermission {
                cap: firebolt_cap.clone(),
                role: CapabilityRole::Use,
            }])
        {
            return Err(DenyReasonWithCap {
                reason: DenyReason::GrantDenied,
                caps: e.caps,
            });
        }

        Self::invoke_capability(
            platform_state,
            // call_ctx,
            caller_session,
            app_requested_for,
            &firebolt_cap,
            &configuration,
            permission,
        )
        .await
    }

    async fn get_app_name(platform_state: &PlatformState, app_id: String) -> String {
        let mut app_name: String = Default::default();
        let (tx, rx) = oneshot::channel::<AppResponse>();
        let app_request = AppRequest::new(AppMethod::GetAppName(app_id), tx);
        let send_result = platform_state.get_client().send_app_request(app_request);
        if send_result.is_err() {
            return app_name;
        }
        if let Ok(Ok(AppManagerResponse::AppName(name))) = rx.await {
            app_name = name.unwrap_or_default();
        }

        app_name
    }

    pub async fn invoke_capability(
        platform_state: &PlatformState,
        // call_ctx: &CallContext,
        caller_session: &CallerSession,
        app_requested_for: &AppIdentification,
        cap: &FireboltCap,
        param: &Option<Value>,
        permission: &FireboltPermission,
    ) -> Result<(), DenyReasonWithCap> {
        let (session_tx, session_rx) = oneshot::channel::<ProviderResponsePayload>();
        let p_cap = cap.clone();
        /*
         * We have a concrete struct defined for ack challenge and pin challenge hence handling them separately. If any new
         * caps are introduced in future, the assumption is that capability provider has a method "challenge" and it can
         * deduce its params from a string.
         */

        /*
         * this might be weird looking as_str().as_str(), FireboltCap returns String but has a function named as_str.
         * We call as_str on String to convert String to str to perform our match
         */
        let for_app_id = &app_requested_for.app_id;
        let app_name = Self::get_app_name(platform_state, for_app_id.clone()).await;
        let pr_msg_opt = match p_cap.as_str().as_str() {
            "xrn:firebolt:capability:usergrant:acknowledgechallenge" => {
                let challenge = Challenge {
                    capability: permission.cap.as_str(),
                    requestor: ChallengeRequestor {
                        id: for_app_id.clone(),
                        name: app_name,
                    },
                };
                Some(ProviderBrokerRequest {
                    capability: p_cap.as_str(),
                    method: String::from("challenge"),
                    caller: caller_session.to_owned(),
                    request: ProviderRequestPayload::AckChallenge(challenge),
                    tx: session_tx,
                    app_id: None,
                })
            }
            "xrn:firebolt:capability:usergrant:pinchallenge" => {
                let pin_space_res = serde_json::from_value::<PinChallengeConfiguration>(
                    param.as_ref().unwrap_or(&Value::Null).clone(),
                );
                pin_space_res.map_or(None, |pin_conf| {
                    Some(ProviderBrokerRequest {
                        capability: p_cap.as_str(),
                        method: "challenge".to_owned(),
                        caller: caller_session.clone(),
                        request: ProviderRequestPayload::PinChallenge(PinChallengeRequest {
                            pin_space: pin_conf.pin_space,
                            requestor: ChallengeRequestor {
                                id: for_app_id.clone(),
                                name: app_name,
                            },
                            capability: Some(permission.cap.as_str()),
                        }),
                        tx: session_tx,
                        app_id: None,
                    })
                })
            }
            _ => {
                /*
                 * This is for any other capability, hoping it to deduce its necessary params from a json string
                 * and has a challenge method.
                 */
                let param_str = match param {
                    None => "".to_owned(),
                    Some(val) => val.to_string(),
                };
                Some(ProviderBrokerRequest {
                    capability: p_cap.as_str(),
                    method: String::from("challenge"),
                    caller: caller_session.clone(),
                    request: ProviderRequestPayload::Generic(param_str),
                    tx: session_tx,
                    app_id: None,
                })
            }
        };
        let result = if let Some(pr_msg) = pr_msg_opt {
            ProviderBroker::invoke_method(&platform_state.clone(), pr_msg).await;
            match session_rx.await {
                Ok(result) => match result.as_challenge_response() {
                    Some(res) => match res.granted {
                        Some(true) => {
                            debug!("returning ok from invoke_capability");
                            Ok(())
                        }
                        Some(false) => {
                            debug!("returning err from invoke_capability");
                            Err(DenyReason::GrantDenied)
                        }
                        None => {
                            debug!("Challenge left unanswered");
                            Err(DenyReason::Ungranted)
                        }
                    },
                    None => {
                        debug!("Received reponse that is not convertable to challenge response");
                        Err(DenyReason::Ungranted)
                    }
                },
                Err(_) => {
                    debug!("Receive error in channel");
                    Err(DenyReason::Ungranted)
                }
            }
        } else {
            /*
             * We would reach here if the cap is ack or pin
             * and we are not able to parse the configuration in the manifest
             * as pinchallenge or ackchallenge.
             */
            Err(DenyReason::Ungranted)
        };

        if let Err(reason) = result {
            Err(DenyReasonWithCap {
                reason,
                caps: vec![cap.clone()],
            })
        } else {
            Ok(())
        }
    }
}

#[cfg(test)]
mod tests {
    use super::*;

    mod test_grant_policy_enforcer {
        use super::*;
        use crate::utils::test_utils::{fb_perm, MockRuntime};
        use futures::FutureExt;
        use ripple_sdk::{
            api::{
                device::device_user_grants_data::GrantRequirements,
                firebolt::{
                    fb_pin::{PinChallengeResultReason, PIN_CHALLENGE_CAPABILITY},
                    provider::ACK_CHALLENGE_CAPABILITY,
                },
                gateway::rpc_gateway_api::CallContext,
            },
            tokio::{
                self, join,
                time::{self, Duration},
            },
            utils::logger::init_logger,
        };
        use serde_json::json;

        fn setup(
            policy_options: Vec<GrantRequirements>,
        ) -> (PlatformState, CallContext, FireboltPermission, GrantPolicy) {
            let _ = init_logger("tests".into());
            let runtime = MockRuntime::new();
            let perm = fb_perm(
                "xrn:firebolt:capability:localization:postal-code",
                Some(CapabilityRole::Use),
            );
            let policy = GrantPolicy {
                options: policy_options,
                ..Default::default()
            };
            let ctx = runtime.call_context;
            let mut platform_state = runtime.platform_state;

            let mut permissions = HashMap::new();
            permissions.insert(ctx.app_id.to_owned(), vec![perm.clone()]);
            platform_state
                .cap_state
                .permitted_state
                .set_permissions(permissions);

            (platform_state, ctx, perm, policy)
        }

        #[tokio::test]
        async fn test_evaluate_options_no_options() {
            let (state, ctx, perm, policy) = setup(vec![]);
            let caller_session: CallerSession = ctx.clone().into();
            let app_identifier: AppIdentification = ctx.clone().into();

            let result = GrantPolicyEnforcer::evaluate_options(
                &state,
                &caller_session,
                &app_identifier,
                &perm,
                &policy,
            )
            .await;

            assert!(result.is_ok());
        }

        #[tokio::test]
        async fn test_evaluate_options_no_steps_for_option() {
            let (state, ctx, perm, policy) = setup(vec![GrantRequirements { steps: vec![] }]);
            let caller_session: CallerSession = ctx.clone().into();
            let app_identifier: AppIdentification = ctx.clone().into();

            let result = GrantPolicyEnforcer::evaluate_options(
                &state,
                &caller_session,
                &app_identifier,
                &perm,
                &policy,
            )
            .await;

            assert!(result.is_ok());
        }

        #[tokio::test]
        async fn test_evaluate_options_fb_perm_denied() {
            let (state, ctx, _, policy) = setup(vec![GrantRequirements { steps: vec![] }]);
            let caller_session: CallerSession = ctx.clone().into();
            let app_identifier: AppIdentification = ctx.clone().into();
            let perm = FireboltPermission {
                cap: FireboltCap::Full("xrn:firebolt:capability:something:unknown".to_owned()),
                role: CapabilityRole::Use,
            };

            let result = GrantPolicyEnforcer::evaluate_options(
                &state,
                &caller_session,
                &app_identifier,
                &perm,
                &policy,
            )
            .await;
            println!("result: {:?}", result);

            assert!(result.is_err());
            assert_eq!(
                result.err().unwrap(),
                DenyReasonWithCap {
                    reason: DenyReason::Unsupported,
                    caps: vec![perm.cap.clone()]
                }
            );
        }

        #[tokio::test]
        async fn test_evaluate_options_first_option_suitable() {
            let (state, ctx, perm, policy) = setup(vec![
                GrantRequirements {
                    steps: vec![GrantStep {
                        capability: PIN_CHALLENGE_CAPABILITY.to_owned(),
                        configuration: Some(json!({ "pinSpace": "purchase" })),
                    }],
                },
                GrantRequirements {
                    steps: vec![GrantStep {
                        capability: "xrn:firebolt:capability:usergrant:notavailableonplatform"
                            .to_owned(),
                        configuration: None,
                    }],
                },
            ]);
            let caller_session: CallerSession = ctx.clone().into();
            let app_identifier: AppIdentification = ctx.clone().into();
            let pinchallenge_response = state
                .provider_broker_state
                .send_pinchallenge_success(&state, &ctx);

            let evaluate_options = GrantPolicyEnforcer::evaluate_options(
                &state,
                &caller_session,
                &app_identifier,
                &perm,
                &policy,
            );
            let (result, _) = join!(evaluate_options, pinchallenge_response);

            assert!(result.is_ok());
        }

        #[tokio::test]
        async fn test_evaluate_options_second_option_suitable() {
            let (state, ctx, perm, policy) = setup(vec![
                GrantRequirements {
                    steps: vec![GrantStep {
                        capability: "xrn:firebolt:capability:usergrant:notavailableonplatform"
                            .to_owned(),
                        configuration: None,
                    }],
                },
                GrantRequirements {
                    steps: vec![GrantStep {
                        capability: PIN_CHALLENGE_CAPABILITY.to_owned(),
                        configuration: Some(json!({ "pinSpace": "purchase" })),
                    }],
                },
            ]);
            let caller_session: CallerSession = ctx.clone().into();
            let app_identifier: AppIdentification = ctx.clone().into();
            let pinchallenge_response = state
                .provider_broker_state
                .send_pinchallenge_success(&state, &ctx);

            let evaluate_options = GrantPolicyEnforcer::evaluate_options(
                &state,
                &caller_session,
                &app_identifier,
                &perm,
                &policy,
            );
            let (result, _) = join!(evaluate_options, pinchallenge_response);

            assert!(result.is_ok());
        }

        #[tokio::test]
        async fn test_evaluate_options_no_options_supported() {
            let (state, ctx, perm, policy) = setup(vec![
                GrantRequirements {
                    steps: vec![GrantStep {
                        capability: "xrn:firebolt:capability:usergrant:notavailableonplatform"
                            .to_owned(),
                        configuration: None,
                    }],
                },
                GrantRequirements {
                    steps: vec![
                        GrantStep {
                            capability: "xrn:firebolt:capability:usergrant:notavailableonplatform"
                                .to_owned(),
                            configuration: None,
                        },
                        GrantStep {
                            capability: ACK_CHALLENGE_CAPABILITY.to_owned(),
                            configuration: None,
                        },
                    ],
                },
            ]);
            let caller_session: CallerSession = ctx.clone().into();
            let app_identifier: AppIdentification = ctx.clone().into();

            let result = GrantPolicyEnforcer::evaluate_options(
                &state,
                &caller_session,
                &app_identifier,
                &perm,
                &policy,
            )
            .await;

            assert!(result.is_err());
            assert_eq!(
                result.err().unwrap(),
                DenyReasonWithCap {
                    reason: DenyReason::Unsupported,
                    caps: vec![
                        FireboltCap::Full(
                            "xrn:firebolt:capability:usergrant:notavailableonplatform".to_owned()
                        ),
                        FireboltCap::Full(
                            "xrn:firebolt:capability:usergrant:notavailableonplatform".to_owned()
                        ),
                        FireboltCap::Full(ACK_CHALLENGE_CAPABILITY.to_owned())
                    ]
                }
            );
        }

        #[tokio::test]
        async fn test_evaluate_options_first_step_denied() {
            let (state, ctx, perm, policy) = setup(vec![GrantRequirements {
                steps: vec![
                    GrantStep {
                        capability: PIN_CHALLENGE_CAPABILITY.to_owned(),
                        configuration: Some(json!({ "pinSpace": "purchase" })),
                    },
                    GrantStep {
                        capability: ACK_CHALLENGE_CAPABILITY.to_owned(),
                        configuration: None,
                    },
                ],
            }]);
            let caller_session: CallerSession = ctx.clone().into();
            let app_identifier: AppIdentification = ctx.clone().into();
            let challenge_responses = state.provider_broker_state.send_pinchallenge_failure(
                &state,
                &ctx,
                PinChallengeResultReason::ExceededPinFailures,
            );

            let evaluate_options = GrantPolicyEnforcer::evaluate_options(
                &state,
                &caller_session,
                &app_identifier,
                &perm,
                &policy,
            );
            let (result, _) = join!(evaluate_options, challenge_responses);

            assert!(result.is_err());
            assert_eq!(
                result.err().unwrap(),
                DenyReasonWithCap {
                    reason: DenyReason::GrantDenied,
                    caps: vec![FireboltCap::Full(PIN_CHALLENGE_CAPABILITY.to_owned())]
                }
            );
        }

        #[tokio::test]
        async fn test_evaluate_options_second_step_denied() {
            let (state, ctx, perm, policy) = setup(vec![GrantRequirements {
                steps: vec![
                    GrantStep {
                        capability: PIN_CHALLENGE_CAPABILITY.to_owned(),
                        configuration: Some(json!({ "pinSpace": "purchase" })),
                    },
                    GrantStep {
                        capability: ACK_CHALLENGE_CAPABILITY.to_owned(),
                        configuration: None,
                    },
                ],
            }]);
            let caller_session: CallerSession = ctx.clone().into();
            let app_identifier: AppIdentification = ctx.clone().into();
            let challenge_responses = state
                .provider_broker_state
                .send_pinchallenge_success(&state, &ctx)
                .then(|_| async {
                    // TODO: workout how to do this without sleep
                    time::sleep(Duration::new(1, 0)).await;
                    state
                        .provider_broker_state
                        .send_ackchallenge_failure(&state, &ctx)
                        .await;
                });

            let evaluate_options = GrantPolicyEnforcer::evaluate_options(
                &state,
                &caller_session,
                &app_identifier,
                &perm,
                &policy,
            );

            let (result, _) = join!(evaluate_options, challenge_responses);

            assert!(result.is_err());
            assert_eq!(
                result.err().unwrap(),
                DenyReasonWithCap {
                    reason: DenyReason::GrantDenied,
                    caps: vec![FireboltCap::Full(ACK_CHALLENGE_CAPABILITY.to_owned())]
                }
            );
        }

        #[tokio::test]
        async fn test_evaluate_options_all_steps_granted() {
            let (state, ctx, perm, policy) = setup(vec![GrantRequirements {
                steps: vec![
                    GrantStep {
                        capability: PIN_CHALLENGE_CAPABILITY.to_owned(),
                        configuration: Some(json!({ "pinSpace": "purchase" })),
                    },
                    GrantStep {
                        capability: ACK_CHALLENGE_CAPABILITY.to_owned(),
                        configuration: None,
                    },
                ],
            }]);
            let caller_session: CallerSession = ctx.clone().into();
            let app_identifier: AppIdentification = ctx.clone().into();
            let challenge_responses = state
                .provider_broker_state
                .send_pinchallenge_success(&state, &ctx)
                .then(|_| async {
                    // TODO: workout how to do this without sleep
                    time::sleep(Duration::new(1, 0)).await;
                    state
                        .provider_broker_state
                        .send_ackchallenge_success(&state, &ctx)
                        .await;
                });

            let evaluate_options = GrantPolicyEnforcer::evaluate_options(
                &state,
                &caller_session,
                &app_identifier,
                &perm,
                &policy,
            );
            let (result, _) = join!(evaluate_options, challenge_responses);

            assert!(result.is_ok());
        }
    }
}<|MERGE_RESOLUTION|>--- conflicted
+++ resolved
@@ -214,7 +214,6 @@
             return result;
         }
 
-        debug!("KARTHICK: Checking grant state for : {:?}", permission);
         let grant_state = self.grant_app_map.read().unwrap();
         debug!("grant state: {:?}", grant_state);
         let entries = grant_state.value.get(app_id)?;
@@ -252,10 +251,8 @@
         permission: &FireboltPermission,
     ) -> GrantActiveState {
         if let Some(status) = self.get_grant_status(app_id, permission) {
-            debug!("KARTHICK: returning Active grant with status: {:?}", status);
             GrantActiveState::ActiveGrant(status.into())
         } else {
-            debug!("KARTHICK: returning Pending grant with status: ");
             GrantActiveState::PendingGrant
         }
     }
@@ -335,12 +332,7 @@
             let result = self.get_grant_state(app_id, &permission);
 
             match result {
-                GrantActiveState::ActiveGrant(grant) => {
-                    return Ok(Some(match grant {
-                        Ok(_) => true,
-                        Err(_) => false,
-                    }))
-                }
+                GrantActiveState::ActiveGrant(grant) => return Ok(Some(grant.is_ok())),
                 GrantActiveState::PendingGrant => return Ok(None),
             }
         }
@@ -750,10 +742,7 @@
             }
         } else {
             // TODO: This debug statement looks incorrect as it would trigger if all grants were successful
-            debug!(
-                "Karthick: Grant policies executed successfully. Result: {:?}",
-                result
-            );
+            debug!("Grant policies executed successfully. Result: {:?}", result);
         }
         Self::update_privacy_settings_and_user_grants(
             platform_state,
@@ -775,7 +764,6 @@
             return platform_state
                 .open_rpc_state
                 .check_privacy_property(privacy_property);
-<<<<<<< HEAD
         }
         if policy.get_steps_without_grant().is_some() {
             // If any cap in any step in a policy is not starting with
@@ -785,13 +773,6 @@
         }
         // If a policy doesn't have a privacy settings and caps in all steps starts with
         //xrn:firebolt:capability:usergrant: then the policy deemed to be valid.
-=======
-        }
-        if policy.get_steps_without_grant().is_some() {
-            return false;
-        }
-
->>>>>>> 9c3bc5ee
         true
     }
 
