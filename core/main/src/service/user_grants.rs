--- conflicted
+++ resolved
@@ -917,52 +917,6 @@
         permission: &FireboltPermission,
         policy: &GrantPolicy,
     ) -> Result<(), DenyReasonWithCap> {
-<<<<<<< HEAD
-        let generic_cap_state = platform_state.clone().cap_state.generic;
-        for grant_requirements in &policy.options {
-            for step in &grant_requirements.steps {
-                let cap = FireboltCap::Full(step.capability.to_owned());
-                let firebolt_cap = vec![cap.clone()];
-                debug!(
-                    "checking if the cap is supported & available: {:?}",
-                    firebolt_cap
-                );
-                if let Err(e) = generic_cap_state.check_all(&vec![permission.clone()]) {
-                    return Err(DenyReasonWithCap {
-                        caps: e.caps,
-                        reason: DenyReason::GrantDenied,
-                    });
-                } else {
-                    match GrantStepExecutor::execute(
-                        step,
-                        platform_state,
-                        caller_session,
-                        app_requested_for,
-                        permission,
-                    )
-                    .await
-                    {
-                        Ok(_) => {
-                            CapState::emit(
-                                platform_state,
-                                CapEvent::OnGranted,
-                                cap,
-                                Some(permission.role),
-                            )
-                            .await;
-                            return Ok(());
-                        }
-                        Err(e) => {
-                            CapState::emit(
-                                platform_state,
-                                CapEvent::OnRevoked,
-                                cap,
-                                Some(permission.role),
-                            )
-                            .await;
-                            return Err(e);
-                        }
-=======
         // TODO: is this check duplicated on line 1032?
         if let Err(e) = platform_state
             .cap_state
@@ -1020,7 +974,6 @@
                         )
                         .await;
                         return Err(e);
->>>>>>> 4670d8bc
                     }
                 }
             }
