// Copyright 2023 Comcast Cable Communications Management, LLC
//
// Licensed under the Apache License, Version 2.0 (the "License");
// you may not use this file except in compliance with the License.
// You may obtain a copy of the License at
//
// http://www.apache.org/licenses/LICENSE-2.0
//
// Unless required by applicable law or agreed to in writing, software
// distributed under the License is distributed on an "AS IS" BASIS,
// WITHOUT WARRANTIES OR CONDITIONS OF ANY KIND, either express or implied.
// See the License for the specific language governing permissions and
// limitations under the License.
//
// SPDX-License-Identifier: Apache-2.0
//
use crate::state::platform_state::PlatformState;
use ripple_sdk::{
    api::{
        device::device_user_grants_data::{
            GrantEntry, GrantLifespan, GrantStatus, PolicyPersistenceType,
        },
        firebolt::fb_capabilities::FireboltPermission,
        usergrant_entry::{UserGrantInfo, UserGrantsStoreRequest},
    },
    async_trait::async_trait,
    extn::client::extn_processor::{
        DefaultExtnStreamer, ExtnRequestProcessor, ExtnStreamProcessor, ExtnStreamer,
    },
    extn::extn_client_message::{ExtnMessage, ExtnResponse},
    log::debug,
    tokio::sync::mpsc::{Receiver as MReceiver, Sender as MSender},
};
#[derive(Debug)]
pub struct StoreUserGrantsProcessor {
    state: PlatformState,
    streamer: DefaultExtnStreamer,
}

impl StoreUserGrantsProcessor {
    pub fn new(state: PlatformState) -> StoreUserGrantsProcessor {
        StoreUserGrantsProcessor {
            state,
            streamer: DefaultExtnStreamer::new(),
        }
    }
}

impl ExtnStreamProcessor for StoreUserGrantsProcessor {
    type STATE = PlatformState;
    type VALUE = UserGrantsStoreRequest;
    fn get_state(&self) -> Self::STATE {
        self.state.clone()
    }

    fn sender(&self) -> MSender<ExtnMessage> {
        self.streamer.sender()
    }

    fn receiver(&mut self) -> MReceiver<ExtnMessage> {
        self.streamer.receiver()
    }
}

impl StoreUserGrantsProcessor {
    async fn process_get_request(
        state: &PlatformState,
        msg: ExtnMessage,
        app_id: String,
        permission: FireboltPermission,
    ) -> bool {
        let result = state
            .cap_state
            .grant_state
            .get_grant_status(&app_id, &permission);
        if let Some(granted) = result {
            Self::respond(
                state.get_client().get_extn_client(),
                msg,
                ExtnResponse::Boolean(match granted {
                    GrantStatus::Allowed => true,
                    GrantStatus::Denied => false,
                }),
            )
            .await
            .is_ok()
        } else {
            Self::respond(
                state.get_client().get_extn_client(),
                msg,
                ExtnResponse::None(()),
            )
            .await
            .is_ok()
        }
    }
    async fn process_set_request(
        state: &PlatformState,
        msg: ExtnMessage,
        user_grant_info: UserGrantInfo,
    ) -> bool {
        debug!("Processor is handling set request: {:?}", user_grant_info);
        let app_id = user_grant_info.app_name.to_owned();
        let grant_entry = GrantEntry {
            role: user_grant_info.role,
            capability: user_grant_info.capability.to_owned(),
            status: user_grant_info.status,
            lifespan: match user_grant_info.expiry_time {
                Some(_) => Some(GrantLifespan::Seconds),
                None => Some(GrantLifespan::Forever),
            },
            last_modified_time: user_grant_info.last_modified_time,
            lifespan_ttl_in_secs: user_grant_info
                .expiry_time
                .map(|epoch_duration| epoch_duration.as_secs()),
        };
        state
            .cap_state
            .grant_state
            .update_grant_entry(app_id, grant_entry);
        Self::respond(
            state.get_client().get_extn_client(),
            msg,
            ExtnResponse::None(()),
        )
        .await
        .is_ok()
    }

<<<<<<< HEAD
    async fn process_sync_grant_map(state: &PlatformState, msg: ExtnMessage) -> bool {
        debug!("Processor is handling sync grant map request");
        state
            .cap_state
            .grant_state
            .sync_grant_map_with_grant_policy(state)
            .await;
=======
    async fn process_clear_request(
        state: &PlatformState,
        msg: ExtnMessage,
        persistence_type: PolicyPersistenceType,
    ) -> bool {
        debug!("Processor is handling clear request");
        state
            .cap_state
            .grant_state
            .clear_local_entries(state, persistence_type);
>>>>>>> 1e43e72b
        Self::respond(
            state.get_client().get_extn_client(),
            msg,
            ExtnResponse::None(()),
        )
        .await
        .is_ok()
    }
}

#[async_trait]
impl ExtnRequestProcessor for StoreUserGrantsProcessor {
    fn get_client(&self) -> ripple_sdk::extn::client::extn_client::ExtnClient {
        self.state.get_client().get_extn_client()
    }

    async fn process_request(
        state: Self::STATE,
        msg: ExtnMessage,
        extracted_message: Self::VALUE,
    ) -> bool {
        debug!("process request: Received message: {:?}", extracted_message);
        match extracted_message {
            UserGrantsStoreRequest::GetUserGrants(app_id, permission) => {
                Self::process_get_request(&state, msg, app_id, permission).await
            }
            UserGrantsStoreRequest::SetUserGrants(user_grant_info) => {
                Self::process_set_request(&state, msg, user_grant_info).await
            }
<<<<<<< HEAD
            UserGrantsStoreRequest::SyncGrantMapPerPolicy() => {
                Self::process_sync_grant_map(&state, msg).await
=======
            UserGrantsStoreRequest::ClearUserGrants(persistence_type) => {
                Self::process_clear_request(&state, msg, persistence_type).await
>>>>>>> 1e43e72b
            }
        }
    }
}<|MERGE_RESOLUTION|>--- conflicted
+++ resolved
@@ -127,7 +127,6 @@
         .is_ok()
     }
 
-<<<<<<< HEAD
     async fn process_sync_grant_map(state: &PlatformState, msg: ExtnMessage) -> bool {
         debug!("Processor is handling sync grant map request");
         state
@@ -135,7 +134,15 @@
             .grant_state
             .sync_grant_map_with_grant_policy(state)
             .await;
-=======
+        Self::respond(
+            state.get_client().get_extn_client(),
+            msg,
+            ExtnResponse::None(()),
+        )
+        .await
+        .is_ok()
+    }
+
     async fn process_clear_request(
         state: &PlatformState,
         msg: ExtnMessage,
@@ -146,7 +153,6 @@
             .cap_state
             .grant_state
             .clear_local_entries(state, persistence_type);
->>>>>>> 1e43e72b
         Self::respond(
             state.get_client().get_extn_client(),
             msg,
@@ -176,13 +182,11 @@
             UserGrantsStoreRequest::SetUserGrants(user_grant_info) => {
                 Self::process_set_request(&state, msg, user_grant_info).await
             }
-<<<<<<< HEAD
             UserGrantsStoreRequest::SyncGrantMapPerPolicy() => {
                 Self::process_sync_grant_map(&state, msg).await
-=======
+            }
             UserGrantsStoreRequest::ClearUserGrants(persistence_type) => {
                 Self::process_clear_request(&state, msg, persistence_type).await
->>>>>>> 1e43e72b
             }
         }
     }
