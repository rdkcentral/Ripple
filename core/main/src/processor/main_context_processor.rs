--- conflicted
+++ resolved
@@ -107,7 +107,6 @@
         token_available
     }
 
-<<<<<<< HEAD
     fn is_update_token(state: &PlatformState) -> bool {
         let available_result = state
             .cap_state
@@ -120,8 +119,6 @@
         available_result.is_ok()
     }
 
-=======
->>>>>>> a867d665
     async fn sync_partner_exclusions(state: &PlatformState) {
         let state_for_exclusion = state.clone();
         START_PARTNER_EXCLUSION_SYNC_THREAD.call_once(|| {
@@ -145,13 +142,8 @@
             });
         });
     }
-<<<<<<< HEAD
-
-    pub async fn initialize_token(state: &PlatformState) {
+    pub async fn initialize_session(state: &PlatformState) {
         let update_token = Self::is_update_token(state);
-=======
-    pub async fn initialize_session(state: &PlatformState) {
->>>>>>> a867d665
         if !Self::check_account_session_token(state).await {
             error!("Account session still not available");
         } else {
