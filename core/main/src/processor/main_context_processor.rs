--- conflicted
+++ resolved
@@ -167,68 +167,6 @@
         let update_token = Self::is_update_token(state);
         if !Self::check_account_session_token(state).await {
             error!("Account session still not available");
-<<<<<<< HEAD
-        } else if state.supports_cloud_sync() {
-            debug!("Cloud Sync  configured as a required contract so starting.");
-            if state
-                .get_device_manifest()
-                .configuration
-                .features
-                .privacy_settings_storage_type
-                == PrivacySettingsStorageType::Sync
-            {
-                debug!("Privacy settings storage type is not set as sync so not starting cloud monitor");
-                if let Some(account_session) = state.session_state.get_account_session() {
-                    debug!("Successfully got account session");
-                    if !update_token {
-                        let sync_response = state
-                            .get_client()
-                            .send_extn_request(SyncAndMonitorRequest::SyncAndMonitor(
-                                SyncAndMonitorModule::Privacy,
-                                account_session.clone(),
-                            ))
-                            .await;
-                        debug!("Received Sync response for privacy: {:?}", sync_response);
-                        let sync_response = state
-                            .get_client()
-                            .send_extn_request(SyncAndMonitorRequest::SyncAndMonitor(
-                                SyncAndMonitorModule::UserGrants,
-                                account_session.clone(),
-                            ))
-                            .await;
-                        debug!(
-                            "Received Sync response for user grants: {:?}",
-                            sync_response
-                        );
-                    } else {
-                        debug!("cap already available so just updating the token alone");
-                        let update_token_response = state
-                            .get_client()
-                            .send_extn_request(SyncAndMonitorRequest::UpdateDistributorToken(
-                                account_session.token.clone(),
-                            ))
-                            .await;
-                        debug!("Cap token:account is already in available state. just updating Token res: {:?}", update_token_response);
-                    }
-                    //sync up partner exclusion data and setup polling thread for refreshing it.
-                    Self::sync_partner_exclusions(state).await;
-
-                    let sync_response = state
-                        .get_client()
-                        .send_extn_request(SyncAndMonitorRequest::SyncAndMonitor(
-                            SyncAndMonitorModule::Privacy,
-                            account_session.clone(),
-                        ))
-                        .await;
-                    debug!("Received Sync response for privacy: {:?}", sync_response);
-                    let sync_response = state
-                        .get_client()
-                        .send_extn_request(SyncAndMonitorRequest::SyncAndMonitor(
-                            SyncAndMonitorModule::UserGrants,
-                            account_session.clone(),
-                        ))
-                        .await;
-=======
         } else {
             if state.supports_cloud_sync() {
                 debug!("Cloud Sync  configured as a required contract so starting.");
@@ -239,34 +177,43 @@
                     .privacy_settings_storage_type
                     == PrivacySettingsStorageType::Sync
                 {
->>>>>>> 3ea8e3fc
                     debug!(
-                    "Privacy settings storage type is not set as sync so not starting cloud monitor"
-                );
+                        "Privacy settings storage type is set as sync so starting cloud monitor"
+                    );
                     if let Some(account_session) = state.session_state.get_account_session() {
                         debug!("Successfully got account session");
+                        if !update_token {
+                            let sync_response = state
+                                .get_client()
+                                .send_extn_request(SyncAndMonitorRequest::SyncAndMonitor(
+                                    SyncAndMonitorModule::Privacy,
+                                    account_session.clone(),
+                                ))
+                                .await;
+                            debug!("Received Sync response for privacy: {:?}", sync_response);
+                            let sync_response = state
+                                .get_client()
+                                .send_extn_request(SyncAndMonitorRequest::SyncAndMonitor(
+                                    SyncAndMonitorModule::UserGrants,
+                                    account_session.clone(),
+                                ))
+                                .await;
+                            debug!(
+                                "Received Sync response for user grants: {:?}",
+                                sync_response
+                            );
+                        } else {
+                            debug!("cap already available so just updating the token alone");
+                            let update_token_response = state
+                                .get_client()
+                                .send_extn_request(SyncAndMonitorRequest::UpdateDistributorToken(
+                                    account_session.token.clone(),
+                                ))
+                                .await;
+                            debug!("Cap token:account is already in available state. just updating Token res: {:?}", update_token_response);
+                        }
                         //sync up partner exclusion data and setup polling thread for refreshing it.
                         Self::sync_partner_exclusions(state).await;
-
-                        let sync_response = state
-                            .get_client()
-                            .send_extn_request(SyncAndMonitorRequest::SyncAndMonitor(
-                                SyncAndMonitorModule::Privacy,
-                                account_session.clone(),
-                            ))
-                            .await;
-                        debug!("Received Sync response for privacy: {:?}", sync_response);
-                        let sync_response = state
-                            .get_client()
-                            .send_extn_request(SyncAndMonitorRequest::SyncAndMonitor(
-                                SyncAndMonitorModule::UserGrants,
-                                account_session.clone(),
-                            ))
-                            .await;
-                        debug!(
-                            "Received Sync response for user grants: {:?}",
-                            sync_response
-                        );
                     }
                 }
             }
