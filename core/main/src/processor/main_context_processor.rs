--- conflicted
+++ resolved
@@ -22,12 +22,8 @@
 
 use ripple_sdk::{
     api::{
-<<<<<<< HEAD
+        app_catalog::AppCatalogRequest,
         context::{ActivationStatus, RippleContext, RippleContextCommand, RippleContextUpdateType},
-=======
-        app_catalog::AppCatalogRequest,
-        context::{ActivationStatus, RippleContext, RippleContextUpdateType},
->>>>>>> 3ea8e3fc
         device::{
             device_info_request::DeviceInfoRequest,
             device_request::{InternetConnectionStatus, PowerState, SystemPowerState},
