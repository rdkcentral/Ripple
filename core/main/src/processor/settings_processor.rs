// Copyright 2023 Comcast Cable Communications Management, LLC
//
// Licensed under the Apache License, Version 2.0 (the "License");
// you may not use this file except in compliance with the License.
// You may obtain a copy of the License at
//
// http://www.apache.org/licenses/LICENSE-2.0
//
// Unless required by applicable law or agreed to in writing, software
// distributed under the License is distributed on an "AS IS" BASIS,
// WITHOUT WARRANTIES OR CONDITIONS OF ANY KIND, either express or implied.
// See the License for the specific language governing permissions and
// limitations under the License.
//
// SPDX-License-Identifier: Apache-2.0
//

use std::collections::HashMap;

use ripple_sdk::{
    api::{
        distributor::distributor_privacy::ContentListenRequest,
        firebolt::{
            fb_capabilities::{CapabilityRole, FireboltCap, RoleInfo},
            fb_general::ListenRequest,
        },
        gateway::rpc_gateway_api::CallContext,
        settings::{SettingKey, SettingValue, SettingsRequest, SettingsRequestParam},
        storage_property::{
            EVENT_ALLOW_PERSONALIZATION_CHANGED, EVENT_ALLOW_WATCH_HISTORY_CHANGED,
            EVENT_SHARE_WATCH_HISTORY,
        },
    },
    async_trait::async_trait,
    extn::{
        client::extn_processor::{
            DefaultExtnStreamer, ExtnRequestProcessor, ExtnStreamProcessor, ExtnStreamer,
        },
        extn_client_message::{ExtnMessage, ExtnResponse},
    },
    log::{debug, warn},
    tokio::sync::mpsc::{Receiver as MReceiver, Sender as MSender},
    utils::error::RippleError,
};
use serde_json::{json, Value};

use crate::{
    broker::broker_utils::{self, BrokerUtils},
    firebolt::handlers::{
        capabilities_rpc::is_permitted, closed_captions_rpc::ClosedcaptionsImpl,
        discovery_rpc::DiscoveryImpl, privacy_rpc::PrivacyImpl,
        voice_guidance_rpc::voice_guidance_settings_enabled,
    },
    service::apps::app_events::{AppEventDecorationError, AppEventDecorator, AppEvents},
    state::platform_state::PlatformState,
};

#[derive(Clone, Debug)]
struct SettingsChangeEventDecorator {
    request: SettingsRequestParam,
}

#[async_trait]
impl AppEventDecorator for SettingsChangeEventDecorator {
    async fn decorate(
        &self,
        state: &PlatformState,
        _ctx: &CallContext,
        _event_name: &str,
        _val: &Value,
    ) -> Result<Value, AppEventDecorationError> {
        if let Ok(v) = SettingsProcessor::get_settings_map(state, &self.request).await {
            Ok(serde_json::to_value(v).unwrap())
        } else {
            Ok(json!({}))
        }
    }

    fn dec_clone(&self) -> Box<dyn AppEventDecorator + Send + Sync> {
        Box::new(self.clone())
    }
}

#[derive(Debug)]
pub struct SettingsProcessor {
    state: PlatformState,
    streamer: DefaultExtnStreamer,
}

impl SettingsProcessor {
    pub fn new(state: PlatformState) -> SettingsProcessor {
        SettingsProcessor {
            state,
            streamer: DefaultExtnStreamer::new(),
        }
    }

    async fn get_settings_map(
        state: &PlatformState,
        request: &SettingsRequestParam,
    ) -> Result<HashMap<String, SettingValue>, RippleError> {
        let ctx = request.context.clone();
        if let Ok(cp) =
            DiscoveryImpl::get_content_policy(&request.context, state, &request.context.app_id)
                .await
        {
            let mut settings = HashMap::default();
            for sk in request.keys.clone() {
                let val = match sk {
                    SettingKey::VoiceGuidanceEnabled => {
                        let enabled = voice_guidance_settings_enabled(state)
                            .await
                            .unwrap_or(false);
                        Some(SettingValue::bool(enabled))
                    }
                    SettingKey::ClosedCaptions => {
                        let enabled = ClosedcaptionsImpl::cc_enabled(state).await.unwrap_or(false);
                        Some(SettingValue::bool(enabled))
                    }
<<<<<<< HEAD
                    AllowPersonalization => Some(SettingValue::bool(cp.enable_recommendations)),
                    AllowWatchHistory => Some(SettingValue::bool(cp.remember_watched_programs)),
                    ShareWatchHistory => Some(SettingValue::bool(cp.share_watch_history)),
                    DeviceName => {
                        let s = state.clone();
=======
                    SettingKey::AllowPersonalization => {
                        Some(SettingValue::bool(cp.enable_recommendations))
                    }
                    SettingKey::AllowWatchHistory => {
                        Some(SettingValue::bool(cp.remember_watched_programs))
                    }
                    SettingKey::ShareWatchHistory => {
                        Some(SettingValue::bool(cp.share_watch_history))
                    }
                    SettingKey::DeviceName => {
                        let mut s = state.clone();
>>>>>>> 4dd4262f
                        Some(SettingValue::string(
                            broker_utils::BrokerUtils::process_internal_main_request(
                                &s,
                                "device.name",
                                None,
                            )
                            .await
                            .unwrap_or_else(|_| "".into())
                            .to_string(),
                        ))
                    }
                    SettingKey::PowerSaving => Some(SettingValue::bool(true)),
                    SettingKey::LegacyMiniGuide => Some(SettingValue::bool(false)),
                };

                if let Some(v) = val {
                    let role_info = RoleInfo {
                        role: Some(CapabilityRole::Use),
                        capability: FireboltCap::Short(sk.use_capability().into()),
                    };
                    if let Ok(result) = is_permitted(state, &ctx, &role_info).await {
                        if result {
                            settings.insert(request.get_alias(&sk), v);
                        }
                    }
                }
            }
            return Ok(settings);
        }
        Err(RippleError::InvalidOutput)
    }

    async fn get(state: &PlatformState, msg: ExtnMessage, request: SettingsRequestParam) -> bool {
        if let Ok(settings) = Self::get_settings_map(state, &request).await {
            return Self::respond(
                state.get_client().get_extn_client(),
                msg,
                ExtnResponse::Settings(settings),
            )
            .await
            .is_ok();
        }

        Self::handle_error(
            state.get_client().get_extn_client(),
            msg,
            RippleError::ProcessorError,
        )
        .await
    }

    fn subscribe_event(
        state: &PlatformState,
        ctx: CallContext,
        event_name: &str,
        request: SettingsRequestParam,
    ) -> bool {
        AppEvents::add_listener_with_decorator(
            state,
            event_name.to_string(),
            ctx,
            ListenRequest { listen: true },
            Some(Box::new(SettingsChangeEventDecorator { request })),
        );
        true
    }

    async fn subscribe_to_settings(
        state: &PlatformState,
        msg: ExtnMessage,
        request: SettingsRequestParam,
    ) -> bool {
        let mut resp = true;
        let ctx = &request.context;
        debug!("Incoming subscribe request");
        for key in &request.keys {
            debug!("Checking Key {:?}", key);
            match key {
                SettingKey::VoiceGuidanceEnabled => {
                    resp = BrokerUtils::process_internal_request(
                        &state.clone(),
                        Some(request.context.clone()),
                        "sts.voiceguidance.onEnabledChanged",
                        serde_json::to_value(json!({"listen": true})).ok(),
                    )
                    .await
                    .is_ok();
                }
                SettingKey::ClosedCaptions => {
                    resp = BrokerUtils::process_internal_request(
                        &state.clone(),
                        Some(request.context.clone()),
                        "sts.closedcaptions.onEnabledChanged",
                        serde_json::to_value(json!({"listen": true})).ok(),
                    )
                    .await
                    .is_ok();
                }
                SettingKey::AllowPersonalization => {
                    if PrivacyImpl::listen_content_policy_changed(
                        state,
                        true,
                        ctx,
                        EVENT_ALLOW_PERSONALIZATION_CHANGED,
                        Some(ContentListenRequest {
                            listen: true,
                            app_id: None,
                        }),
                        Some(Box::new(SettingsChangeEventDecorator {
                            request: request.clone(),
                        })),
                    )
                    .is_err()
                    {
                        resp = false;
                    }
                }
                SettingKey::AllowWatchHistory => {
                    if PrivacyImpl::listen_content_policy_changed(
                        state,
                        true,
                        ctx,
                        EVENT_ALLOW_WATCH_HISTORY_CHANGED,
                        Some(ContentListenRequest {
                            listen: true,
                            app_id: None,
                        }),
                        Some(Box::new(SettingsChangeEventDecorator {
                            request: request.clone(),
                        })),
                    )
                    .is_err()
                    {
                        resp = false;
                    }
                }
                SettingKey::ShareWatchHistory => {
                    if !Self::subscribe_event(
                        state,
                        ctx.clone(),
                        EVENT_SHARE_WATCH_HISTORY,
                        request.clone(),
                    ) {
                        resp = false;
                    }
                }
                SettingKey::DeviceName => {
                    resp = BrokerUtils::process_internal_request(
                        &state.clone(),
                        Some(request.context.clone()),
                        "sts.device.onNameChanged",
                        serde_json::to_value(json!({"listen": true})).ok(),
                    )
                    .await
                    .is_ok();
                }
                SettingKey::PowerSaving | SettingKey::LegacyMiniGuide => {
                    warn!("{} Not implemented", key.to_string());
                }
            }
        }
        Self::respond(
            state.get_client().get_extn_client(),
            msg,
            if resp {
                ExtnResponse::None(())
            } else {
                ExtnResponse::Error(RippleError::ProcessorError)
            },
        )
        .await
        .is_ok()
    }
}

impl ExtnStreamProcessor for SettingsProcessor {
    type STATE = PlatformState;
    type VALUE = SettingsRequest;
    fn get_state(&self) -> Self::STATE {
        self.state.clone()
    }

    fn sender(&self) -> MSender<ExtnMessage> {
        self.streamer.sender()
    }

    fn receiver(&mut self) -> MReceiver<ExtnMessage> {
        self.streamer.receiver()
    }
}

#[async_trait]
impl ExtnRequestProcessor for SettingsProcessor {
    fn get_client(&self) -> ripple_sdk::extn::client::extn_client::ExtnClient {
        self.state.get_client().get_extn_client()
    }

    async fn process_request(
        state: Self::STATE,
        msg: ExtnMessage,
        extracted_message: Self::VALUE,
    ) -> bool {
        match extracted_message {
            SettingsRequest::Get(request) => Self::get(&state, msg, request).await,
            SettingsRequest::Subscribe(request) => {
                Self::subscribe_to_settings(&state, msg, request).await
            }
        }
    }
}<|MERGE_RESOLUTION|>--- conflicted
+++ resolved
@@ -117,13 +117,6 @@
                         let enabled = ClosedcaptionsImpl::cc_enabled(state).await.unwrap_or(false);
                         Some(SettingValue::bool(enabled))
                     }
-<<<<<<< HEAD
-                    AllowPersonalization => Some(SettingValue::bool(cp.enable_recommendations)),
-                    AllowWatchHistory => Some(SettingValue::bool(cp.remember_watched_programs)),
-                    ShareWatchHistory => Some(SettingValue::bool(cp.share_watch_history)),
-                    DeviceName => {
-                        let s = state.clone();
-=======
                     SettingKey::AllowPersonalization => {
                         Some(SettingValue::bool(cp.enable_recommendations))
                     }
@@ -134,8 +127,7 @@
                         Some(SettingValue::bool(cp.share_watch_history))
                     }
                     SettingKey::DeviceName => {
-                        let mut s = state.clone();
->>>>>>> 4dd4262f
+                        let s = state.clone();
                         Some(SettingValue::string(
                             broker_utils::BrokerUtils::process_internal_main_request(
                                 &s,
