// Copyright 2023 Comcast Cable Communications Management, LLC
//
// Licensed under the Apache License, Version 2.0 (the "License");
// you may not use this file except in compliance with the License.
// You may obtain a copy of the License at
//
// http://www.apache.org/licenses/LICENSE-2.0
//
// Unless required by applicable law or agreed to in writing, software
// distributed under the License is distributed on an "AS IS" BASIS,
// WITHOUT WARRANTIES OR CONDITIONS OF ANY KIND, either express or implied.
// See the License for the specific language governing permissions and
// limitations under the License.
//
// SPDX-License-Identifier: Apache-2.0
//

use ripple_sdk::{
    api::{
        account_link::{AccountLinkRequest, WatchedRequest},
        apps::{AppManagerResponse, AppMethod, AppRequest, AppResponse},
        distributor::{
            distributor_discovery::{DiscoveryRequest, MediaEventRequest},
            distributor_privacy::DataEventType,
        },
        firebolt::fb_discovery::{
            ClearContentSetParams, ContentAccessAvailability, ContentAccessEntitlement,
            ContentAccessInfo, ContentAccessListSetParams, ContentAccessRequest, MediaEvent,
            MediaEventsAccountLinkRequestParams, ProgressUnit, SessionParams, SignInRequestParams,
        },
        gateway::rpc_gateway_api::CallContext,
    },
    async_trait::async_trait,
    extn::{
        client::extn_processor::{
            DefaultExtnStreamer, ExtnRequestProcessor, ExtnStreamProcessor, ExtnStreamer,
        },
        extn_client_message::{ExtnMessage, ExtnResponse},
    },
    log::{debug, error},
    tokio::sync::{
        mpsc::{Receiver as MReceiver, Sender as MSender},
        oneshot,
    },
    utils::error::RippleError,
};

use crate::{
    firebolt::handlers::discovery_rpc::DiscoveryImpl, service::data_governance::DataGovernance,
    state::platform_state::PlatformState, utils::rpc_utils::rpc_await_oneshot,
};

/// Supports processing of [Config] request from extensions and also
/// internal services.
#[derive(Debug)]
pub struct AccountLinkProcessor {
    state: PlatformState,
    streamer: DefaultExtnStreamer,
}

impl AccountLinkProcessor {
    pub fn new(state: PlatformState) -> AccountLinkProcessor {
        AccountLinkProcessor {
            state,
            streamer: DefaultExtnStreamer::new(),
        }
    }

    async fn process_sign_in_request(
        state: &PlatformState,
        msg: ExtnMessage,
        ctx: CallContext,
        is_signed_in: bool,
    ) -> bool {
        let session = state.session_state.get_account_session().unwrap();

        let payload = DiscoveryRequest::SignIn(SignInRequestParams {
            session_info: SessionParams {
                app_id: ctx.app_id.to_owned(),
                dist_session: session,
            },
            is_signed_in,
        });

        let resp = state.get_client().send_extn_request(payload).await;

        if let Ok(v) = resp {
            if let Some(ExtnResponse::None(())) = v.payload.extract() {
                return Self::respond(
                    state.get_client().get_extn_client(),
                    msg,
                    ExtnResponse::None(()),
                )
                .await
                .is_ok();
            }
        }

        Self::handle_error(
            state.get_client().get_extn_client(),
            msg,
            RippleError::ProcessorError,
        )
        .await
    }

    async fn content_access(
        state: &PlatformState,
        msg: ExtnMessage,
        ctx: CallContext,
        request: ContentAccessRequest,
    ) -> bool {
        let session = state.session_state.get_account_session().unwrap();

        // If both entitlement & availability are None return EmptyResult
        if request.ids.availabilities.is_none() && request.ids.entitlements.is_none() {
            return Self::respond(
                state.get_client().get_extn_client(),
                msg,
                ExtnResponse::None(()),
            )
            .await
            .is_ok();
        }

        let payload = DiscoveryRequest::SetContentAccess(ContentAccessListSetParams {
            session_info: SessionParams {
                app_id: ctx.app_id.to_owned(),
                dist_session: session,
            },
            content_access_info: ContentAccessInfo {
                availabilities: request.ids.availabilities.map(|availability_vec| {
                    availability_vec
                        .into_iter()
                        .map(|x| ContentAccessAvailability {
                            _type: x._type.as_string().to_owned(),
                            id: x.id,
                            catalog_id: x.catalog_id,
                            start_time: x.start_time,
                            end_time: x.end_time,
                        })
                        .collect()
                }),
                entitlements: request.ids.entitlements.map(|entitlement_vec| {
                    entitlement_vec
                        .into_iter()
                        .map(|x| ContentAccessEntitlement {
                            entitlement_id: x.entitlement_id,
                            start_time: x.start_time,
                            end_time: x.end_time,
                        })
                        .collect()
                }),
            },
        });

        let resp = state.get_client().send_extn_request(payload).await;
        if let Ok(v) = resp {
            if let Some(ExtnResponse::None(())) = v.payload.extract() {
                return Self::respond(
                    state.get_client().get_extn_client(),
                    msg,
                    ExtnResponse::None(()),
                )
                .await
                .is_ok();
            }
        }

        Self::handle_error(
            state.get_client().get_extn_client(),
            msg,
            RippleError::ProcessorError,
        )
        .await
    }

    async fn clear_content_access(
        state: &PlatformState,
        msg: ExtnMessage,
        ctx: CallContext,
    ) -> bool {
        let session = state.session_state.get_account_session().unwrap();

        let payload = DiscoveryRequest::ClearContent(ClearContentSetParams {
            session_info: SessionParams {
                app_id: ctx.app_id.to_owned(),
                dist_session: session,
            },
        });

        let resp = state.get_client().send_extn_request(payload).await;
        if let Ok(v) = resp {
            if let Some(ExtnResponse::None(())) = v.payload.extract() {
                return Self::respond(
                    state.get_client().get_extn_client(),
                    msg,
                    ExtnResponse::None(()),
                )
                .await
                .is_ok();
            }
        }

        Self::handle_error(
            state.get_client().get_extn_client(),
            msg,
            RippleError::ProcessorError,
        )
        .await
    }

    pub async fn get_content_partner_id(
        platform_state: &PlatformState,
        ctx: &CallContext,
    ) -> Result<String, RippleError> {
        let mut content_partner_id = ctx.app_id.to_owned();
        let (app_resp_tx, app_resp_rx) = oneshot::channel::<AppResponse>();

        let app_request = AppRequest::new(
            AppMethod::GetAppContentCatalog(ctx.app_id.clone()),
            app_resp_tx,
        );
        if let Err(e) = platform_state.get_client().send_app_request(app_request) {
            error!("Send error for set_state {:?}", e);
            return Err(RippleError::ProcessorError);
        }
        let resp = rpc_await_oneshot(app_resp_rx).await;

        if let Ok(Ok(AppManagerResponse::AppContentCatalog(content_catalog))) = resp {
            content_partner_id = content_catalog.map_or(ctx.app_id.to_owned(), |x| x)
        }
        Ok(content_partner_id)
    }

    async fn watched(state: &PlatformState, msg: ExtnMessage, request: WatchedRequest) -> bool {
        let watched_info = request.info;
        let ctx = request.context;
        let (data_tags, drop_data) =
            DataGovernance::resolve_tags(state, ctx.app_id.clone(), DataEventType::Watched).await;
        debug!("drop_all={:?} data_tags={:?}", drop_data, data_tags);
        if drop_data {
            return Self::respond(
                state.get_client().get_extn_client(),
                msg,
                ExtnResponse::Boolean(false),
            )
            .await
            .is_ok();
        }
        let progress =
            if matches!(request.unit, ProgressUnit::WatchNext) || watched_info.progress > 1.0 {
                watched_info.progress
            } else {
                watched_info.progress * 100.0
            };

        if let Some(dist_session) = state.session_state.get_account_session() {
            let request =
                MediaEventRequest::MediaEventAccountLink(MediaEventsAccountLinkRequestParams {
                    media_event: MediaEvent {
                        content_id: watched_info.entity_id.to_owned(),
                        completed: watched_info.completed.unwrap_or(true),
                        progress,
                        progress_unit: request.unit.clone(),
                        watched_on: watched_info.watched_on.clone(),
                        app_id: ctx.app_id.to_owned(),
                    },
                    content_partner_id: Self::get_content_partner_id(state, &ctx)
                        .await
                        .unwrap_or_else(|_| ctx.app_id.to_owned()),
                    client_supports_opt_out: DiscoveryImpl::get_share_watch_history(),
                    dist_session,
                    data_tags,
                });

            if state.get_client().send_extn_request(request).await.is_ok() {
                return Self::respond(
                    state.get_client().get_extn_client(),
                    msg,
                    ExtnResponse::Boolean(true),
                )
                .await
                .is_ok();
            }
        }
        Self::handle_error(
            state.get_client().get_extn_client(),
            msg,
            RippleError::ProcessorError,
        )
        .await
    }
}

impl ExtnStreamProcessor for AccountLinkProcessor {
    type STATE = PlatformState;
    type VALUE = AccountLinkRequest;
    fn get_state(&self) -> Self::STATE {
        self.state.clone()
    }

    fn sender(&self) -> MSender<ExtnMessage> {
        self.streamer.sender()
    }

    fn receiver(&mut self) -> MReceiver<ExtnMessage> {
        self.streamer.receiver()
    }
}

#[async_trait]
impl ExtnRequestProcessor for AccountLinkProcessor {
    fn get_client(&self) -> ripple_sdk::extn::client::extn_client::ExtnClient {
        self.state.get_client().get_extn_client()
    }

    async fn process_request(
        state: Self::STATE,
        msg: ExtnMessage,
        extracted_message: Self::VALUE,
    ) -> bool {
        match extracted_message {
            AccountLinkRequest::SignIn(ctx) => {
                Self::process_sign_in_request(&state, msg, ctx, true).await
            }
            AccountLinkRequest::SignOut(ctx) => {
                Self::process_sign_in_request(&state, msg, ctx, false).await
            }
            AccountLinkRequest::ContentAccess(ctx, request) => {
                Self::content_access(&state, msg, ctx, request).await
            }
            AccountLinkRequest::ClearContentAccess(ctx) => {
                Self::clear_content_access(&state, msg, ctx).await
            }
<<<<<<< HEAD
            AccountLinkRequest::Watched(ctx, request) => {
                Self::watched(&state, msg, ctx, request).await
            }
            AccountLinkRequest::WatchedNext(ctx, watch_next) => {
                Self::watch_next(&state, msg, ctx, watch_next).await
            }
=======
            AccountLinkRequest::Watched(request) => Self::watched(&state, msg, request).await,
>>>>>>> 687cc82b
        }
    }
}<|MERGE_RESOLUTION|>--- conflicted
+++ resolved
@@ -333,16 +333,7 @@
             AccountLinkRequest::ClearContentAccess(ctx) => {
                 Self::clear_content_access(&state, msg, ctx).await
             }
-<<<<<<< HEAD
-            AccountLinkRequest::Watched(ctx, request) => {
-                Self::watched(&state, msg, ctx, request).await
-            }
-            AccountLinkRequest::WatchedNext(ctx, watch_next) => {
-                Self::watch_next(&state, msg, ctx, watch_next).await
-            }
-=======
             AccountLinkRequest::Watched(request) => Self::watched(&state, msg, request).await,
->>>>>>> 687cc82b
         }
     }
 }