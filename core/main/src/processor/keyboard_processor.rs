--- conflicted
+++ resolved
@@ -87,13 +87,8 @@
         let (session_tx, session_rx) = oneshot::channel::<ProviderResponsePayload>();
         let pr_msg = ProviderBrokerRequest {
             capability: KEYBOARD_PROVIDER_CAPABILITY.to_string(),
-<<<<<<< HEAD
-            method: method,
+            method,
             caller: extracted_message.clone().ctx.into(),
-=======
-            method,
-            caller: extracted_message.clone().ctx,
->>>>>>> f466ae6b
             request: ProviderRequestPayload::KeyboardSession(extracted_message),
             tx: session_tx,
             app_id: None,
