--- conflicted
+++ resolved
@@ -1,9 +1,5 @@
 use ripple_sdk::{
-<<<<<<< HEAD
-    api::config::{Config, LauncherConfig},
-=======
-    api::config::{Config, ConfigResponse},
->>>>>>> 138d3d20
+    api::config::{Config, LauncherConfig, ConfigResponse},
     async_trait::async_trait,
     extn::{
         client::extn_processor::{
@@ -73,7 +69,6 @@
             Config::PlatformParameters => {
                 ExtnResponse::Value(device_manifest.configuration.platform_parameters.clone())
             }
-<<<<<<< HEAD
             Config::LauncherConfig => {
                 let config = LauncherConfig {
                     lifecycle_policy: device_manifest.get_lifecycle_policy(),
@@ -86,11 +81,9 @@
                     ExtnResponse::Error(ripple_sdk::utils::error::RippleError::ProcessorError)
                 }
             }
-=======
             Config::AllDefaultApps => ExtnResponse::Config(ConfigResponse::AllApps(
                 state.app_library_state.get_all_apps(),
             )),
->>>>>>> 138d3d20
             _ => ExtnResponse::Error(ripple_sdk::utils::error::RippleError::InvalidInput),
         };
         if let Ok(response_ext_message) = msg.get_response(response) {
