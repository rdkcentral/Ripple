// Copyright 2023 Comcast Cable Communications Management, LLC
//
// Licensed under the Apache License, Version 2.0 (the "License");
// you may not use this file except in compliance with the License.
// You may obtain a copy of the License at
//
// http://www.apache.org/licenses/LICENSE-2.0
//
// Unless required by applicable law or agreed to in writing, software
// distributed under the License is distributed on an "AS IS" BASIS,
// WITHOUT WARRANTIES OR CONDITIONS OF ANY KIND, either express or implied.
// See the License for the specific language governing permissions and
// limitations under the License.
//
// SPDX-License-Identifier: Apache-2.0
//

use ripple_sdk::{
    api::config::{Config, ConfigResponse, LauncherConfig},
    async_trait::async_trait,
    extn::{
        client::extn_processor::{
            DefaultExtnStreamer, ExtnRequestProcessor, ExtnStreamProcessor, ExtnStreamer,
        },
        extn_client_message::{ExtnMessage, ExtnPayload, ExtnPayloadProvider, ExtnResponse},
    },
    serde_json,
    tokio::sync::mpsc::{Receiver as MReceiver, Sender as MSender},
};

use crate::state::platform_state::PlatformState;

/// Supports processing of [Config] request from extensions and also
/// internal services.
#[derive(Debug)]
pub struct ConfigRequestProcessor {
    state: PlatformState,
    streamer: DefaultExtnStreamer,
}

impl ConfigRequestProcessor {
    pub fn new(state: PlatformState) -> ConfigRequestProcessor {
        ConfigRequestProcessor {
            state,
            streamer: DefaultExtnStreamer::new(),
        }
    }
}

impl ExtnStreamProcessor for ConfigRequestProcessor {
    type STATE = PlatformState;
    type VALUE = Config;
    fn get_state(&self) -> Self::STATE {
        self.state.clone()
    }

    fn sender(&self) -> MSender<ExtnMessage> {
        self.streamer.sender()
    }

    fn receiver(&mut self) -> MReceiver<ExtnMessage> {
        self.streamer.receiver()
    }
}

#[async_trait]
impl ExtnRequestProcessor for ConfigRequestProcessor {
    fn get_client(&self) -> ripple_sdk::extn::client::extn_client::ExtnClient {
        self.state.get_client().get_extn_client()
    }

    async fn process_request(
        state: Self::STATE,
        msg: ExtnMessage,
        extracted_message: Self::VALUE,
    ) -> bool {
        let device_manifest = state.get_device_manifest();

        let config_request = extracted_message;
        let response = match config_request {
            Config::RippleFeatures => ExtnResponse::Value(
                serde_json::to_value(device_manifest.configuration.features.clone())
                    .unwrap_or_default(),
            ),
            Config::PlatformParameters => {
                ExtnResponse::Value(device_manifest.configuration.platform_parameters.clone())
            }
            Config::LauncherConfig => {
                let config = LauncherConfig {
                    lifecycle_policy: device_manifest.get_lifecycle_policy(),
                    retention_policy: device_manifest.get_retention_policy(),
                    app_library_state: state.clone().app_library_state,
                };
                if let ExtnPayload::Response(r) = config.get_extn_payload() {
                    r
                } else {
                    ExtnResponse::Error(ripple_sdk::utils::error::RippleError::ProcessorError)
                }
            }
            Config::DefaultLanguage => ExtnResponse::Config(ConfigResponse::String(
                device_manifest.configuration.default_values.language,
            )),
            Config::AllDefaultApps => ExtnResponse::Config(ConfigResponse::AllApps(
                state.app_library_state.get_all_apps(),
            )),
            Config::DefaultApp => {
                ExtnResponse::DefaultApp(state.app_library_state.get_default_app().unwrap())
            }
            Config::SavedDir => {
                ExtnResponse::String(device_manifest.clone().configuration.saved_dir)
            }
            Config::FormFactor => ExtnResponse::String(device_manifest.get_form_factor()),
            Config::DistributorExperienceId => {
                ExtnResponse::String(device_manifest.get_distributor_experience_id())
            }
            Config::DistributorServices => {
                if let Some(v) = device_manifest.clone().configuration.distributor_services {
                    ExtnResponse::Value(v)
                } else {
                    ExtnResponse::None(())
                }
            }
            Config::IdSalt => {
                if let Some(v) = device_manifest.clone().configuration.distribution_id_salt {
                    ExtnResponse::Config(ConfigResponse::IdSalt(v))
                } else {
                    ExtnResponse::None(())
                }
            }
<<<<<<< HEAD
            Config::SupportsDistributorSession => {
                ExtnResponse::Boolean(state.supports_distributor_session())
            }
=======
            Config::DefaultValues => ExtnResponse::Value(
                serde_json::to_value(device_manifest.configuration.default_values.clone())
                    .unwrap_or_default(),
            ),
>>>>>>> 457ec0b9
            _ => ExtnResponse::Error(ripple_sdk::utils::error::RippleError::InvalidInput),
        };
        Self::respond(state.get_client().get_extn_client(), msg, response)
            .await
            .is_ok()
    }
}<|MERGE_RESOLUTION|>--- conflicted
+++ resolved
@@ -127,16 +127,13 @@
                     ExtnResponse::None(())
                 }
             }
-<<<<<<< HEAD
             Config::SupportsDistributorSession => {
                 ExtnResponse::Boolean(state.supports_distributor_session())
             }
-=======
             Config::DefaultValues => ExtnResponse::Value(
                 serde_json::to_value(device_manifest.configuration.default_values.clone())
                     .unwrap_or_default(),
             ),
->>>>>>> 457ec0b9
             _ => ExtnResponse::Error(ripple_sdk::utils::error::RippleError::InvalidInput),
         };
         Self::respond(state.get_client().get_extn_client(), msg, response)
