--- conflicted
+++ resolved
@@ -44,27 +44,11 @@
         return Ok(storage_data.value);
     }
 
-<<<<<<< HEAD
-    // // K/V stored prior to StorageData implementation.
-    // match resp.unwrap().as_value() {
-    //     Some(value) => Ok(value),
-    //     None => Err(storage_error()),
-    // }
-    match resp {
-        Ok(resp) => match resp {
-            ExtnResponse::Value(value) => Ok(value),
-            ExtnResponse::String(str_val) => match serde_json::from_str(&str_val) {
-                Ok(value) => Ok(value),
-                Err(_) => Err(storage_error()),
-            },
-            _ => Err(storage_error()),
-=======
     match resp.unwrap() {
         ExtnResponse::Value(value) => Ok(value),
         ExtnResponse::String(str_val) => match serde_json::from_str(&str_val) {
             Ok(value) => Ok(value),
             Err(_) => Ok(Value::String(str_val)), // An actual string was stored, return it as a Value.
->>>>>>> 1175c5d8
         },
         Err(_) => Err(storage_error()),
     }
