--- conflicted
+++ resolved
@@ -17,7 +17,6 @@
 
 use ripple_sdk::{
     api::storage_property::{
-<<<<<<< HEAD
         KEY_ALLOW_ACR_COLLECTION, KEY_ALLOW_APP_CONTENT_AD_TARGETING, KEY_ALLOW_BUSINESS_ANALYTICS,
         KEY_ALLOW_CAMERA_ANALYTICS, KEY_ALLOW_PERSONALIZATION,
         KEY_ALLOW_PRIMARY_BROWSE_AD_TARGETING, KEY_ALLOW_PRIMARY_CONTENT_AD_TARGETING,
@@ -26,16 +25,8 @@
         KEY_ALLOW_WATCH_HISTORY, KEY_BACKGROUND_COLOR, KEY_BACKGROUND_OPACITY, KEY_COUNTRY_CODE,
         KEY_ENABLED, KEY_FONT_COLOR, KEY_FONT_EDGE, KEY_FONT_EDGE_COLOR, KEY_FONT_FAMILY,
         KEY_FONT_OPACITY, KEY_FONT_SIZE, KEY_LANGUAGE, KEY_LOCALE, KEY_NAME, KEY_SKIP_RESTRICTION,
-        KEY_TEXT_ALIGN, KEY_TEXT_ALIGN_VERTICAL, KEY_VOICE_GUIDANCE_SPEED, NAMESPACE_ADVERTISING,
-        NAMESPACE_CLOSED_CAPTIONS, NAMESPACE_DEVICE_NAME, NAMESPACE_LOCALIZATION,
-        NAMESPACE_PRIVACY, NAMESPACE_VOICE_GUIDANCE,
-=======
-        KEY_BACKGROUND_COLOR, KEY_BACKGROUND_OPACITY, KEY_COUNTRY_CODE, KEY_ENABLED,
-        KEY_FONT_COLOR, KEY_FONT_EDGE, KEY_FONT_EDGE_COLOR, KEY_FONT_FAMILY, KEY_FONT_OPACITY,
-        KEY_FONT_SIZE, KEY_LANGUAGE, KEY_LOCALE, KEY_NAME, KEY_SKIP_RESTRICTION, KEY_TEXT_ALIGN,
-        KEY_TEXT_ALIGN_VERTICAL, NAMESPACE_ADVERTISING, NAMESPACE_CLOSED_CAPTIONS,
+        KEY_TEXT_ALIGN, KEY_TEXT_ALIGN_VERTICAL, NAMESPACE_ADVERTISING, NAMESPACE_CLOSED_CAPTIONS,
         NAMESPACE_DEVICE_NAME, NAMESPACE_LOCALIZATION,
->>>>>>> 09be7f28
     },
     log::debug,
 };
@@ -70,7 +61,6 @@
                     key.to_owned(),
                 )),
             }
-<<<<<<< HEAD
         } else if namespace.eq(NAMESPACE_VOICE_GUIDANCE) {
             match key {
                 KEY_ENABLED => Ok(state
@@ -154,8 +144,6 @@
                     key.to_owned(),
                 )),
             }
-=======
->>>>>>> 09be7f28
         } else {
             Err(DefaultStoragePropertiesError::UnreconizedNamespace(
                 namespace.to_owned(),
