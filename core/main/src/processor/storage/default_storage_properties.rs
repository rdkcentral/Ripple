--- conflicted
+++ resolved
@@ -17,14 +17,6 @@
 
 use ripple_sdk::{
     api::storage_property::{
-<<<<<<< HEAD
-        KEY_BACKGROUND_COLOR, KEY_BACKGROUND_OPACITY, KEY_COUNTRY_CODE, KEY_ENABLED,
-        KEY_FONT_COLOR, KEY_FONT_EDGE, KEY_FONT_EDGE_COLOR, KEY_FONT_FAMILY, KEY_FONT_OPACITY,
-        KEY_FONT_SIZE, KEY_LANGUAGE, KEY_LOCALE, KEY_NAME, KEY_SKIP_RESTRICTION, KEY_TEXT_ALIGN,
-        KEY_TEXT_ALIGN_VERTICAL, KEY_VOICE_GUIDANCE_SPEED, KEY_WINDOW_COLOR, KEY_WINDOW_OPACITY,
-        NAMESPACE_ADVERTISING, NAMESPACE_CLOSED_CAPTIONS, NAMESPACE_DEVICE_NAME,
-        NAMESPACE_LOCALIZATION, NAMESPACE_VOICE_GUIDANCE,
-=======
         KEY_ALLOW_ACR_COLLECTION, KEY_ALLOW_APP_CONTENT_AD_TARGETING, KEY_ALLOW_BUSINESS_ANALYTICS,
         KEY_ALLOW_CAMERA_ANALYTICS, KEY_ALLOW_PERSONALIZATION,
         KEY_ALLOW_PRIMARY_BROWSE_AD_TARGETING, KEY_ALLOW_PRIMARY_CONTENT_AD_TARGETING,
@@ -33,9 +25,8 @@
         KEY_ALLOW_WATCH_HISTORY, KEY_BACKGROUND_COLOR, KEY_BACKGROUND_OPACITY, KEY_COUNTRY_CODE,
         KEY_ENABLED, KEY_FONT_COLOR, KEY_FONT_EDGE, KEY_FONT_EDGE_COLOR, KEY_FONT_FAMILY,
         KEY_FONT_OPACITY, KEY_FONT_SIZE, KEY_LANGUAGE, KEY_LOCALE, KEY_NAME, KEY_SKIP_RESTRICTION,
-        KEY_TEXT_ALIGN, KEY_TEXT_ALIGN_VERTICAL, NAMESPACE_ADVERTISING, NAMESPACE_CLOSED_CAPTIONS,
-        NAMESPACE_DEVICE_NAME, NAMESPACE_LOCALIZATION, NAMESPACE_PRIVACY,
->>>>>>> 6df77b3f
+        NAMESPACE_ADVERTISING, NAMESPACE_CLOSED_CAPTIONS, NAMESPACE_DEVICE_NAME,
+        NAMESPACE_LOCALIZATION, NAMESPACE_PRIVACY,
     },
     log::debug,
 };
@@ -183,18 +174,18 @@
                     Some(val) => Ok(val),
                     _ => Err(not_found),
                 },
-                KEY_WINDOW_COLOR => match captions.window_color {
-                    Some(val) => Ok(val),
-                    _ => Err(not_found),
-                },
-                KEY_TEXT_ALIGN => match captions.text_align {
-                    Some(val) => Ok(val),
-                    _ => Err(not_found),
-                },
-                KEY_TEXT_ALIGN_VERTICAL => match captions.text_align_vertical {
-                    Some(val) => Ok(val),
-                    _ => Err(not_found),
-                },
+                // KEY_WINDOW_COLOR => match captions.window_color {
+                //     Some(val) => Ok(val),
+                //     _ => Err(not_found),
+                // },
+                // KEY_TEXT_ALIGN => match captions.text_align {
+                //     Some(val) => Ok(val),
+                //     _ => Err(not_found),
+                // },
+                // KEY_TEXT_ALIGN_VERTICAL => match captions.text_align_vertical {
+                //     Some(val) => Ok(val),
+                //     _ => Err(not_found),
+                // },
                 _ => Err(DefaultStoragePropertiesError::UnreconizedKey(
                     key.to_owned(),
                 )),
@@ -282,10 +273,10 @@
                     Some(val) => Ok(val),
                     _ => Err(not_found),
                 },
-                KEY_WINDOW_OPACITY => match captions.window_opacity {
-                    Some(val) => Ok(val),
-                    _ => Err(not_found),
-                },
+                // KEY_WINDOW_OPACITY => match captions.window_opacity {
+                //     Some(val) => Ok(val),
+                //     _ => Err(not_found),
+                // },
                 _ => Err(DefaultStoragePropertiesError::UnreconizedKey(
                     key.to_owned(),
                 )),
