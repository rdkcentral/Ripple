--- conflicted
+++ resolved
@@ -22,23 +22,7 @@
 
 use ripple_sdk::{
     api::{
-<<<<<<< HEAD
-        manifest::extn_manifest::{ExtnManifest, ExtnResolutionEntry},
-        status_update::ExtnStatus,
-    },
-    crossbeam::channel::{Receiver as CReceiver, Sender as CSender},
-    extn::{
-        client::extn_sender::ExtnSender,
-        extn_capability::ExtnCapability,
-        ffi::{
-            ffi_channel::ExtnChannel,
-            ffi_device::{DeviceChannel, DeviceExtn},
-            ffi_distributor::DistributorChannel,
-            ffi_library::ExtnMetadata,
-            ffi_message::CExtnMessage,
-        },
-=======
-        manifest::extn_manifest::{ExtnManifestEntry, ExtnSymbol},
+        manifest::extn_manifest::{ExtnManifest, ExtnManifestEntry, ExtnSymbol},
         status_update::ExtnStatus,
     },
     crossbeam::channel::Sender as CSender,
@@ -46,7 +30,6 @@
         client::extn_sender::ExtnSender,
         extn_id::ExtnId,
         ffi::{ffi_channel::ExtnChannel, ffi_library::ExtnMetadata, ffi_message::CExtnMessage},
->>>>>>> 7ba73de0
     },
     libloading::Library,
     log::info,
@@ -125,20 +108,10 @@
     sender: CSender<CExtnMessage>,
     pub permission_map: HashMap<String, Vec<String>>,
     pub loaded_libraries: Arc<RwLock<Vec<LoadedLibrary>>>,
-<<<<<<< HEAD
-    pub device_channel: Arc<RwLock<Option<Box<DeviceChannel>>>>,
-    pub launcher_channel: Arc<RwLock<Option<Box<ExtnChannel>>>>,
-    pub distributor_channel: Arc<RwLock<Option<Box<DistributorChannel>>>>,
-    pub extn_sender_map:
-        Arc<RwLock<HashMap<String, (CSender<CExtnMessage>, CReceiver<CExtnMessage>)>>>,
-    pub extn_state_map: Arc<RwLock<HashMap<String, ExtnStatus>>>,
-    pub device_extns: Arc<RwLock<Option<Vec<DeviceExtn>>>>,
-=======
     pub device_channels: Arc<RwLock<Vec<PreLoadedExtnChannel>>>,
     pub deferred_channels: Arc<RwLock<Vec<PreLoadedExtnChannel>>>,
     extn_status_map: Arc<RwLock<HashMap<String, ExtnStatus>>>,
     extn_status_listeners: Arc<RwLock<HashMap<String, mpsc::Sender<ExtnStatus>>>>,
->>>>>>> 7ba73de0
 }
 
 impl ExtnState {
@@ -147,19 +120,10 @@
             sender: channels_state.get_extn_sender(),
             permission_map: manifest.get_extn_permissions(),
             loaded_libraries: Arc::new(RwLock::new(Vec::new())),
-<<<<<<< HEAD
-            device_channel: Arc::new(RwLock::new(None)),
-            launcher_channel: Arc::new(RwLock::new(None)),
-            distributor_channel: Arc::new(RwLock::new(None)),
-            extn_sender_map: Arc::new(RwLock::new(HashMap::new())),
-            extn_state_map: Arc::new(RwLock::new(HashMap::new())),
-            device_extns: Arc::new(RwLock::new(None)),
-=======
             device_channels: Arc::new(RwLock::new(Vec::new())),
             deferred_channels: Arc::new(RwLock::new(Vec::new())),
             extn_status_map: Arc::new(RwLock::new(HashMap::new())),
             extn_status_listeners: Arc::new(RwLock::new(HashMap::new())),
->>>>>>> 7ba73de0
         }
     }
 
@@ -214,52 +178,6 @@
         client: RippleClient,
     ) -> Result<(), RippleError> {
         let sender = self.clone().get_sender();
-<<<<<<< HEAD
-        let mut permissions = Vec::new();
-        if let Some(perms) = self.permission_map.get(&capability.to_string()).cloned() {
-            permissions.extend(perms);
-        }
-        let extn_sender = ExtnSender::new(sender, capability.clone(), permissions);
-        let (extn_tx, extn_rx) = channel;
-
-        if capability.is_device_channel() {
-            let channel = {
-                let mut channel = self.device_channel.write().unwrap();
-                channel.take().unwrap()
-            };
-            let extns = {
-                let mut extns = self.device_extns.write().unwrap();
-                extns.take().unwrap()
-            };
-            tokio::spawn(async move {
-                (channel.start)(extn_sender, extn_rx, extns);
-            });
-            client.add_extn_sender(capability, extn_tx);
-            return Ok(());
-        } else if capability.is_launcher_channel() {
-            let channel = {
-                let mut channel = self.launcher_channel.write().unwrap();
-                channel.take().unwrap()
-            };
-            tokio::spawn(async move {
-                (channel.start)(extn_sender, extn_rx);
-            });
-            client.add_extn_sender(capability, extn_tx);
-            return Ok(());
-        } else if capability.is_distributor_channel() {
-            let channel = {
-                let mut channel = self.distributor_channel.write().unwrap();
-                channel.take().unwrap()
-            };
-            tokio::spawn(async move {
-                (channel.start)(extn_sender, extn_rx, Vec::new());
-            });
-            client.add_extn_sender(capability, extn_tx);
-            return Ok(());
-        }
-
-        Err(RippleError::BootstrapError)
-=======
         let symbol = channel.symbol.clone();
         let extn_id = channel.extn_id.clone();
         let extn_sender = ExtnSender::new(sender, extn_id.clone(), symbol.clone().uses);
@@ -270,6 +188,5 @@
         });
         client.add_extn_sender(extn_id, symbol, extn_tx);
         return Ok(());
->>>>>>> 7ba73de0
     }
 }