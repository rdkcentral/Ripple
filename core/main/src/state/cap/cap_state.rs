--- conflicted
+++ resolved
@@ -280,43 +280,7 @@
             }
             capability_infos.push(capability_info);
         }
-<<<<<<< HEAD
         Ok(capability_infos)
-=======
-
-        debug!("grant errors {:?}", grant_errors);
-
-        let cap_infos: Vec<CapabilityInfo> = generic_caps
-            .into_iter()
-            .map(|x| {
-                let reason = if unsupported_caps.contains(&x) {
-                    // Un supported
-                    Some(DenyReason::Unsupported)
-                } else if unavailable_caps.contains(&x) {
-                    // Un Available
-                    Some(DenyReason::Unavailable)
-                } else if unpermitted_caps.contains(&x) {
-                    // Un Permitted
-                    Some(DenyReason::Unpermitted)
-                } else if let Some(g) = &grant_errors {
-                    if g.ungranted.contains(&x) {
-                        Some(DenyReason::Ungranted)
-                    } else if g.denied.contains(&x) {
-                        // Grant denied
-                        Some(DenyReason::GrantDenied)
-                    } else {
-                        None
-                    }
-                } else {
-                    None
-                };
-
-                CapabilityInfo::get(x.as_str(), reason)
-            })
-            .collect();
-
-        Ok(cap_infos)
->>>>>>> f215074c
     }
 }
 
