--- conflicted
+++ resolved
@@ -187,19 +187,17 @@
                         let mut permission_response = permissions;
                         Self::process_permissions(state, app_id, &mut permission_response)
                     }
-<<<<<<< HEAD
-                    Err(_) => Err(RippleError::InvalidOutput),
+                    Err(_) => {
+                        error!("cloud_fetch_and_store : Failed to get permission distributor.getPermissions");
+                        Err(RippleError::InvalidOutput)
+                    }
                 },
-                Err(_) => Err(RippleError::InvalidOutput),
-=======
-                    error!("cloud_fetch_and_store : Invalid permission_response");
+                Err(_) => {
+                    error!(
+                        "cloud_fetch_and_store : Error response from distributor.getPermissions"
+                    );
                     Err(RippleError::InvalidOutput)
                 }
-                None => {
-                    error!("cloud_fetch_and_store : No extn_response found");
-                    Err(RippleError::InvalidOutput)
-                }
->>>>>>> 490aa775
             }
         } else {
             error!("cloud_fetch_and_store : No account session found");
