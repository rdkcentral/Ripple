// Copyright 2023 Comcast Cable Communications Management, LLC
//
// Licensed under the Apache License, Version 2.0 (the "License");
// you may not use this file except in compliance with the License.
// You may obtain a copy of the License at
//
// http://www.apache.org/licenses/LICENSE-2.0
//
// Unless required by applicable law or agreed to in writing, software
// distributed under the License is distributed on an "AS IS" BASIS,
// WITHOUT WARRANTIES OR CONDITIONS OF ANY KIND, either express or implied.
// See the License for the specific language governing permissions and
// limitations under the License.
//
// SPDX-License-Identifier: Apache-2.0
//

use std::{
<<<<<<< HEAD
    collections::{HashMap, HashSet},
=======
    collections::HashMap,
    path::Path,
>>>>>>> f15f9b08
    sync::{Arc, RwLock},
};

use ripple_sdk::{
    api::{
        //config::Config,
        distributor::distributor_permissions::{PermissionRequest, PermissionResponse},
        firebolt::{
            fb_capabilities::{
                DenyReason, DenyReasonWithCap, FireboltCap, FireboltPermission, RoleInfo,
            },
            fb_openrpc::CapabilitySet,
        },
        manifest::device_manifest::DeviceManifest,
    },
    framework::{file_store::FileStore, RippleResponse},
    log::info,
    utils::error::RippleError,
};

use crate::state::platform_state::PlatformState;

type FireboltPermissionStore = Arc<RwLock<FileStore<HashMap<String, Vec<FireboltPermission>>>>>;

#[derive(Debug, Clone)]
pub struct PermittedState {
    permitted: FireboltPermissionStore,
}

impl PermittedState {
    pub fn new(manifest: DeviceManifest) -> PermittedState {
        let path = get_permissions_path(manifest.configuration.saved_dir);
        let store = if let Ok(v) = FileStore::load(path.clone()) {
            v
        } else {
            FileStore::new(path, HashMap::new())
        };

        PermittedState {
            permitted: Arc::new(RwLock::new(store)),
        }
    }

    fn ingest(&mut self, extend_perms: HashMap<String, Vec<FireboltPermission>>) {
        let mut perms = self.permitted.write().unwrap();
        perms.value.extend(extend_perms);
        perms.sync();
    }

    #[cfg(test)]
    pub fn set_permissions(&mut self, permissions: HashMap<String, Vec<FireboltPermission>>) {
        let mut perms = self.permitted.write().unwrap();
        perms.value = permissions;
        perms.sync();
    }

    fn get_all_permissions(&self) -> HashMap<String, Vec<FireboltPermission>> {
        self.permitted.read().unwrap().clone().value
    }

    pub fn check_cap_role(&self, app_id: &str, role_info: RoleInfo) -> Result<bool, RippleError> {
        let role = role_info
            .role
            .unwrap_or(ripple_sdk::api::firebolt::fb_capabilities::CapabilityRole::Use);
        if let Some(perms) = self.get_all_permissions().get(app_id) {
            for perm in perms {
                if perm.cap.as_str() == role_info.capability.as_str() && perm.role == role {
                    return Ok(true);
                }
            }
            Ok(false)
        } else {
            // Not cached prior
            Err(RippleError::InvalidAccess)
        }
    }

    pub fn check_multiple(&self, app_id: &str, request: Vec<RoleInfo>) -> HashMap<String, bool> {
        let mut map = HashMap::new();
        for role_info in request {
            map.insert(
                role_info.clone().capability.as_str(),
                if let Ok(v) = self.check_cap_role(app_id, role_info) {
                    v
                } else {
                    false
                },
            );
        }
        map
    }

    pub fn get_app_permissions(&self, app_id: &str) -> Option<Vec<FireboltPermission>> {
        if let Some(perms) = self.get_all_permissions().get(app_id) {
            return Some(perms.clone());
        }
        None
    }
}

fn get_permissions_path(saved_dir: String) -> String {
    let dir_path = Path::new(&saved_dir).join("app_perms");
    dir_path.into_os_string().into_string().unwrap()
}

pub struct PermissionHandler;

impl PermissionHandler {
    fn get_distributor_alias_for_app_id(ps: &PlatformState, app_id: &str) -> String {
        let dist_app_aliases = ps
            .get_device_manifest()
            .applications
            .distributor_app_aliases;
        if let Some(app_id_alias) = dist_app_aliases.get(&app_id.to_string()) {
            app_id_alias.to_string()
        } else {
            app_id.to_string()
        }
    }

    pub async fn fetch_and_store(state: &PlatformState, app_id: &str) -> RippleResponse {
        let app_id_alias = Self::get_distributor_alias_for_app_id(state, app_id);
        if let Some(permissions) = state.cap_state.permitted_state.get_app_permissions(app_id) {
            let mut permissions_copy = permissions;
            return Self::process_permissions(state, app_id, &mut permissions_copy);
        }
        if let Some(session) = state.session_state.get_account_session() {
            match state
                .get_client()
                .send_extn_request(PermissionRequest {
                    app_id: app_id_alias,
                    session,
                })
                .await
                .ok()
            {
                Some(extn_response) => {
                    if let Some(permission_response) =
                        extn_response.payload.extract::<PermissionResponse>()
                    {
                        let mut permission_response_copy = permission_response;
                        return Self::process_permissions(
                            state,
                            app_id,
                            &mut permission_response_copy,
                        );
                    }
                    Err(RippleError::InvalidOutput)
                }
                None => Err(RippleError::InvalidOutput),
            }
        } else {
            Err(RippleError::InvalidOutput)
        }
    }

    fn process_permissions(
        state: &PlatformState,
        app_id: &str,
        permissions: &mut Vec<FireboltPermission>,
    ) -> RippleResponse {
        info!("Permissions fetched for {}", app_id);
        let dep_lookup = &state.get_device_manifest().capabilities.dependencies;
        let mut deps = HashSet::new();

        // Create a HashSet to track unique permissions
        let mut unique_permissions = HashSet::new();

        for p in permissions.clone() {
            if let Some(dependent_list) = dep_lookup.get(&p) {
                deps.extend(dependent_list.iter().cloned());
            }
        }

        // Filter out duplicates and insert only unique permissions
        let unique_deps: Vec<FireboltPermission> = deps.into_iter().collect();
        for permission in unique_deps {
            if !unique_permissions.contains(&permission) {
                permissions.push(permission.clone()); // Clone the permission to avoid the moved value error
                unique_permissions.insert(permission);
            }
        }

        let map = vec![(app_id.to_owned(), permissions.clone())]
            .into_iter()
            .collect::<HashMap<_, _>>();

        let mut permitted_state = state.cap_state.permitted_state.clone();
        permitted_state.ingest(map.clone());
        info!("Permissions: {:?}", map);

        Ok(())
    }

    pub fn get_permitted_info(
        state: &PlatformState,
        app_id: &str,
        request: CapabilitySet,
    ) -> Result<(), DenyReasonWithCap> {
        if let Some(permitted) = state.cap_state.permitted_state.get_app_permissions(app_id) {
            let permission_set: CapabilitySet = permitted.into();
            permission_set.check(request)
        } else {
            Err(DenyReasonWithCap {
                reason: ripple_sdk::api::firebolt::fb_capabilities::DenyReason::Unpermitted,
                caps: request.get_caps(),
            })
        }
    }
    pub fn is_all_permitted(
        permitted: &[FireboltPermission],
        request: &[FireboltPermission],
    ) -> Result<(), DenyReasonWithCap> {
        let mut unpermitted_caps: Vec<FireboltCap> = Vec::new();
        let _all_permitted = request.iter().all(|perm| {
            let present = permitted.contains(perm);
            if !present {
                unpermitted_caps.push(perm.cap.clone());
            }
            present
        });
        if unpermitted_caps.is_empty() {
            Ok(())
        } else {
            Err(DenyReasonWithCap {
                reason: DenyReason::Unpermitted,
                caps: unpermitted_caps,
            })
        }
    }

    pub async fn get_app_permission(
        state: &PlatformState,
        app_id: &str,
    ) -> Vec<FireboltPermission> {
        let result = Vec::new();
        if let Some(permitted_caps) = state.cap_state.permitted_state.get_app_permissions(app_id) {
            return permitted_caps;
        } else if let Some(session) = state.session_state.get_account_session() {
            if let Ok(extn_response) = state
                .get_client()
                .send_extn_request(PermissionRequest {
                    app_id: app_id.to_owned(),
                    session,
                })
                .await
            {
                if let Some(permission_response) =
                    extn_response.payload.extract::<PermissionResponse>()
                {
                    return permission_response;
                }
            }
        }
        result
    }

    pub async fn check_permitted(
        state: &PlatformState,
        app_id: &str,
        request: &[FireboltPermission],
    ) -> Result<(), DenyReasonWithCap> {
        if let Some(permitted) = state.cap_state.permitted_state.get_app_permissions(app_id) {
            // return request.has_permissions(&permitted);
            return Self::is_all_permitted(&permitted, request);
        } else {
            // check to retrieve it one more time
            if (Self::fetch_and_store(state, app_id).await).is_ok() {
                // cache primed try again
                if let Some(permitted) = state.cap_state.permitted_state.get_app_permissions(app_id)
                {
                    return Self::is_all_permitted(&permitted, request);
                }
            }
        }

        Err(DenyReasonWithCap {
            reason: ripple_sdk::api::firebolt::fb_capabilities::DenyReason::Unpermitted,
            caps: request
                .iter()
                .map(|fb_perm| fb_perm.cap.to_owned())
                .collect(),
        })
    }

    pub async fn check_all_permitted(
        platform_state: &PlatformState,
        app_id: &str,
        capability: &str,
    ) -> (bool, bool, bool) {
        let mut use_granted = false;
        let mut manage_granted = false;
        let mut provide_granted = false;
        let granted_permissions = Self::get_app_permission(platform_state, app_id).await;
        for perm in granted_permissions {
            if perm.cap.as_str() == capability {
                match perm.role {
                    ripple_sdk::api::firebolt::fb_capabilities::CapabilityRole::Use => {
                        use_granted = true
                    }
                    ripple_sdk::api::firebolt::fb_capabilities::CapabilityRole::Manage => {
                        manage_granted = true
                    }
                    ripple_sdk::api::firebolt::fb_capabilities::CapabilityRole::Provide => {
                        provide_granted = true
                    }
                }
            }
        }
        (use_granted, manage_granted, provide_granted)
    }
}<|MERGE_RESOLUTION|>--- conflicted
+++ resolved
@@ -16,12 +16,8 @@
 //
 
 use std::{
-<<<<<<< HEAD
     collections::{HashMap, HashSet},
-=======
-    collections::HashMap,
     path::Path,
->>>>>>> f15f9b08
     sync::{Arc, RwLock},
 };
 
