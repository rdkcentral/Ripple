--- conflicted
+++ resolved
@@ -141,20 +141,11 @@
                 Err(err) => {
                     warn!(
                         "error reading versions from {}, err={:?}",
-<<<<<<< HEAD
-                        version_file_name.clone(),
-                        err
-                    );
-                }
-            }
-            warn!("error reading versions from {}", version_file_name.clone(),);
-=======
                         version_file_name, err
                     );
                 }
             }
             warn!("error reading versions from {}", version_file_name,);
->>>>>>> 8e6fc66c
             None
         }
         Ok(BootstrapState {
