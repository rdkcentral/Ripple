// Copyright 2023 Comcast Cable Communications Management, LLC
//
// Licensed under the Apache License, Version 2.0 (the "License");
// you may not use this file except in compliance with the License.
// You may obtain a copy of the License at
//
// http://www.apache.org/licenses/LICENSE-2.0
//
// Unless required by applicable law or agreed to in writing, software
// distributed under the License is distributed on an "AS IS" BASIS,
// WITHOUT WARRANTIES OR CONDITIONS OF ANY KIND, either express or implied.
// See the License for the specific language governing permissions and
// limitations under the License.
//
// SPDX-License-Identifier: Apache-2.0
//

use std::time::Instant;

use ripple_sdk::{
    api::apps::AppRequest,
    async_channel::{unbounded, Receiver as CReceiver, Sender as CSender},
    extn::ffi::ffi_message::CExtnMessage,
    framework::bootstrap::TransientChannel,
    log::{info, warn},
    manifest::device::LoadDeviceManifestStep,
    tokio::sync::mpsc::{self, Receiver, Sender},
    utils::error::RippleError,
};

use crate::{
<<<<<<< HEAD
    bootstrap::manifest::{apps::LoadAppLibraryStep, extn::LoadExtnManifestStep},
    broker::endpoint_broker::BrokerOutput,
=======
    bootstrap::manifest::{
        apps::LoadAppLibraryStep, device::LoadDeviceManifestStep, extn::LoadExtnManifestStep,
    },
    broker::endpoint_broker::{BrokerOutput, BROKER_CHANNEL_BUFFER_SIZE},
>>>>>>> a139100c
    firebolt::firebolt_gateway::FireboltGatewayCommand,
    service::extn::ripple_client::RippleClient,
};

use super::{extn_state::ExtnState, platform_state::PlatformState};

use env_file_reader::read_file;
#[derive(Debug, Clone)]
pub struct ChannelsState {
    gateway_channel: TransientChannel<FireboltGatewayCommand>,
    app_req_channel: TransientChannel<AppRequest>,
    extn_sender: CSender<CExtnMessage>,
    extn_receiver: CReceiver<CExtnMessage>,
    broker_channel: TransientChannel<BrokerOutput>,
}

impl ChannelsState {
    pub fn new() -> ChannelsState {
        let (gateway_tx, gateway_tr) = mpsc::channel(32);
        let (app_req_tx, app_req_tr) = mpsc::channel(32);
        let (ctx, ctr) = unbounded();
        let (broker_tx, broker_rx) = mpsc::channel(BROKER_CHANNEL_BUFFER_SIZE);

        ChannelsState {
            gateway_channel: TransientChannel::new(gateway_tx, gateway_tr),
            app_req_channel: TransientChannel::new(app_req_tx, app_req_tr),
            extn_sender: ctx,
            extn_receiver: ctr,
            broker_channel: TransientChannel::new(broker_tx, broker_rx),
        }
    }

    pub fn get_app_mgr_sender(&self) -> Sender<AppRequest> {
        self.app_req_channel.get_sender()
    }

    pub fn get_app_mgr_receiver(&self) -> Result<Receiver<AppRequest>, RippleError> {
        self.app_req_channel.get_receiver()
    }

    pub fn get_gateway_sender(&self) -> Sender<FireboltGatewayCommand> {
        self.gateway_channel.get_sender()
    }

    pub fn get_gateway_receiver(&self) -> Result<Receiver<FireboltGatewayCommand>, RippleError> {
        self.gateway_channel.get_receiver()
    }

    pub fn get_extn_sender(&self) -> CSender<CExtnMessage> {
        self.extn_sender.clone()
    }

    pub fn get_extn_receiver(&self) -> CReceiver<CExtnMessage> {
        self.extn_receiver.clone()
    }

    pub fn get_iec_channel() -> (CSender<CExtnMessage>, CReceiver<CExtnMessage>) {
        unbounded()
    }

    pub fn get_broker_sender(&self) -> Sender<BrokerOutput> {
        self.broker_channel.get_sender()
    }

    pub fn get_broker_receiver(&self) -> Result<Receiver<BrokerOutput>, RippleError> {
        self.broker_channel.get_receiver()
    }
}

impl Default for ChannelsState {
    fn default() -> Self {
        Self::new()
    }
}

#[derive(Debug, Clone)]
pub struct BootstrapState {
    pub start_time: Instant,
    pub platform_state: PlatformState,
    pub channels_state: ChannelsState,
    pub extn_state: ExtnState,
}

impl BootstrapState {
    pub fn build() -> Result<BootstrapState, RippleError> {
        let channels_state = ChannelsState::new();
        let client = RippleClient::new(channels_state.clone());
        let device_manifest = LoadDeviceManifestStep::get_manifest();
        LoadDeviceManifestStep::read_env_variable();
        let app_manifest_result = LoadAppLibraryStep::load_app_library();
        let extn_manifest = LoadExtnManifestStep::get_manifest();
        let extn_state = ExtnState::new(channels_state.clone(), extn_manifest.clone());
        let platform_state = PlatformState::new(
            extn_manifest,
            device_manifest,
            client,
            app_manifest_result,
            ripple_version_from_etc(),
        );

        fn ripple_version_from_etc() -> Option<String> {
            /*
            read /etc/rippleversion
            */
            static RIPPLE_VER_FILE_DEFAULT: &str = "/etc/rippleversion.txt";
            static RIPPLE_VER_VAR_NAME_DEFAULT: &str = "RIPPLE_VER";
            let version_file_name = std::env::var("RIPPLE_VERSIONS_FILE")
                .unwrap_or(RIPPLE_VER_FILE_DEFAULT.to_string());
            let version_var_name = std::env::var("RIPPLE_VERSIONS_VAR")
                .unwrap_or(RIPPLE_VER_VAR_NAME_DEFAULT.to_string());

            match read_file(version_file_name.clone()) {
                Ok(env_vars) => {
                    if let Some(version) = env_vars.get(&version_var_name) {
                        info!(
                            "Printing ripple version from rippleversion.txt {:?}",
                            version.clone()
                        );
                        return Some(version.clone());
                    }
                }
                Err(err) => {
                    warn!(
                        "error reading versions from {}, err={:?}",
                        version_file_name, err
                    );
                }
            }
            warn!("error reading versions from {}", version_file_name,);
            None
        }
        Ok(BootstrapState {
            start_time: Instant::now(),
            platform_state,
            channels_state,
            extn_state,
        })
    }
}<|MERGE_RESOLUTION|>--- conflicted
+++ resolved
@@ -29,15 +29,10 @@
 };
 
 use crate::{
-<<<<<<< HEAD
-    bootstrap::manifest::{apps::LoadAppLibraryStep, extn::LoadExtnManifestStep},
-    broker::endpoint_broker::BrokerOutput,
-=======
     bootstrap::manifest::{
         apps::LoadAppLibraryStep, device::LoadDeviceManifestStep, extn::LoadExtnManifestStep,
     },
     broker::endpoint_broker::{BrokerOutput, BROKER_CHANNEL_BUFFER_SIZE},
->>>>>>> a139100c
     firebolt::firebolt_gateway::FireboltGatewayCommand,
     service::extn::ripple_client::RippleClient,
 };
