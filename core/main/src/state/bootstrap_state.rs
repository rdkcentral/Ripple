--- conflicted
+++ resolved
@@ -7,14 +7,9 @@
 };
 
 use crate::{
-<<<<<<< HEAD
-    bootstrap::manifest::{device::LoadDeviceManifestStep, apps::LoadAppManifestStep},
-    firebolt::firebolt_gateway::FireboltGatewayCommand, service::extn::ripple_client::RippleClient,
-=======
     bootstrap::manifest::{device::LoadDeviceManifestStep, extn::LoadExtnManifestStep},
     firebolt::firebolt_gateway::FireboltGatewayCommand,
     service::extn::ripple_client::RippleClient,
->>>>>>> 7f3fbaa0
 };
 
 use super::{extn_state::ExtnState, platform_state::PlatformState};
@@ -80,15 +75,11 @@
     pub fn build() -> Result<BootstrapState, RippleError> {
         let channels_state = ChannelsState::new();
         let client = RippleClient::new(channels_state.clone());
-<<<<<<< HEAD
         let device_manifest = LoadDeviceManifestStep::get_manifest();
         let app_manifest_result = LoadAppManifestStep::get_manifest(device_manifest.clone().get_app_library_path()).expect("Valid app manifest");
         let platform_state = PlatformState::new(device_manifest.clone(), client, app_manifest_result);
-=======
-        let platform_state = PlatformState::new(LoadDeviceManifestStep::get_manifest(), client);
         let extn_state =
             ExtnState::new(channels_state.clone(), LoadExtnManifestStep::get_manifest());
->>>>>>> 7f3fbaa0
         Ok(BootstrapState {
             platform_state,
             channels_state,
