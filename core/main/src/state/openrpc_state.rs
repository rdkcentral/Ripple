// Copyright 2023 Comcast Cable Communications Management, LLC
//
// Licensed under the Apache License, Version 2.0 (the "License");
// you may not use this file except in compliance with the License.
// You may obtain a copy of the License at
//
// http://www.apache.org/licenses/LICENSE-2.0
//
// Unless required by applicable law or agreed to in writing, software
// distributed under the License is distributed on an "AS IS" BASIS,
// WITHOUT WARRANTIES OR CONDITIONS OF ANY KIND, either express or implied.
// See the License for the specific language governing permissions and
// limitations under the License.
//
// SPDX-License-Identifier: Apache-2.0
//

use ripple_sdk::api::{
    firebolt::{
        fb_capabilities::FireboltPermission,
        fb_openrpc::{
            CapabilitySet, FireboltOpenRpc, FireboltOpenRpcMethod, FireboltSemanticVersion,
            FireboltVersionManifest, OpenRPCParser,
        },
    },
    manifest::exclusory::{Exclusory, ExclusoryImpl},
};
use ripple_sdk::log::error;
use ripple_sdk::{api::firebolt::fb_openrpc::CapabilityPolicy, serde_json};
use std::{
    collections::HashMap,
    sync::{Arc, RwLock},
};

use openrpc_validator::FireboltOpenRpc as FireboltOpenRpcValidator;

use crate::firebolt::handlers::provider_registrar::ProviderAttributes;

#[derive(Debug, Clone)]
pub enum ApiSurface {
    Firebolt,
    Ripple,
}

// <pca>
#[derive(Debug, Clone, Default)]
pub struct ProviderSet {
    pub request: Option<FireboltOpenRpcMethod>,
    pub focus: Option<FireboltOpenRpcMethod>,
    pub response: Option<FireboltOpenRpcMethod>,
    pub error: Option<FireboltOpenRpcMethod>,
    pub attributes: Option<&'static ProviderAttributes>,
}

impl ProviderSet {
    pub fn new() -> ProviderSet {
        ProviderSet::default()
    }
}

pub fn build_provider_sets(
    openrpc_methods: &Vec<FireboltOpenRpcMethod>,
) -> HashMap<String, ProviderSet> {
    let mut provider_sets = HashMap::default();

    println!("*** _DEBUG: build_provider_sets: entry");

    for method in openrpc_methods {
        let mut has_x_provides = None;

<<<<<<< HEAD
        // <pca> debug
        // Only build provider sets for AcknowledgeChallenge and PinChallenge methods for now
=======
        // <pca>
        // Only generically build provider sets for AcknowledgeChallenge and PinChallenge methods for now.
>>>>>>> e3219201
        if !method.name.starts_with("AcknowledgeChallenge.")
            && !method.name.starts_with("PinChallenge.")
        {
            continue;
        }
        // </pca>

        println!(
            "*** _DEBUG: build_provider_sets: method.name={:?}",
            method.name
        );

        if let Some(tags) = &method.tags {
            let mut has_event = false;
            let mut has_caps = false;
            let mut has_x_allow_focus_for = false;
            let mut has_x_response_for = false;
            let mut has_x_error_for = false;

            for tag in tags {
                println!("*** _DEBUG: build_provider_sets: tag={:?}", tag);
                if tag.name.eq("event") {
                    has_event = true;
                } else if tag.name.eq("capabilities") {
                    has_caps = true;
                    has_x_provides = tag.get_provides();
                    has_x_allow_focus_for |= tag.allow_focus_for.is_some();
                    has_x_response_for |= tag.response_for.is_some();
                    has_x_error_for |= tag.error_for.is_some();
                }
            }

            if let Some(p) = has_x_provides {
                let mut provider_set = provider_sets
                    .get(&p.as_str())
                    .unwrap_or(&ProviderSet::new())
                    .clone();

                if has_event && has_caps {
                    provider_set.request = Some(method.clone());
                }
                if has_x_allow_focus_for {
                    provider_set.focus = Some(method.clone());
                }
                if has_x_response_for {
                    provider_set.response = Some(method.clone());
                }
                if has_x_error_for {
                    provider_set.error = Some(method.clone());
                }

                let module: Vec<&str> = method.name.split('.').collect();
                provider_set.attributes = ProviderAttributes::get(&module[0]);

                println!(
                    "*** _DEBUG: build_provider_sets: provider_set={:?}",
                    provider_set
                );

                provider_sets.insert(p.as_str(), provider_set.to_owned());
            }
        }
    }
    provider_sets
}
// </pca>

#[derive(Debug, Clone)]
pub struct OpenRpcState {
    open_rpc: FireboltOpenRpc,
    exclusory: Option<ExclusoryImpl>,
    firebolt_cap_map: Arc<RwLock<HashMap<String, CapabilitySet>>>,
    ripple_cap_map: Arc<RwLock<HashMap<String, CapabilitySet>>>,
    cap_policies: Arc<RwLock<HashMap<String, CapabilityPolicy>>>,
    extended_rpc: Arc<RwLock<Vec<FireboltOpenRpc>>>,
    // <pca>
    provider_map: Arc<RwLock<HashMap<String, ProviderSet>>>,
    // </pca>
    // <pca> 2
    openrpc_validator: Arc<RwLock<FireboltOpenRpcValidator>>,
    // </pca>
}

impl OpenRpcState {
    pub fn load_additional_rpc(rpc: &mut FireboltOpenRpc, file_contents: &'static str) {
        match serde_json::from_str::<OpenRPCParser>(file_contents) {
            Ok(addl_rpc) => {
                for m in addl_rpc.methods {
                    rpc.methods.push(m.clone());
                }
            }
            Err(_) => {
                error!("Could not read additional RPC file");
            }
        }
    }
    pub fn new(exclusory: Option<ExclusoryImpl>) -> OpenRpcState {
        let version_manifest: FireboltVersionManifest =
            serde_json::from_str(std::include_str!("./firebolt-open-rpc.json")).unwrap();
        let firebolt_open_rpc: FireboltOpenRpc = version_manifest.clone().into();
        let ripple_rpc_file = std::include_str!("./ripple-rpc.json");
        let mut ripple_open_rpc: FireboltOpenRpc = FireboltOpenRpc::default();
        Self::load_additional_rpc(&mut ripple_open_rpc, ripple_rpc_file);

        // <pca> 2
        let openrpc_validator = FireboltOpenRpcValidator::expect_from_file_path(
            "core/main/src/state/firebolt-open-rpc.json",
        );
        // </pca>

        OpenRpcState {
            firebolt_cap_map: Arc::new(RwLock::new(firebolt_open_rpc.get_methods_caps())),
            ripple_cap_map: Arc::new(RwLock::new(ripple_open_rpc.get_methods_caps())),
            exclusory,
            cap_policies: Arc::new(RwLock::new(version_manifest.capabilities)),
            // <pca>
            //open_rpc: firebolt_open_rpc,
            open_rpc: firebolt_open_rpc.clone(),
            // </pca>
            extended_rpc: Arc::new(RwLock::new(Vec::new())),
            // <pca>
            //provider_map: Arc::new(RwLock::new(firebolt_open_rpc.get_methods_provider_set())),
            provider_map: Arc::new(RwLock::new(build_provider_sets(&firebolt_open_rpc.methods))),
            // </pca>
            // <pca> 2
            openrpc_validator: Arc::new(RwLock::new(openrpc_validator)),
            // </pca>
        }
    }

    pub fn add_open_rpc(&self, open_rpc: FireboltOpenRpc) {
        let cap_map = open_rpc.get_methods_caps();
        self.extend_caps(cap_map);
    }

    pub fn is_app_excluded(&self, app_id: &str) -> bool {
        if let Some(e) = &self.exclusory {
            return e.is_app_all_excluded(app_id);
        }

        false
    }

    pub fn is_excluded(&self, method: String, app_id: String) -> bool {
        if let Some(e) = &self.exclusory {
            if e.is_excluded(app_id, method.clone()) {
                return true;
            }
            if !e.can_resolve(method) {
                return true;
            }
        }
        false
    }

    pub fn get_perms_for_method(
        &self,
        method: &str,
        api_surface: Vec<ApiSurface>,
    ) -> Option<Vec<FireboltPermission>> {
        let mut perm_list: Vec<FireboltPermission>;
        let mut result = None;
        for surface in api_surface {
            let cap_map = match surface {
                ApiSurface::Firebolt => self.firebolt_cap_map.clone(),
                ApiSurface::Ripple => self.ripple_cap_map.clone(),
            };
            let cap_set_opt = { cap_map.read().unwrap().get(method).cloned() };
            if let Some(cap_set) = cap_set_opt {
                perm_list = cap_set.into_firebolt_permissions_vec();
                result = Some(perm_list);
            }
        }
        println!("*** _DEBUG: get_perms_for_method: result={:?}", result);
        result
    }

    pub fn get_capability_policy(&self, cap: String) -> Option<CapabilityPolicy> {
        self.cap_policies.read().unwrap().get(&cap).cloned()
    }

    pub fn extend_caps(&self, caps: HashMap<String, CapabilitySet>) {
        let mut cap_map = self.firebolt_cap_map.write().unwrap();
        cap_map.extend(caps);
    }

    pub fn extend_policies(&self, policies: HashMap<String, CapabilityPolicy>) {
        let mut cap_policies = self.cap_policies.write().unwrap();
        cap_policies.extend(policies);
    }

    pub fn check_privacy_property(&self, property: &str) -> bool {
        if let Some(method) = self.open_rpc.methods.iter().find(|x| x.is_named(property)) {
            // Checking if the property tag is havin x-allow-value extension.
            if let Some(tags) = &method.tags {
                if tags
                    .iter()
                    .find(|x| x.name == "property" && x.allow_value.is_some())
                    .map_or(false, |_| true)
                {
                    return true;
                }
            }
        }
        {
            let ext_rpcs = self.extended_rpc.read().unwrap();
            for ext_rpc in ext_rpcs.iter() {
                if let Some(method) = ext_rpc.methods.iter().find(|x| x.is_named(property)) {
                    // Checking if the property tag is havin x-allow-value extension.
                    if let Some(tags) = &method.tags {
                        if tags
                            .iter()
                            .find(|x| x.name == "property" && x.allow_value.is_some())
                            .map_or(false, |_| true)
                        {
                            return true;
                        }
                    }
                }
            }
        }
        false
    }

    pub fn get_method_with_allow_value_property(
        &self,
        method_name: String,
    ) -> Option<FireboltOpenRpcMethod> {
        if let Some(v) = self
            .open_rpc
            .methods
            .iter()
            .find(|x| {
                x.is_named(&method_name)
                    && x.tags.is_some()
                    && x.tags
                        .as_ref()
                        .unwrap()
                        .iter()
                        .any(|tag| tag.name == "property" && tag.allow_value.is_some())
            })
            .cloned()
        {
            return Some(v);
        }
        {
            let ext_rpcs = self.extended_rpc.read().unwrap();
            for ext_rpc in ext_rpcs.iter() {
                if let Some(v) = ext_rpc
                    .methods
                    .iter()
                    .find(|x| {
                        x.is_named(&method_name)
                            && x.tags.is_some()
                            && x.tags
                                .as_ref()
                                .unwrap()
                                .iter()
                                .any(|tag| tag.name == "property" && tag.allow_value.is_some())
                    })
                    .cloned()
                {
                    return Some(v);
                }
            }
        }

        None
    }

    pub fn get_open_rpc(&self) -> FireboltOpenRpc {
        self.open_rpc.clone()
    }

    // <pca>
    pub fn get_provider_map(&self) -> HashMap<String, ProviderSet> {
        self.provider_map.read().unwrap().clone()
    }

    pub fn get_version(&self) -> FireboltSemanticVersion {
        self.open_rpc.info.clone()
    }

    pub fn get_openrpc_validator(&self) -> FireboltOpenRpcValidator {
        self.openrpc_validator.read().unwrap().clone()
    }
    // </pca>
}<|MERGE_RESOLUTION|>--- conflicted
+++ resolved
@@ -68,13 +68,8 @@
     for method in openrpc_methods {
         let mut has_x_provides = None;
 
-<<<<<<< HEAD
         // <pca> debug
         // Only build provider sets for AcknowledgeChallenge and PinChallenge methods for now
-=======
-        // <pca>
-        // Only generically build provider sets for AcknowledgeChallenge and PinChallenge methods for now.
->>>>>>> e3219201
         if !method.name.starts_with("AcknowledgeChallenge.")
             && !method.name.starts_with("PinChallenge.")
         {
