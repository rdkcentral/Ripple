// Copyright 2023 Comcast Cable Communications Management, LLC
//
// Licensed under the Apache License, Version 2.0 (the "License");
// you may not use this file except in compliance with the License.
// You may obtain a copy of the License at
//
// http://www.apache.org/licenses/LICENSE-2.0
//
// Unless required by applicable law or agreed to in writing, software
// distributed under the License is distributed on an "AS IS" BASIS,
// WITHOUT WARRANTIES OR CONDITIONS OF ANY KIND, either express or implied.
// See the License for the specific language governing permissions and
// limitations under the License.
//
// SPDX-License-Identifier: Apache-2.0
//

use ripple_sdk::log::{debug, error};
use ripple_sdk::{api::firebolt::fb_openrpc::CapabilityPolicy, serde_json};
use ripple_sdk::{
    api::{
        firebolt::{
            fb_capabilities::FireboltPermission,
            fb_openrpc::{
                CapabilitySet, FireboltOpenRpc, FireboltOpenRpcMethod, FireboltSemanticVersion,
                FireboltVersionManifest,
            },
            provider::ProviderAttributes,
        },
        manifest::exclusory::{Exclusory, ExclusoryImpl},
    },
    utils::error::RippleError,
};
use std::{
    collections::HashMap,
    sync::{Arc, RwLock},
};

use openrpc_validator::FireboltOpenRpc as FireboltOpenRpcValidator;

#[derive(Debug, Clone)]
pub enum ApiSurface {
    Firebolt,
    Ripple,
}

#[derive(Debug, Clone, Default)]
pub struct ProviderRelationSet {
    pub capability: Option<String>,
    pub attributes: Option<&'static ProviderAttributes>,
    pub event: bool,
    pub provides: Option<String>,
    pub provides_to: Option<String>,
    pub provided_by: Option<String>,
    pub uses: Option<Vec<String>>,
    pub allow_focus_for: Option<String>,
    pub response_for: Option<String>,
    pub error_for: Option<String>,
}

impl ProviderRelationSet {
    pub fn new() -> ProviderRelationSet {
        ProviderRelationSet::default()
    }
}

#[derive(Debug, Clone)]
pub struct OpenRpcState {
    open_rpc: FireboltOpenRpc,
    exclusory: Option<ExclusoryImpl>,
    firebolt_cap_map: Arc<RwLock<HashMap<String, CapabilitySet>>>,
    ripple_cap_map: Arc<RwLock<HashMap<String, CapabilitySet>>>,
    cap_policies: Arc<RwLock<HashMap<String, CapabilityPolicy>>>,
    extended_rpc: Arc<RwLock<Vec<FireboltOpenRpc>>>,
    provider_relation_map: Arc<RwLock<HashMap<String, ProviderRelationSet>>>,
    openrpc_validator: Arc<RwLock<FireboltOpenRpcValidator>>,
    provider_registrations: Vec<String>,
}

impl OpenRpcState {
    fn load_open_rpc(path: &str) -> Option<FireboltOpenRpc> {
        match std::fs::read_to_string(path) {
            Ok(content) => {
                debug!("load_open_rpc: loading from {path}");
                let firebolt_version_manifest: Result<FireboltVersionManifest, _> =
                    serde_json::from_str(&content);
                match firebolt_version_manifest {
                    Ok(fvm) => {
                        return Some(fvm.into());
                    }
                    e => {
                        error!("load_open_rpc: can't parse {path} e={:?}", e);
                    }
                }
            }
            Err(e) => {
                error!("load_open_rpc: can't read {path}, e={:?}", e);
            }
        }

        None
    }

    pub fn add_extension_open_rpc(&self, path: &str) -> Result<(), RippleError> {
        match Self::load_open_rpc(path) {
            Some(open_rpc) => {
                self.build_provider_relation_sets(&open_rpc.methods);
                self.add_open_rpc(open_rpc);
                Ok(())
            }
            None => Err(RippleError::ParseError),
        }
    }

    pub fn new(
        exclusory: Option<ExclusoryImpl>,
        extn_sdks: Vec<String>,
        provider_registrations: Vec<String>,
    ) -> OpenRpcState {
<<<<<<< HEAD
        let version_manifest = Self::load_firebolt_open_rpc();
        let firebolt_open_rpc: FireboltOpenRpc = version_manifest.clone().into();
        let ripple_open_rpc: FireboltOpenRpc = FireboltOpenRpc::default();

        let openrpc_validator: FireboltOpenRpcValidator =
            serde_json::from_str(std::include_str!("./firebolt-open-rpc.json")).unwrap();
=======
        let open_rpc_path = load_firebolt_open_rpc_path().expect("Need valid open-rpc file");
        let version_manifest: FireboltVersionManifest = serde_json::from_str(&open_rpc_path)
            .expect("Failed parsing FireboltVersionManifest from open RPC file");
        let firebolt_open_rpc: FireboltOpenRpc = version_manifest.clone().into();
        let ripple_rpc_file = std::include_str!("./ripple-rpc.json");
        let mut ripple_open_rpc: FireboltOpenRpc = FireboltOpenRpc::default();
        Self::load_additional_rpc(&mut ripple_open_rpc, ripple_rpc_file);
        let openrpc_validator: FireboltOpenRpcValidator = serde_json::from_str(&open_rpc_path)
            .expect("Failed parsing FireboltOpenRpcValidator from open RPC file");
>>>>>>> 348c4581

        let v = OpenRpcState {
            firebolt_cap_map: Arc::new(RwLock::new(firebolt_open_rpc.get_methods_caps())),
            ripple_cap_map: Arc::new(RwLock::new(ripple_open_rpc.get_methods_caps())),
            exclusory,
            cap_policies: Arc::new(RwLock::new(version_manifest.capabilities)),
            open_rpc: firebolt_open_rpc.clone(),
            extended_rpc: Arc::new(RwLock::new(Vec::new())),
            provider_relation_map: Arc::new(RwLock::new(HashMap::new())),
            openrpc_validator: Arc::new(RwLock::new(openrpc_validator)),
            provider_registrations,
        };
        v.build_provider_relation_sets(&firebolt_open_rpc.methods);

        for path in extn_sdks {
            if v.add_extension_open_rpc(&path).is_err() {
                error!("Error adding extn_sdk from {path}");
            }
        }

        v
    }

    pub fn add_open_rpc(&self, open_rpc: FireboltOpenRpc) {
        let cap_map = open_rpc.get_methods_caps();
        self.extend_caps(cap_map);
    }

    pub fn is_app_excluded(&self, app_id: &str) -> bool {
        if let Some(e) = &self.exclusory {
            return e.is_app_all_excluded(app_id);
        }

        false
    }

    pub fn is_excluded(&self, method: String, app_id: String) -> bool {
        if let Some(e) = &self.exclusory {
            if e.is_excluded(app_id, method.clone()) {
                return true;
            }
            if !e.can_resolve(method) {
                return true;
            }
        }
        false
    }

    pub fn get_perms_for_method(
        &self,
        method: &str,
        api_surface: Vec<ApiSurface>,
    ) -> Option<Vec<FireboltPermission>> {
        let mut perm_list: Vec<FireboltPermission>;
        let mut result = None;
        for surface in api_surface {
            let cap_map = match surface {
                ApiSurface::Firebolt => self.firebolt_cap_map.clone(),
                ApiSurface::Ripple => self.ripple_cap_map.clone(),
            };
            let cap_set_opt = { cap_map.read().unwrap().get(method).cloned() };
            if let Some(cap_set) = cap_set_opt {
                perm_list = cap_set.into_firebolt_permissions_vec();
                result = Some(perm_list);
            }
        }
        result
    }

    pub fn get_capability_policy(&self, cap: String) -> Option<CapabilityPolicy> {
        self.cap_policies.read().unwrap().get(&cap).cloned()
    }

    pub fn extend_caps(&self, caps: HashMap<String, CapabilitySet>) {
        let mut cap_map = self.firebolt_cap_map.write().unwrap();
        cap_map.extend(caps);
    }

    pub fn extend_policies(&self, policies: HashMap<String, CapabilityPolicy>) {
        let mut cap_policies = self.cap_policies.write().unwrap();
        cap_policies.extend(policies);
    }

    pub fn check_privacy_property(&self, property: &str) -> bool {
        if let Some(method) = self.open_rpc.methods.iter().find(|x| x.is_named(property)) {
            // Checking if the property tag is havin x-allow-value extension.
            if let Some(tags) = &method.tags {
                if tags
                    .iter()
                    .find(|x| x.name == "property" && x.allow_value.is_some())
                    .map_or(false, |_| true)
                {
                    return true;
                }
            }
        }
        {
            let ext_rpcs = self.extended_rpc.read().unwrap();
            for ext_rpc in ext_rpcs.iter() {
                if let Some(method) = ext_rpc.methods.iter().find(|x| x.is_named(property)) {
                    // Checking if the property tag is havin x-allow-value extension.
                    if let Some(tags) = &method.tags {
                        if tags
                            .iter()
                            .find(|x| x.name == "property" && x.allow_value.is_some())
                            .map_or(false, |_| true)
                        {
                            return true;
                        }
                    }
                }
            }
        }
        false
    }

    pub fn get_method_with_allow_value_property(
        &self,
        method_name: String,
    ) -> Option<FireboltOpenRpcMethod> {
        if let Some(v) = self
            .open_rpc
            .methods
            .iter()
            .find(|x| {
                x.is_named(&method_name)
                    && x.tags.is_some()
                    && x.tags
                        .as_ref()
                        .unwrap()
                        .iter()
                        .any(|tag| tag.name == "property" && tag.allow_value.is_some())
            })
            .cloned()
        {
            return Some(v);
        }
        {
            let ext_rpcs = self.extended_rpc.read().unwrap();
            for ext_rpc in ext_rpcs.iter() {
                if let Some(v) = ext_rpc
                    .methods
                    .iter()
                    .find(|x| {
                        x.is_named(&method_name)
                            && x.tags.is_some()
                            && x.tags
                                .as_ref()
                                .unwrap()
                                .iter()
                                .any(|tag| tag.name == "property" && tag.allow_value.is_some())
                    })
                    .cloned()
                {
                    return Some(v);
                }
            }
        }

        None
    }

    pub fn get_open_rpc(&self) -> FireboltOpenRpc {
        self.open_rpc.clone()
    }

    pub fn get_provider_relation_map(&self) -> HashMap<String, ProviderRelationSet> {
        self.provider_relation_map.read().unwrap().clone()
    }

    pub fn set_provider_relation_map(
        &self,
        provider_relation_map: HashMap<String, ProviderRelationSet>,
    ) {
        *self.provider_relation_map.write().unwrap() = provider_relation_map;
    }

    pub fn get_version(&self) -> FireboltSemanticVersion {
        self.open_rpc.info.clone()
    }

    pub fn get_openrpc_validator(&self) -> FireboltOpenRpcValidator {
        self.openrpc_validator.read().unwrap().clone()
    }

    fn is_provider_enabled(&self, method: &str) -> bool {
        let method_lower_case = method.to_lowercase();
        self.provider_registrations
            .iter()
            .any(|x| method_lower_case.starts_with(&x.to_lowercase()))
    }

    pub fn build_provider_relation_sets(&self, openrpc_methods: &Vec<FireboltOpenRpcMethod>) {
        let mut provider_relation_sets: HashMap<String, ProviderRelationSet> = HashMap::default();

        for method in openrpc_methods {
            let mut has_x_provides = None;

            if !self.is_provider_enabled(&method.name) {
                continue;
            } else {
                debug!("Provider enabled {:?}", method.name);
            }

            if let Some(tags) = &method.tags {
                let mut has_event = false;
                let mut x_allow_focus_for = None;
                let mut x_response_for = None;
                let mut x_error_for = None;
                let mut x_provided_by = None;
                let mut x_provides = None;
                let mut x_uses = None;

                for tag in tags {
                    if tag.name.eq("event") {
                        has_event = true;
                    } else if tag.name.eq("capabilities") {
                        has_x_provides = tag.get_provides();
                        x_allow_focus_for = tag.allow_focus_for.clone();
                        x_response_for = tag.response_for.clone();
                        x_error_for = tag.error_for.clone();
                        x_provided_by = tag.provided_by.clone();
                        x_provides = tag.provides.clone();
                        x_uses = tag.uses.clone();
                    }
                }

                let mut provider_relation_set = provider_relation_sets
                    .get(&FireboltOpenRpcMethod::name_with_lowercase_module(
                        &method.name,
                    ))
                    .unwrap_or(&ProviderRelationSet::new())
                    .clone();

                if has_x_provides.is_some() {
                    provider_relation_set.allow_focus_for = x_allow_focus_for;
                    provider_relation_set.response_for = x_response_for;
                    provider_relation_set.error_for = x_error_for;
                    provider_relation_set.capability = x_provides;
                } else {
                    // x-provided-by can only be set if x-provides isn't.
                    provider_relation_set.provided_by = x_provided_by.clone();
                    if let Some(provided_by) = x_provided_by {
                        let mut provided_by_set = provider_relation_sets
                            .get(&provided_by)
                            .unwrap_or(&ProviderRelationSet::new())
                            .clone();

                        provided_by_set.provides_to = Some(method.name.clone());

                        provider_relation_sets.insert(
                            FireboltOpenRpcMethod::name_with_lowercase_module(&provided_by),
                            provided_by_set.to_owned(),
                        );
                    }
                }

                provider_relation_set.uses = x_uses;
                provider_relation_set.event = has_event;

                // If this is an event, then it provides the capability.
                if provider_relation_set.event {
                    provider_relation_set.provides = provider_relation_set.capability.clone();
                }

                let module: Vec<&str> = method.name.split('.').collect();
                provider_relation_set.attributes = ProviderAttributes::get(module[0]);

                provider_relation_sets.insert(
                    FireboltOpenRpcMethod::name_with_lowercase_module(&method.name),
                    provider_relation_set.to_owned(),
                );
            }
        }

        self.provider_relation_map
            .write()
            .unwrap()
            .extend(provider_relation_sets)
    }
}

fn load_firebolt_open_rpc_path() -> Option<String> {
    let mut fb_open_rpc_file = "".to_string();
    if cfg!(feature = "local_dev") {
        let key = "FIREBOLT_OPEN_RPC";
        let env_var = std::env::var(key);
        if let Ok(path) = env_var {
            fb_open_rpc_file = path;
        };
    } else if cfg!(test) {
        fb_open_rpc_file = "../../openrpc_validator/src/test/firebolt-open-rpc.json".to_string();
    } else {
        fb_open_rpc_file = "/etc/ripple/openrpc/firebolt-open-rpc.json".to_string();
    }

    match std::fs::read_to_string(&fb_open_rpc_file) {
        Ok(content) => {
            debug!("loading firebolt_open_rpc from {}", &fb_open_rpc_file);
            Some(content)
        }
        Err(e) => {
            error!(
                "can't read firebolt_open_rpc from path :{}, e={:?}",
                &fb_open_rpc_file, e
            );
            None
        }
    }
}

#[cfg(test)]
mod tests {
    use ripple_sdk::api::manifest::extn_manifest::default_providers;

    use crate::state::openrpc_state::OpenRpcState;

    #[test]
    fn test_provider_support() {
        let state = OpenRpcState::new(None, Vec::new(), default_providers());
        assert!(state.is_provider_enabled("AcknowledgeChallenge.onRequestChallenge"));
        assert!(state.is_provider_enabled("PinChallenge."));
        assert!(state.is_provider_enabled("Discovery.userInterest"));
        assert!(state.is_provider_enabled("Discovery.onRequestUserInterest"));
        assert!(state.is_provider_enabled("Discovery.userInterestResponse"));
        assert!(state.is_provider_enabled("Content.requestUserInterest"));
        assert!(state.is_provider_enabled("Content.onUserInterest"));
        assert!(state.is_provider_enabled("IntegratedPlayer."));
        assert!(state.is_provider_enabled("integratedPlayer."));
        assert!(state.is_provider_enabled("integratedplayer."));
    }
}<|MERGE_RESOLUTION|>--- conflicted
+++ resolved
@@ -88,8 +88,8 @@
                     Ok(fvm) => {
                         return Some(fvm.into());
                     }
-                    e => {
-                        error!("load_open_rpc: can't parse {path} e={:?}", e);
+                    _ => {
+                        error!("load_open_rpc: can't parse {path}");
                     }
                 }
             }
@@ -117,24 +117,13 @@
         extn_sdks: Vec<String>,
         provider_registrations: Vec<String>,
     ) -> OpenRpcState {
-<<<<<<< HEAD
-        let version_manifest = Self::load_firebolt_open_rpc();
-        let firebolt_open_rpc: FireboltOpenRpc = version_manifest.clone().into();
-        let ripple_open_rpc: FireboltOpenRpc = FireboltOpenRpc::default();
-
-        let openrpc_validator: FireboltOpenRpcValidator =
-            serde_json::from_str(std::include_str!("./firebolt-open-rpc.json")).unwrap();
-=======
         let open_rpc_path = load_firebolt_open_rpc_path().expect("Need valid open-rpc file");
         let version_manifest: FireboltVersionManifest = serde_json::from_str(&open_rpc_path)
             .expect("Failed parsing FireboltVersionManifest from open RPC file");
         let firebolt_open_rpc: FireboltOpenRpc = version_manifest.clone().into();
-        let ripple_rpc_file = std::include_str!("./ripple-rpc.json");
-        let mut ripple_open_rpc: FireboltOpenRpc = FireboltOpenRpc::default();
-        Self::load_additional_rpc(&mut ripple_open_rpc, ripple_rpc_file);
+        let ripple_open_rpc: FireboltOpenRpc = FireboltOpenRpc::default();
         let openrpc_validator: FireboltOpenRpcValidator = serde_json::from_str(&open_rpc_path)
             .expect("Failed parsing FireboltOpenRpcValidator from open RPC file");
->>>>>>> 348c4581
 
         let v = OpenRpcState {
             firebolt_cap_map: Arc::new(RwLock::new(firebolt_open_rpc.get_methods_caps())),
