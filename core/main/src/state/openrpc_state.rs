--- conflicted
+++ resolved
@@ -15,7 +15,7 @@
 // SPDX-License-Identifier: Apache-2.0
 //
 
-use ripple_sdk::log::error;
+use ripple_sdk::log::{debug, error};
 use ripple_sdk::{api::firebolt::fb_openrpc::CapabilityPolicy, serde_json};
 use ripple_sdk::{
     api::{
@@ -31,11 +31,6 @@
     },
     semver::Op,
 };
-<<<<<<< HEAD
-=======
-use ripple_sdk::log::{debug, error};
-use ripple_sdk::{api::firebolt::fb_openrpc::CapabilityPolicy, serde_json};
->>>>>>> c3186020
 use std::{
     collections::HashMap,
     sync::{Arc, RwLock},
