// Copyright 2023 Comcast Cable Communications Management, LLC
//
// Licensed under the Apache License, Version 2.0 (the "License");
// you may not use this file except in compliance with the License.
// You may obtain a copy of the License at
//
// http://www.apache.org/licenses/LICENSE-2.0
//
// Unless required by applicable law or agreed to in writing, software
// distributed under the License is distributed on an "AS IS" BASIS,
// WITHOUT WARRANTIES OR CONDITIONS OF ANY KIND, either express or implied.
// See the License for the specific language governing permissions and
// limitations under the License.
//
// SPDX-License-Identifier: Apache-2.0
//

use ripple_sdk::{
    api::{
        config::FEATURE_DISTRIBUTOR_SESSION,
        gateway::rpc_gateway_api::RpcRequest,
        manifest::{
            app_library::AppLibraryState,
            device_manifest::{AppLibraryEntry, DeviceManifest},
            exclusory::ExclusoryImpl,
            extn_manifest::ExtnManifest,
        },
        rules_engine::RuleEngineProvider,
        session::SessionAdjective,
    },
    extn::{
        extn_client_message::{ExtnMessage, ExtnPayloadProvider},
        extn_id::ExtnId,
    },
    framework::ripple_contract::RippleContract,
    tokio,
    utils::error::RippleError,
    uuid::Uuid,
};
use ssda_types::gateway::ApiGatewayServer;
use std::{collections::HashMap, fmt, sync::Arc};

use crate::{
<<<<<<< HEAD
    broker::endpoint_broker::EndpointBrokerState,
=======
    broker::{endpoint_broker::EndpointBrokerState, rules::rules_engine::RuleEngine},
>>>>>>> 188f56be
    firebolt::rpc_router::RouterState,
    service::{
        apps::{
            app_events::AppEventsState, delegated_launcher_handler::AppManagerState,
            provider_broker::ProviderBrokerState,
        },
        extn::ripple_client::RippleClient,
    },
};

use super::{
    cap::cap_state::CapState, openrpc_state::OpenRpcState, ops_metrics_state::OpMetricState,
    ripple_cache::RippleCache, session_state::SessionState,
};

/// Platform state encapsulates the internal state of the Ripple Main application.
///
/// # Examples
/// ```
/// let state = PlatformState::default();
///
/// let manifest = state.get_device_manifest();
/// println!("{}", manifest.unwrap().configuration.platform);
/// ```
///

#[derive(Debug, Clone)]
pub struct DeviceSessionIdentifier {
    pub device_session_id: Uuid,
}

/// A wrapper for `Arc<tokio::sync::Mutex<Box<dyn ApiGatewayServer + Send + Sync>>>`
/// that implements the `Debug` trait.
#[derive(Clone)]
pub struct DebuggableApiGatewayServer(
    pub Arc<tokio::sync::Mutex<Box<dyn ApiGatewayServer + Send + Sync>>>,
);

impl fmt::Debug for DebuggableApiGatewayServer {
    fn fmt(&self, f: &mut fmt::Formatter<'_>) -> fmt::Result {
        write!(f, "DebuggableApiGatewayServer")
    }
}

impl Default for DeviceSessionIdentifier {
    fn default() -> Self {
        Self {
            device_session_id: Uuid::new_v4(),
        }
    }
}
impl From<DeviceSessionIdentifier> for String {
    fn from(device_session_identifier: DeviceSessionIdentifier) -> Self {
        device_session_identifier.device_session_id.to_string()
    }
}
impl From<String> for DeviceSessionIdentifier {
    fn from(uuid_str: String) -> Self {
        DeviceSessionIdentifier {
            device_session_id: Uuid::parse_str(&uuid_str).unwrap_or_default(),
        }
    }
}

#[derive(Clone)]
pub struct PlatformState {
    pub extn_manifest: ExtnManifest,
    device_manifest: DeviceManifest,
    pub ripple_client: RippleClient,
    pub app_library_state: AppLibraryState,
    pub session_state: SessionState,
    pub cap_state: CapState,
    pub app_events_state: AppEventsState,
    pub provider_broker_state: ProviderBrokerState,
    pub app_manager_state: AppManagerState,
    pub open_rpc_state: OpenRpcState,
    pub router_state: RouterState,
    pub metrics: OpMetricState,
    pub device_session_id: DeviceSessionIdentifier,
    pub ripple_cache: RippleCache,
    pub version: Option<String>,
    pub endpoint_state: EndpointBrokerState,
    pub services_gateway_api: Arc<tokio::sync::Mutex<Box<dyn ApiGatewayServer + Send + Sync>>>,
}
impl std::fmt::Debug for PlatformState {
    fn fmt(&self, f: &mut std::fmt::Formatter<'_>) -> std::fmt::Result {
        f.debug_struct("PlatformState")
            .field("extn_manifest", &self.extn_manifest)
            .field("device_manifest", &self.device_manifest)
            .field("ripple_client", &self.ripple_client)
            .field("app_library_state", &self.app_library_state)
            .field("session_state", &self.session_state)
            .field("cap_state", &self.cap_state)
            .field("app_events_state", &self.app_events_state)
            .field("provider_broker_state", &self.provider_broker_state)
            .field("app_manager_state", &self.app_manager_state)
            .field("open_rpc_state", &self.open_rpc_state)
            .field("router_state", &self.router_state)
            .field("metrics", &self.metrics)
            .field("device_session_id", &self.device_session_id)
            .finish()
    }
}
impl PlatformState {
    pub fn new(
        extn_manifest: ExtnManifest,
        manifest: DeviceManifest,
        client: RippleClient,
        app_library: Vec<AppLibraryEntry>,
        version: Option<String>,
        services_gateway_api: Arc<tokio::sync::Mutex<Box<dyn ApiGatewayServer + Send + Sync>>>,
        rule_engine: Arc<tokio::sync::RwLock<Box<dyn RuleEngineProvider + Send + Sync>>>,
    ) -> PlatformState {
        let exclusory = ExclusoryImpl::get(&manifest);
        let broker_sender = client.get_broker_sender();
        //let rule_engine = RuleEngine::build(&extn_manifest);
        let extn_sdks = extn_manifest.extn_sdks.clone();
        let provider_registations = extn_manifest.provider_registrations.clone();
        let metrics_state = OpMetricState::default();
        Self {
            extn_manifest,
            cap_state: CapState::new(manifest.clone()),
            session_state: SessionState::default(),
            device_manifest: manifest.clone(),
            ripple_client: client.clone(),
            app_library_state: AppLibraryState::new(app_library),
            app_events_state: AppEventsState::default(),
            provider_broker_state: ProviderBrokerState::default(),
            app_manager_state: AppManagerState::new(&manifest.configuration.saved_dir),
            open_rpc_state: OpenRpcState::new(Some(exclusory), extn_sdks, provider_registations),
            router_state: RouterState::new(),
            metrics: metrics_state.clone(),
            device_session_id: DeviceSessionIdentifier::default(),
            ripple_cache: RippleCache::default(),
            version,
            endpoint_state: EndpointBrokerState::new(
                metrics_state,
                broker_sender,
                rule_engine,
                client,
            ),
            services_gateway_api: services_gateway_api.clone(),
        }
    }

    pub fn has_internal_launcher(&self) -> bool {
        self.extn_manifest.get_launcher_capability().is_some()
    }

    pub fn get_launcher_capability(&self) -> Option<ExtnId> {
        self.extn_manifest.get_launcher_capability()
    }

    pub fn get_distributor_capability(&self) -> Option<ExtnId> {
        self.extn_manifest.get_distributor_capability()
    }

    pub fn get_manifest(&self) -> ExtnManifest {
        self.extn_manifest.clone()
    }

    pub fn get_rpc_aliases(&self) -> HashMap<String, Vec<String>> {
        self.extn_manifest.clone().rpc_aliases
    }

    pub fn get_device_manifest(&self) -> DeviceManifest {
        self.device_manifest.clone()
    }

    pub fn get_client(&self) -> RippleClient {
        self.ripple_client.clone()
    }

    pub async fn respond(&self, msg: ExtnMessage) -> Result<(), RippleError> {
        self.get_client().respond(msg).await
    }

    pub fn supports_distributor_session(&self) -> bool {
        self.get_client()
            .get_extn_client()
            .get_features()
            .contains(&String::from(FEATURE_DISTRIBUTOR_SESSION))
    }

    pub fn supports_session(&self) -> bool {
        let contract = RippleContract::Session(SessionAdjective::Account).as_clear_string();
        self.extn_manifest.required_contracts.contains(&contract)
    }

    pub fn supports_rfc(&self) -> bool {
        let contract = RippleContract::RemoteFeatureControl.as_clear_string();
        self.extn_manifest.required_contracts.contains(&contract)
    }
    ///
    /// War on dots
    pub async fn internal_rpc_request(
        &self,
        rpc_request: &RpcRequest,
    ) -> Result<ExtnMessage, RippleError> {
        self.get_client()
            .get_extn_client()
            .main_internal_request(rpc_request.to_owned())
            .await
    }
    ///
    /// Also war on dots
    pub async fn extn_request(
        &self,
        rpc_request: impl ExtnPayloadProvider,
    ) -> Result<ExtnMessage, RippleError> {
        self.get_client()
            .get_extn_client()
            .main_internal_request(rpc_request.to_owned())
            .await
    }
}

#[cfg(test)]
mod tests {
    use super::*;
    use ripple_sdk::api::{manifest::extn_manifest::default_providers, rules_engine::RuleEngine};
    use ripple_tdk::utils::test_utils::Mockable;

    impl Mockable for PlatformState {
        fn mock() -> Self {
            use crate::state::bootstrap_state::ChannelsState;

            let (_, manifest) = DeviceManifest::load_from_content(
                include_str!("../../../../examples/manifest/device-manifest-example.json")
                    .to_string(),
            )
            .unwrap();
            let (_, mut extn_manifest) = ExtnManifest::load_from_content(
                include_str!("../../../../examples/manifest/extn-manifest-example.json")
                    .to_string(),
            )
            .unwrap();
            extn_manifest.provider_registrations = default_providers();
            let rules_engine: Arc<tokio::sync::RwLock<Box<dyn RuleEngineProvider + Send + Sync>>> =
                Arc::new(tokio::sync::RwLock::new(Box::new(RuleEngine::build(
                    &extn_manifest,
                ))));

            let api_gateway_state: Arc<
                tokio::sync::Mutex<Box<dyn ApiGatewayServer + Send + Sync>>,
            > = Arc::new(tokio::sync::Mutex::new(Box::new(
                ssda_service::ApiGateway::new(rules_engine.clone()),
            )));
            Self::new(
                extn_manifest,
                manifest,
                RippleClient::new(ChannelsState::new()),
                vec![],
                None,
                api_gateway_state.clone(),
                rules_engine.clone(),
            )
        }
    }
}<|MERGE_RESOLUTION|>--- conflicted
+++ resolved
@@ -41,11 +41,7 @@
 use std::{collections::HashMap, fmt, sync::Arc};
 
 use crate::{
-<<<<<<< HEAD
     broker::endpoint_broker::EndpointBrokerState,
-=======
-    broker::{endpoint_broker::EndpointBrokerState, rules::rules_engine::RuleEngine},
->>>>>>> 188f56be
     firebolt::rpc_router::RouterState,
     service::{
         apps::{
@@ -110,7 +106,7 @@
     }
 }
 
-#[derive(Clone)]
+#[derive(Debug, Clone)]
 pub struct PlatformState {
     pub extn_manifest: ExtnManifest,
     device_manifest: DeviceManifest,
@@ -161,7 +157,6 @@
     ) -> PlatformState {
         let exclusory = ExclusoryImpl::get(&manifest);
         let broker_sender = client.get_broker_sender();
-        //let rule_engine = RuleEngine::build(&extn_manifest);
         let extn_sdks = extn_manifest.extn_sdks.clone();
         let provider_registations = extn_manifest.provider_registrations.clone();
         let metrics_state = OpMetricState::default();
@@ -266,7 +261,7 @@
 #[cfg(test)]
 mod tests {
     use super::*;
-    use ripple_sdk::api::{manifest::extn_manifest::default_providers, rules_engine::RuleEngine};
+    use ripple_sdk::api::manifest::extn_manifest::default_providers;
     use ripple_tdk::utils::test_utils::Mockable;
 
     impl Mockable for PlatformState {
