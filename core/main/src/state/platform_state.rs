// Copyright 2023 Comcast Cable Communications Management, LLC
//
// Licensed under the Apache License, Version 2.0 (the "License");
// you may not use this file except in compliance with the License.
// You may obtain a copy of the License at
//
// http://www.apache.org/licenses/LICENSE-2.0
//
// Unless required by applicable law or agreed to in writing, software
// distributed under the License is distributed on an "AS IS" BASIS,
// WITHOUT WARRANTIES OR CONDITIONS OF ANY KIND, either express or implied.
// See the License for the specific language governing permissions and
// limitations under the License.
//
// SPDX-License-Identifier: Apache-2.0
//

use ripple_sdk::{
    api::{
        gateway::rpc_gateway_api::ApiMessage,
        manifest::{
            app_library::AppLibraryState,
            device_manifest::{AppLibraryEntry, DeviceManifest},
            extn_manifest::ExtnManifest,
        },
        protocol::BridgeProtocolRequest,
        session::SessionAdjective,
    },
    extn::{extn_client_message::ExtnMessage, extn_id::ExtnId},
    framework::{ripple_contract::RippleContract, RippleResponse},
    utils::error::RippleError,
    uuid::Uuid,
};
use std::collections::HashMap;

use crate::{
    firebolt::rpc_router::RouterState,
    service::{
        apps::{
            app_events::AppEventsState, delegated_launcher_handler::AppManagerState,
            provider_broker::ProviderBrokerState,
        },
        data_governance::DataGovernanceState,
        extn::ripple_client::RippleClient,
    },
};

use super::{
    cap::cap_state::CapState, metrics_state::MetricsState, openrpc_state::OpenRpcState,
    session_state::SessionState,
};

/// Platform state encapsulates the internal state of the Ripple Main application.
///
/// # Examples
/// ```
/// let state = PlatformState::default();
///
/// let manifest = state.get_device_manifest();
/// println!("{}", manifest.unwrap().configuration.platform);
/// ```
///

#[derive(Debug, Clone)]
pub struct DeviceSessionIdentifier {
    pub device_session_id: Uuid,
}

impl Default for DeviceSessionIdentifier {
    fn default() -> Self {
        Self {
            device_session_id: Uuid::new_v4(),
        }
    }
}
impl From<&DeviceSessionIdentifier> for String {
    fn from(device_session_identifier: &DeviceSessionIdentifier) -> Self {
        device_session_identifier.device_session_id.to_string()
    }
}
impl From<String> for DeviceSessionIdentifier {
    fn from(uuid_str: String) -> Self {
        DeviceSessionIdentifier {
            device_session_id: Uuid::parse_str(&uuid_str).unwrap_or_default(),
        }
    }
}

#[derive(Debug, Clone)]
pub struct PlatformState {
    extn_manifest: ExtnManifest,
    device_manifest: DeviceManifest,
    pub ripple_client: RippleClient,
    pub app_library_state: AppLibraryState,
    pub session_state: SessionState,
    pub cap_state: CapState,
    pub app_events_state: AppEventsState,
    pub provider_broker_state: ProviderBrokerState,
    pub app_manager_state: AppManagerState,
    pub open_rpc_state: OpenRpcState,
    pub router_state: RouterState,
    pub data_governance: DataGovernanceState,
    pub metrics: MetricsState,
    pub device_session_id: DeviceSessionIdentifier,
}

impl PlatformState {
    pub fn new(
        extn_manifest: ExtnManifest,
        manifest: DeviceManifest,
        client: RippleClient,
        app_library: Vec<AppLibraryEntry>,
    ) -> PlatformState {
        Self {
            extn_manifest,
            cap_state: CapState::new(manifest.clone()),
            session_state: SessionState::default(),
            device_manifest: manifest.clone(),
            ripple_client: client,
            app_library_state: AppLibraryState::new(app_library),
            app_events_state: AppEventsState::default(),
            provider_broker_state: ProviderBrokerState::default(),
            app_manager_state: AppManagerState::new(&manifest.configuration.saved_dir),
            open_rpc_state: OpenRpcState::new(manifest.configuration.exclusory),
            router_state: RouterState::new(),
            data_governance: DataGovernanceState::default(),
            metrics: MetricsState::default(),
            device_session_id: DeviceSessionIdentifier::default(),
        }
    }

    pub fn has_internal_launcher(&self) -> bool {
        self.extn_manifest.get_launcher_capability().is_some()
    }

    pub fn get_launcher_capability(&self) -> Option<ExtnId> {
        self.extn_manifest.get_launcher_capability()
    }

    pub fn get_distributor_capability(&self) -> Option<ExtnId> {
        self.extn_manifest.get_distributor_capability()
    }

    pub fn get_manifest(&self) -> ExtnManifest {
        self.extn_manifest.clone()
    }

    pub fn get_rpc_aliases(&self) -> HashMap<String, Vec<String>> {
        self.extn_manifest.clone().rpc_aliases
    }

    pub fn get_device_manifest(&self) -> DeviceManifest {
        self.device_manifest.clone()
    }

    pub fn get_client(&self) -> RippleClient {
        self.ripple_client.clone()
    }

    pub async fn respond(&self, msg: ExtnMessage) -> Result<(), RippleError> {
        self.get_client().respond(msg).await
    }

    pub fn supports_bridge(&self) -> bool {
        let contract = RippleContract::BridgeProtocol.as_clear_string();
        self.extn_manifest.required_contracts.contains(&contract)
    }

    pub fn supports_cloud_sync(&self) -> bool {
        let contract = RippleContract::CloudSync.as_clear_string();
        self.extn_manifest.required_contracts.contains(&contract)
    }

    pub fn supports_encoding(&self) -> bool {
        let contract = RippleContract::Encoder.as_clear_string();
        self.extn_manifest.required_contracts.contains(&contract)
    }

    pub fn supports_distributor_session(&self) -> bool {
        let contract = RippleContract::Session(SessionAdjective::Distributor).as_clear_string();
        self.extn_manifest.required_contracts.contains(&contract)
    }

    pub fn supports_session(&self) -> bool {
        let contract = RippleContract::Session(SessionAdjective::Account).as_clear_string();
        self.extn_manifest.required_contracts.contains(&contract)
    }

    pub async fn send_to_bridge(&self, id: String, msg: ApiMessage) -> RippleResponse {
        let request = BridgeProtocolRequest::Send(id, msg);
        self.get_client().send_extn_request(request).await?;
        Ok(())
    }

    pub fn supports_device_tokens(&self) -> bool {
        let contract = RippleContract::Session(SessionAdjective::Device).as_clear_string();
        self.extn_manifest.required_contracts.contains(&contract)
    }

<<<<<<< HEAD
    pub fn supports_app_catalog(&self) -> bool {
        let contract = RippleContract::AppCatalog.as_clear_string();
=======
    pub fn supports_rfc(&self) -> bool {
        let contract = RippleContract::RemoteFeatureControl.as_clear_string();
>>>>>>> fe99090a
        self.extn_manifest.required_contracts.contains(&contract)
    }
}

#[cfg(test)]
mod tests {
    use super::*;
    use ripple_tdk::utils::test_utils::Mockable;

    impl Mockable for PlatformState {
        fn mock() -> Self {
            use crate::state::bootstrap_state::ChannelsState;

            let (_, manifest) = DeviceManifest::load_from_content(
                include_str!("../../../../examples/manifest/device-manifest-example.json")
                    .to_string(),
            )
            .unwrap();
            let (_, extn_manifest) = ExtnManifest::load_from_content(
                include_str!("../../../../examples/manifest/extn-manifest-example.json")
                    .to_string(),
            )
            .unwrap();

            Self::new(
                extn_manifest,
                manifest,
                RippleClient::new(ChannelsState::new()),
                vec![],
            )
        }
    }
}<|MERGE_RESOLUTION|>--- conflicted
+++ resolved
@@ -197,13 +197,13 @@
         self.extn_manifest.required_contracts.contains(&contract)
     }
 
-<<<<<<< HEAD
     pub fn supports_app_catalog(&self) -> bool {
         let contract = RippleContract::AppCatalog.as_clear_string();
-=======
+        self.extn_manifest.required_contracts.contains(&contract)
+    }
+
     pub fn supports_rfc(&self) -> bool {
         let contract = RippleContract::RemoteFeatureControl.as_clear_string();
->>>>>>> fe99090a
         self.extn_manifest.required_contracts.contains(&contract)
     }
 }
