// If not stated otherwise in this file or this component's license file the
// following copyright and licenses apply:
//
// Copyright 2023 RDK Management
//
// Licensed under the Apache License, Version 2.0 (the "License");
// you may not use this file except in compliance with the License.
// You may obtain a copy of the License at
//
// http://www.apache.org/licenses/LICENSE-2.0
//
// Unless required by applicable law or agreed to in writing, software
// distributed under the License is distributed on an "AS IS" BASIS,
// WITHOUT WARRANTIES OR CONDITIONS OF ANY KIND, either express or implied.
// See the License for the specific language governing permissions and
// limitations under the License.

use ripple_sdk::framework::bootstrap::Bootstrap;

use crate::state::bootstrap_state::BootstrapState;

use super::{
    extn::{
        check_launcher_step::CheckLauncherStep, load_extn_metadata_step::LoadExtensionMetadataStep,
<<<<<<< HEAD
        load_extn_step::LoadExtensionsStep, load_session_step::LoadDistributorValuesStep,
        start_device_channel_step::StartDeviceChannel,
        start_distributor_channel_step::StartDistributorChannel,
=======
        load_extn_step::LoadExtensionsStep, start_extn_channel_step::StartExtnChannelsStep,
>>>>>>> 7ba73de0
    },
    setup_extn_client_step::SetupExtnClientStep,
    start_app_manager_step::StartAppManagerStep,
    start_fbgateway_step::FireboltGatewayStep,
    start_ws_step::StartWsStep,
};
/// Starts up Ripple uses `PlatformState` to manage State
/// # Arguments
/// * `platform_state` - PlatformState
///
/// # Panics
///
/// Bootstrap panics are fatal in nature and it could happen due to bad configuration or device state. Logs should provide more information on which step the failure had occurred.
///
/// # Steps
///
/// 1. [SetupExtnClientStep] - Initializes the extn client to start the Inter process communication backbone
/// 2. [LoadExtensionMetadataStep] - Loads the Extn metadata from the So files
/// 3. [LoadExtensionsStep] - Loads the Extensions in to [crate::state::extn_state::ExtnState]
/// 4. [StartExtnChannelsStep] - Starts the Device channel extension
/// 5. [StartAppManagerStep] - Starts the App Manager and other supporting services
<<<<<<< HEAD
/// 6. [StartDistributorChannel] - Starts the Distributor channel
/// 7. [LoadDistributorValuesStep] - Loads the values from distributor like Session
/// 8. [StartWsStep] - Starts the Websocket to accept external and internal connections
/// 9. [FireboltGatewayStep] - Starts the firebolt gateway and blocks the thread to keep it alive till interruption.
=======
/// 6. [CheckLauncherStep] - Checks the presence of launcher extension and starts default app
/// 7. [StartWsStep] - Starts the Websocket to accept external and internal connections
/// 8. [FireboltGatewayStep] - Starts the firebolt gateway and blocks the thread to keep it alive till interruption.
>>>>>>> 7ba73de0
///
pub async fn boot(state: BootstrapState) {
    let bootstrap = &Bootstrap::new(state);
    bootstrap
        .step(SetupExtnClientStep)
        .await
        .expect("Extn Client setup failure")
        .step(LoadExtensionMetadataStep)
        .await
        .expect("Extn Metadata load failure")
        .step(LoadExtensionsStep)
        .await
        .expect("Extn load failure")
        .step(StartExtnChannelsStep)
        .await
        .expect("Start Device channel failure")
        .step(StartAppManagerStep)
        .await
        .expect("App Manager start")
        .step(StartDistributorChannel)
        .await
        .expect("Distributor channel to start")
        .step(LoadDistributorValuesStep)
        .await
        .expect("Distributor values needs to be loaded")
        .step(CheckLauncherStep)
        .await
        .expect("if Launcher exists start")
        .step(StartWsStep)
        .await
        .expect("Websocket startup failure")
        .step(FireboltGatewayStep)
        .await
        .expect("Firebolt Gateway failure");
    // -- User grant manager
}<|MERGE_RESOLUTION|>--- conflicted
+++ resolved
@@ -22,13 +22,8 @@
 use super::{
     extn::{
         check_launcher_step::CheckLauncherStep, load_extn_metadata_step::LoadExtensionMetadataStep,
-<<<<<<< HEAD
         load_extn_step::LoadExtensionsStep, load_session_step::LoadDistributorValuesStep,
-        start_device_channel_step::StartDeviceChannel,
-        start_distributor_channel_step::StartDistributorChannel,
-=======
-        load_extn_step::LoadExtensionsStep, start_extn_channel_step::StartExtnChannelsStep,
->>>>>>> 7ba73de0
+        start_extn_channel_step::StartExtnChannelsStep,
     },
     setup_extn_client_step::SetupExtnClientStep,
     start_app_manager_step::StartAppManagerStep,
@@ -50,16 +45,11 @@
 /// 3. [LoadExtensionsStep] - Loads the Extensions in to [crate::state::extn_state::ExtnState]
 /// 4. [StartExtnChannelsStep] - Starts the Device channel extension
 /// 5. [StartAppManagerStep] - Starts the App Manager and other supporting services
-<<<<<<< HEAD
-/// 6. [StartDistributorChannel] - Starts the Distributor channel
-/// 7. [LoadDistributorValuesStep] - Loads the values from distributor like Session
+/// 6. [LoadDistributorValuesStep] - Loads the values from distributor like Session
+/// 7. [CheckLauncherStep] - Checks the presence of launcher extension and starts default app
 /// 8. [StartWsStep] - Starts the Websocket to accept external and internal connections
 /// 9. [FireboltGatewayStep] - Starts the firebolt gateway and blocks the thread to keep it alive till interruption.
-=======
-/// 6. [CheckLauncherStep] - Checks the presence of launcher extension and starts default app
-/// 7. [StartWsStep] - Starts the Websocket to accept external and internal connections
-/// 8. [FireboltGatewayStep] - Starts the firebolt gateway and blocks the thread to keep it alive till interruption.
->>>>>>> 7ba73de0
+
 ///
 pub async fn boot(state: BootstrapState) {
     let bootstrap = &Bootstrap::new(state);
@@ -79,9 +69,6 @@
         .step(StartAppManagerStep)
         .await
         .expect("App Manager start")
-        .step(StartDistributorChannel)
-        .await
-        .expect("Distributor channel to start")
         .step(LoadDistributorValuesStep)
         .await
         .expect("Distributor values needs to be loaded")
