// If not stated otherwise in this file or this component's license file the
// following copyright and licenses apply:
//
// Copyright 2023 RDK Management
//
// Licensed under the Apache License, Version 2.0 (the "License");
// you may not use this file except in compliance with the License.
// You may obtain a copy of the License at
//
// http://www.apache.org/licenses/LICENSE-2.0
//
// Unless required by applicable law or agreed to in writing, software
// distributed under the License is distributed on an "AS IS" BASIS,
// WITHOUT WARRANTIES OR CONDITIONS OF ANY KIND, either express or implied.
// See the License for the specific language governing permissions and
// limitations under the License.

use ripple_sdk::{
    async_trait::async_trait,
<<<<<<< HEAD
    extn::{
        extn_capability::{ExtnClass, ExtnType},
        ffi::{
            ffi_channel::{load_extn_channel, ExtnChannel},
            ffi_device::{
                load_device_channel, load_device_extn_builder, DeviceChannel, DeviceExtn,
            },
            ffi_distributor::{load_distributor_channel, DistributorChannel},
        },
    },
=======
    extn::{extn_id::ExtnId, ffi::ffi_channel::load_channel_builder},
>>>>>>> 7ba73de0
    framework::bootstrap::Bootstep,
    log::{debug, error, info},
    utils::error::RippleError,
};

use crate::state::{bootstrap_state::BootstrapState, extn_state::PreLoadedExtnChannel};

/// Actual bootstep which loads the extensions into the ExtnState.
/// Currently this step loads
/// 1. Device Channel
/// 2. Device Extensions
pub struct LoadExtensionsStep;

#[async_trait]
impl Bootstep<BootstrapState> for LoadExtensionsStep {
    fn get_name(&self) -> String {
        "LoadExtensionsStep".into()
    }
    async fn setup(&self, state: BootstrapState) -> Result<(), RippleError> {
        let loaded_extensions = state.extn_state.loaded_libraries.read().unwrap();
<<<<<<< HEAD
        let mut device_extns: Vec<DeviceExtn> = Vec::new();
        let mut launcher_channel: Option<Box<ExtnChannel>> = None;
        let mut device_channel: Option<Box<DeviceChannel>> = None;
        let mut dist_channel: Option<Box<DistributorChannel>> = None;
=======
        let mut deferred_channels: Vec<PreLoadedExtnChannel> = Vec::new();
        let mut device_channels: Vec<PreLoadedExtnChannel> = Vec::new();
>>>>>>> 7ba73de0
        for extn in loaded_extensions.iter() {
            unsafe {
                let path = extn.entry.clone().path;
                let library = &extn.library;
<<<<<<< HEAD
                debug!("loading symbols from {}", extn.get_metadata().name);
                let extn_metadata = extn.get_metadata().metadata;
                for metadata in extn_metadata.iter() {
                    let cap_string = metadata.get_cap().to_string();
                    debug!("loading extension {}", cap_string);
                    match metadata.get_cap().get_type() {
                        ExtnType::Channel => match metadata.get_cap().class() {
                            ExtnClass::Device => match load_device_channel(library) {
                                Ok(channel) => {
                                    info!("Adding to channel map {}", cap_string.clone());
                                    let _ = device_channel.insert(channel);
                                }
                                Err(e) => return Err(e),
                            },
                            ExtnClass::Launcher => match load_extn_channel(library) {
                                Ok(channel) => {
                                    info!("Adding launcher to channel map {}", cap_string.clone());
                                    let _ = launcher_channel.insert(channel);
                                }
                                Err(e) => return Err(e),
                            },
                            ExtnClass::Distributor => match load_distributor_channel(library) {
                                Ok(channel) => {
                                    info!("Adding Distributor channel {}", cap_string.clone());
                                    let _ = dist_channel.insert(channel);
                                }
                                Err(e) => return Err(e),
                            },
                            _ => {}
                        },
                        ExtnType::Extn => match metadata.get_cap().class() {
                            ExtnClass::Device => match load_device_extn_builder(library) {
                                Some(builder) => {
                                    device_extns.extend(builder.get_all());
=======
                info!("Number of channels {}", extn.metadata.symbols.len());
                let channels = extn.get_channels();
                for channel in channels {
                    debug!("loading channel builder for {}", channel.id);
                    if let Ok(extn_id) = ExtnId::try_from(channel.id.clone()) {
                        if let Ok(builder) = load_channel_builder(library) {
                            debug!("building channel {}", channel.id);
                            if let Ok(extn_channel) = (builder.build)(extn_id.to_string()) {
                                let preloaded_channel = PreLoadedExtnChannel {
                                    channel: extn_channel,
                                    extn_id: extn_id.clone(),
                                    symbol: channel.clone(),
                                };
                                if extn_id.is_device_channel() {
                                    device_channels.push(preloaded_channel);
                                } else {
                                    deferred_channels.push(preloaded_channel);
>>>>>>> 7ba73de0
                                }
                            }
                        } else {
                            error!("invalid channel builder in {}", path);
                            return Err(RippleError::BootstrapError);
                        }
                    } else {
                        error!("invalid extn manifest entry for extn_id");
                        return Err(RippleError::BootstrapError);
                    }
                }
                debug!("loading symbols from {}", extn.get_metadata().name);
            }
        }

        {
            let mut device_channel_state = state.extn_state.device_channels.write().unwrap();
            let _ = device_channel_state.extend(device_channels);
            info!("Device channels extension loaded");
        }

        if dist_channel.is_some() {
            let mut distributor_channel_state =
                state.extn_state.distributor_channel.write().unwrap();
            let _ = distributor_channel_state.insert(dist_channel.unwrap());
            info!("Distributor channel extension loaded");
        }

        {
            let mut deferred_channel_state = state.extn_state.deferred_channels.write().unwrap();
            let _ = deferred_channel_state.extend(deferred_channels);
            info!("Deferred channels extension loaded");
        }

        Ok(())
    }
}<|MERGE_RESOLUTION|>--- conflicted
+++ resolved
@@ -17,20 +17,7 @@
 
 use ripple_sdk::{
     async_trait::async_trait,
-<<<<<<< HEAD
-    extn::{
-        extn_capability::{ExtnClass, ExtnType},
-        ffi::{
-            ffi_channel::{load_extn_channel, ExtnChannel},
-            ffi_device::{
-                load_device_channel, load_device_extn_builder, DeviceChannel, DeviceExtn,
-            },
-            ffi_distributor::{load_distributor_channel, DistributorChannel},
-        },
-    },
-=======
     extn::{extn_id::ExtnId, ffi::ffi_channel::load_channel_builder},
->>>>>>> 7ba73de0
     framework::bootstrap::Bootstep,
     log::{debug, error, info},
     utils::error::RippleError,
@@ -51,55 +38,12 @@
     }
     async fn setup(&self, state: BootstrapState) -> Result<(), RippleError> {
         let loaded_extensions = state.extn_state.loaded_libraries.read().unwrap();
-<<<<<<< HEAD
-        let mut device_extns: Vec<DeviceExtn> = Vec::new();
-        let mut launcher_channel: Option<Box<ExtnChannel>> = None;
-        let mut device_channel: Option<Box<DeviceChannel>> = None;
-        let mut dist_channel: Option<Box<DistributorChannel>> = None;
-=======
         let mut deferred_channels: Vec<PreLoadedExtnChannel> = Vec::new();
         let mut device_channels: Vec<PreLoadedExtnChannel> = Vec::new();
->>>>>>> 7ba73de0
         for extn in loaded_extensions.iter() {
             unsafe {
                 let path = extn.entry.clone().path;
                 let library = &extn.library;
-<<<<<<< HEAD
-                debug!("loading symbols from {}", extn.get_metadata().name);
-                let extn_metadata = extn.get_metadata().metadata;
-                for metadata in extn_metadata.iter() {
-                    let cap_string = metadata.get_cap().to_string();
-                    debug!("loading extension {}", cap_string);
-                    match metadata.get_cap().get_type() {
-                        ExtnType::Channel => match metadata.get_cap().class() {
-                            ExtnClass::Device => match load_device_channel(library) {
-                                Ok(channel) => {
-                                    info!("Adding to channel map {}", cap_string.clone());
-                                    let _ = device_channel.insert(channel);
-                                }
-                                Err(e) => return Err(e),
-                            },
-                            ExtnClass::Launcher => match load_extn_channel(library) {
-                                Ok(channel) => {
-                                    info!("Adding launcher to channel map {}", cap_string.clone());
-                                    let _ = launcher_channel.insert(channel);
-                                }
-                                Err(e) => return Err(e),
-                            },
-                            ExtnClass::Distributor => match load_distributor_channel(library) {
-                                Ok(channel) => {
-                                    info!("Adding Distributor channel {}", cap_string.clone());
-                                    let _ = dist_channel.insert(channel);
-                                }
-                                Err(e) => return Err(e),
-                            },
-                            _ => {}
-                        },
-                        ExtnType::Extn => match metadata.get_cap().class() {
-                            ExtnClass::Device => match load_device_extn_builder(library) {
-                                Some(builder) => {
-                                    device_extns.extend(builder.get_all());
-=======
                 info!("Number of channels {}", extn.metadata.symbols.len());
                 let channels = extn.get_channels();
                 for channel in channels {
@@ -117,7 +61,6 @@
                                     device_channels.push(preloaded_channel);
                                 } else {
                                     deferred_channels.push(preloaded_channel);
->>>>>>> 7ba73de0
                                 }
                             }
                         } else {
@@ -139,13 +82,6 @@
             info!("Device channels extension loaded");
         }
 
-        if dist_channel.is_some() {
-            let mut distributor_channel_state =
-                state.extn_state.distributor_channel.write().unwrap();
-            let _ = distributor_channel_state.insert(dist_channel.unwrap());
-            info!("Distributor channel extension loaded");
-        }
-
         {
             let mut deferred_channel_state = state.extn_state.deferred_channels.write().unwrap();
             let _ = deferred_channel_state.extend(deferred_channels);
