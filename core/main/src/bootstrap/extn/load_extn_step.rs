--- conflicted
+++ resolved
@@ -62,27 +62,6 @@
                                 } else {
                                     deferred_channels.push(preloaded_channel);
                                 }
-<<<<<<< HEAD
-                                None => info!("no device extns loaded"),
-                            },
-                            ExtnClass::Jsonrpsee => match load_jsonrpsee_methods(library) {
-                                Some(builder) => {
-                                    let (tx, tr) = unbounded();
-                                    let cap = ExtnCapability::new_extn(
-                                        ExtnClass::Jsonrpsee,
-                                        builder.service.clone(),
-                                    );
-                                    let extn_sender =
-                                        ExtnSender::new(main_sender.clone(), cap.clone());
-                                    let _ = jsonrpsee_extns.merge((builder.build)(extn_sender, tr));
-                                    client.clone().add_extn_sender(cap, tx)
-                                }
-                                None => info!("no jsonrpsee extns loaded"),
-                            },
-                            _ => {}
-                        },
-                        _ => {}
-=======
                             }
                         } else {
                             error!("invalid channel builder in {}", path);
@@ -91,7 +70,6 @@
                     } else {
                         error!("invalid extn manifest entry for extn_id");
                         return Err(RippleError::BootstrapError);
->>>>>>> 7ba73de0
                     }
                 }
                 debug!("loading symbols from {}", extn.get_metadata().name);
