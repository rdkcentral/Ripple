--- conflicted
+++ resolved
@@ -52,14 +52,11 @@
         client.add_event_processor(ExtnStatusProcessor::new(state.clone().extn_state));
         client.add_event_processor(AppEventsProcessor::new(state.platform_state.clone()));
         client.add_request_processor(StorageManagerProcessor::new(state.platform_state.clone()));
-<<<<<<< HEAD
         client.add_request_processor(StoreUserGrantsProcessor::new(state.platform_state.clone()));
         client.add_request_processor(StorePrivacySettingsProcessor::new(
             state.platform_state.clone(),
         ));
-=======
         client.add_request_processor(AuthorizedInfoProcessor::new(state.clone().platform_state));
->>>>>>> eef815ed
         Ok(())
     }
 }