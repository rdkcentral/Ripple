--- conflicted
+++ resolved
@@ -26,13 +26,8 @@
             lifecycle_rpc::LifecycleRippleProvider, localization_rpc::LocalizationRPCProvider,
             parameters_rpc::ParametersRPCProvider, pin_rpc::PinRPCProvider,
             profile_rpc::ProfileRPCProvider, second_screen_rpc::SecondScreenRPCProvider,
-<<<<<<< HEAD
-            user_grants_rpc::UserGrantsRPCProvider, voice_guidance_rpc::VoiceguidanceRPCProvider,
-            wifi_rpc::WifiRPCProvider,
-=======
-            secure_storage_rpc::SecureStorageRPCProvider,
+            secure_storage_rpc::SecureStorageRPCProvider, user_grants_rpc::UserGrantsRPCProvider,
             voice_guidance_rpc::VoiceguidanceRPCProvider, wifi_rpc::WifiRPCProvider,
->>>>>>> 37834505
         },
         rpc::RippleRPCProvider,
     },
@@ -60,13 +55,10 @@
         let _ = methods.merge(AccessoryRippleProvider::provide_with_alias(state.clone()));
         let _ = methods.merge(ProfileRPCProvider::provide(state.clone()));
         let _ = methods.merge(SecondScreenRPCProvider::provide_with_alias(state.clone()));
-<<<<<<< HEAD
         let _ = methods.merge(UserGrantsRPCProvider::provide_with_alias(state.clone()));
-=======
         let _ = methods.merge(ParametersRPCProvider::provide_with_alias(state.clone()));
         let _ = methods.merge(SecureStorageRPCProvider::provide_with_alias(state.clone()));
         let _ = methods.merge(AdvertisingRPCProvider::provide_with_alias(state.clone()));
->>>>>>> 37834505
         // LCM Api(s) not required for internal launcher
         if !state.has_internal_launcher() {
             let _ = methods.merge(LifecycleManagementProvider::provide_with_alias(
