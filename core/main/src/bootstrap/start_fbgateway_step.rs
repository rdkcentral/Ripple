--- conflicted
+++ resolved
@@ -19,16 +19,11 @@
     firebolt::{
         firebolt_gateway::FireboltGateway,
         handlers::{
-<<<<<<< HEAD
-            capabilities_rpc::CapRPCProvider, closed_captions_rpc::ClosedcaptionsRPCProvider,
-            device_rpc::DeviceRPCProvider, lcm_rpc::LifecycleManagementProvider,
-            lifecycle_rpc::LifecycleRippleProvider, voice_guidance_rpc::VoiceguidanceRPCProvider,
-=======
             acknowledge_rpc::AckRPCProvider, capabilities_rpc::CapRPCProvider,
             device_rpc::DeviceRPCProvider, keyboard_rpc::KeyboardRPCProvider,
             lcm_rpc::LifecycleManagementProvider, lifecycle_rpc::LifecycleRippleProvider,
-            pin_rpc::PinRPCProvider,
->>>>>>> 8a4743cb
+            pin_rpc::PinRPCProvider, closed_captions_rpc::ClosedcaptionsRPCProvider,
+            voice_guidance_rpc::VoiceguidanceRPCProvider,
         },
         rpc::RippleRPCProvider,
     },
