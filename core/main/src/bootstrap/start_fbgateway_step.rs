// If not stated otherwise in this file or this component's license file the
// following copyright and licenses apply:
//
// Copyright 2023 RDK Management
//
// Licensed under the Apache License, Version 2.0 (the "License");
// you may not use this file except in compliance with the License.
// You may obtain a copy of the License at
//
// http://www.apache.org/licenses/LICENSE-2.0
//
// Unless required by applicable law or agreed to in writing, software
// distributed under the License is distributed on an "AS IS" BASIS,
// WITHOUT WARRANTIES OR CONDITIONS OF ANY KIND, either express or implied.
// See the License for the specific language governing permissions and
// limitations under the License.

use crate::{
    firebolt::{
        firebolt_gateway::FireboltGateway,
        handlers::{
            accessory_rpc::AccessoryRippleProvider, acknowledge_rpc::AckRPCProvider,
            advertising_rpc::AdvertisingRPCProvider, capabilities_rpc::CapRPCProvider,
            closed_captions_rpc::ClosedcaptionsRPCProvider, device_rpc::DeviceRPCProvider,
            keyboard_rpc::KeyboardRPCProvider, lcm_rpc::LifecycleManagementProvider,
            lifecycle_rpc::LifecycleRippleProvider, localization_rpc::LocalizationRPCProvider,
            parameters_rpc::ParametersRPCProvider, pin_rpc::PinRPCProvider,
<<<<<<< HEAD
            privacy_rpc::PrivacyProvider, profile_rpc::ProfileRPCProvider,
            second_screen_rpc::SecondScreenRPCProvider,
            secure_storage_rpc::SecureStorageRPCProvider,
=======
            profile_rpc::ProfileRPCProvider, second_screen_rpc::SecondScreenRPCProvider,
            secure_storage_rpc::SecureStorageRPCProvider, user_grants_rpc::UserGrantsRPCProvider,
>>>>>>> e7ea7e96
            voice_guidance_rpc::VoiceguidanceRPCProvider, wifi_rpc::WifiRPCProvider,
        },
        rpc::RippleRPCProvider,
    },
    processor::rpc_gateway_processor::RpcGatewayProcessor,
    state::{bootstrap_state::BootstrapState, platform_state::PlatformState},
};
use jsonrpsee::core::{async_trait, server::rpc_module::Methods};
use ripple_sdk::{framework::bootstrap::Bootstep, utils::error::RippleError};

pub struct FireboltGatewayStep;

impl FireboltGatewayStep {
    async fn init_handlers(&self, state: PlatformState, extn_methods: Methods) -> Methods {
        let mut methods = Methods::new();
        let _ = methods.merge(DeviceRPCProvider::provide_with_alias(state.clone()));
        let _ = methods.merge(WifiRPCProvider::provide_with_alias(state.clone()));
        let _ = methods.merge(LifecycleRippleProvider::provide_with_alias(state.clone()));
        let _ = methods.merge(CapRPCProvider::provide_with_alias(state.clone()));
        let _ = methods.merge(KeyboardRPCProvider::provide_with_alias(state.clone()));
        let _ = methods.merge(AckRPCProvider::provide_with_alias(state.clone()));
        let _ = methods.merge(PinRPCProvider::provide_with_alias(state.clone()));
        let _ = methods.merge(ClosedcaptionsRPCProvider::provide_with_alias(state.clone()));
        let _ = methods.merge(VoiceguidanceRPCProvider::provide_with_alias(state.clone()));
        let _ = methods.merge(LocalizationRPCProvider::provide_with_alias(state.clone()));
        let _ = methods.merge(AccessoryRippleProvider::provide_with_alias(state.clone()));
        let _ = methods.merge(PrivacyProvider::provide_with_alias(state.clone()));
        let _ = methods.merge(ProfileRPCProvider::provide_with_alias(state.clone()));
        let _ = methods.merge(SecondScreenRPCProvider::provide_with_alias(state.clone()));
        let _ = methods.merge(UserGrantsRPCProvider::provide_with_alias(state.clone()));
        let _ = methods.merge(ParametersRPCProvider::provide_with_alias(state.clone()));
        let _ = methods.merge(SecureStorageRPCProvider::provide_with_alias(state.clone()));
        let _ = methods.merge(AdvertisingRPCProvider::provide_with_alias(state.clone()));
        // LCM Api(s) not required for internal launcher
        if !state.has_internal_launcher() {
            let _ = methods.merge(LifecycleManagementProvider::provide_with_alias(
                state.clone(),
            ));
        }
        let _ = methods.merge(extn_methods);
        methods
    }
}

#[async_trait]
impl Bootstep<BootstrapState> for FireboltGatewayStep {
    fn get_name(&self) -> String {
        "FireboltGatewayStep".into()
    }

    async fn setup(&self, state: BootstrapState) -> Result<(), RippleError> {
        let methods = self
            .init_handlers(
                state.platform_state.clone(),
                state.extn_state.get_extn_methods(),
            )
            .await;
        let gateway = FireboltGateway::new(state.clone(), methods);
        // Main can now recieve RPC requests
        state
            .platform_state
            .get_client()
            .add_request_processor(RpcGatewayProcessor::new(state.platform_state.get_client()));
        gateway.start().await;
        Ok(())
    }
}<|MERGE_RESOLUTION|>--- conflicted
+++ resolved
@@ -25,14 +25,9 @@
             keyboard_rpc::KeyboardRPCProvider, lcm_rpc::LifecycleManagementProvider,
             lifecycle_rpc::LifecycleRippleProvider, localization_rpc::LocalizationRPCProvider,
             parameters_rpc::ParametersRPCProvider, pin_rpc::PinRPCProvider,
-<<<<<<< HEAD
             privacy_rpc::PrivacyProvider, profile_rpc::ProfileRPCProvider,
             second_screen_rpc::SecondScreenRPCProvider,
-            secure_storage_rpc::SecureStorageRPCProvider,
-=======
-            profile_rpc::ProfileRPCProvider, second_screen_rpc::SecondScreenRPCProvider,
             secure_storage_rpc::SecureStorageRPCProvider, user_grants_rpc::UserGrantsRPCProvider,
->>>>>>> e7ea7e96
             voice_guidance_rpc::VoiceguidanceRPCProvider, wifi_rpc::WifiRPCProvider,
         },
         rpc::RippleRPCProvider,
