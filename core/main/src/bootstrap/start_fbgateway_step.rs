// If not stated otherwise in this file or this component's license file the
// following copyright and licenses apply:
//
// Copyright 2023 RDK Management
//
// Licensed under the Apache License, Version 2.0 (the "License");
// you may not use this file except in compliance with the License.
// You may obtain a copy of the License at
//
// http://www.apache.org/licenses/LICENSE-2.0
//
// Unless required by applicable law or agreed to in writing, software
// distributed under the License is distributed on an "AS IS" BASIS,
// WITHOUT WARRANTIES OR CONDITIONS OF ANY KIND, either express or implied.
// See the License for the specific language governing permissions and
// limitations under the License.

use crate::{
    firebolt::{
        firebolt_gateway::FireboltGateway,
        handlers::{
            acknowledge_rpc::AckRPCProvider, capabilities_rpc::CapRPCProvider,
            device_rpc::DeviceRPCProvider, keyboard_rpc::KeyboardRPCProvider,
            lcm_rpc::LifecycleManagementProvider, lifecycle_rpc::LifecycleRippleProvider,
<<<<<<< HEAD
            pin_rpc::PinRPCProvider,
=======
            wifi_rpc::WifiRPCProvider,
>>>>>>> 58d8bc4d
        },
        rpc::RippleRPCProvider,
    },
    processor::rpc_gateway_processor::RpcGatewayProcessor,
    state::{bootstrap_state::BootstrapState, platform_state::PlatformState},
};
use jsonrpsee::core::{async_trait, server::rpc_module::Methods};
use ripple_sdk::{framework::bootstrap::Bootstep, utils::error::RippleError};

pub struct FireboltGatewayStep;

impl FireboltGatewayStep {
    async fn init_handlers(&self, state: PlatformState, extn_methods: Methods) -> Methods {
        let mut methods = Methods::new();
        let _ = methods.merge(DeviceRPCProvider::provide(state.clone()));
        let _ = methods.merge(WifiRPCProvider::provide(state.clone()));
        let _ = methods.merge(LifecycleRippleProvider::provide(state.clone()));
        let _ = methods.merge(WifiRPCProvider::provide(state.clone()));
        let _ = methods.merge(CapRPCProvider::provide(state.clone()));
        let _ = methods.merge(KeyboardRPCProvider::provide(state.clone()));
        let _ = methods.merge(AckRPCProvider::provide(state.clone()));
        let _ = methods.merge(PinRPCProvider::provide(state.clone()));
        // LCM Api(s) not required for internal launcher
        if !state.has_internal_launcher() {
            let _ = methods.merge(LifecycleManagementProvider::provide(state.clone()));
        }
        let _ = methods.merge(extn_methods);
        methods
    }
}

#[async_trait]
impl Bootstep<BootstrapState> for FireboltGatewayStep {
    fn get_name(&self) -> String {
        "FireboltGatewayStep".into()
    }

    async fn setup(&self, state: BootstrapState) -> Result<(), RippleError> {
        let methods = self
            .init_handlers(
                state.platform_state.clone(),
                state.extn_state.get_extn_methods(),
            )
            .await;
        let gateway = FireboltGateway::new(state.clone(), methods);
        // Main can now recieve RPC requests
        state
            .platform_state
            .get_client()
            .add_request_processor(RpcGatewayProcessor::new(state.platform_state.get_client()));
        gateway.start().await;
        Ok(())
    }
}<|MERGE_RESOLUTION|>--- conflicted
+++ resolved
@@ -22,11 +22,7 @@
             acknowledge_rpc::AckRPCProvider, capabilities_rpc::CapRPCProvider,
             device_rpc::DeviceRPCProvider, keyboard_rpc::KeyboardRPCProvider,
             lcm_rpc::LifecycleManagementProvider, lifecycle_rpc::LifecycleRippleProvider,
-<<<<<<< HEAD
-            pin_rpc::PinRPCProvider,
-=======
-            wifi_rpc::WifiRPCProvider,
->>>>>>> 58d8bc4d
+            pin_rpc::PinRPCProvider, wifi_rpc::WifiRPCProvider,
         },
         rpc::RippleRPCProvider,
     },
