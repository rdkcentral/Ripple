// If not stated otherwise in this file or this component's license file the
// following copyright and licenses apply:
//
// Copyright 2023 RDK Management
//
// Licensed under the Apache License, Version 2.0 (the "License");
// you may not use this file except in compliance with the License.
// You may obtain a copy of the License at
//
// http://www.apache.org/licenses/LICENSE-2.0
//
// Unless required by applicable law or agreed to in writing, software
// distributed under the License is distributed on an "AS IS" BASIS,
// WITHOUT WARRANTIES OR CONDITIONS OF ANY KIND, either express or implied.
// See the License for the specific language governing permissions and
// limitations under the License.

use crate::{
    firebolt::{
        firebolt_gateway::FireboltGateway,
        handlers::{
            accessory_rpc::AccessoryRippleProvider, acknowledge_rpc::AckRPCProvider,
            capabilities_rpc::CapRPCProvider, closed_captions_rpc::ClosedcaptionsRPCProvider,
            device_rpc::DeviceRPCProvider, keyboard_rpc::KeyboardRPCProvider,
            lcm_rpc::LifecycleManagementProvider, lifecycle_rpc::LifecycleRippleProvider,
            localization_rpc::LocalizationRPCProvider, pin_rpc::PinRPCProvider,
<<<<<<< HEAD
            user_grants_rpc::UserGrantsRPCProvider, voice_guidance_rpc::VoiceguidanceRPCProvider,
            wifi_rpc::WifiRPCProvider,
=======
            profile_rpc::ProfileRPCProvider, second_screen_rpc::SecondScreenRPCProvider,
            voice_guidance_rpc::VoiceguidanceRPCProvider, wifi_rpc::WifiRPCProvider,
>>>>>>> 3108e366
        },
        rpc::RippleRPCProvider,
    },
    processor::rpc_gateway_processor::RpcGatewayProcessor,
    state::{bootstrap_state::BootstrapState, platform_state::PlatformState},
};
use jsonrpsee::core::{async_trait, server::rpc_module::Methods};
use ripple_sdk::{framework::bootstrap::Bootstep, utils::error::RippleError};

pub struct FireboltGatewayStep;

impl FireboltGatewayStep {
    async fn init_handlers(&self, state: PlatformState, extn_methods: Methods) -> Methods {
        let mut methods = Methods::new();
        let _ = methods.merge(DeviceRPCProvider::provide_with_alias(state.clone()));
        let _ = methods.merge(WifiRPCProvider::provide_with_alias(state.clone()));
        let _ = methods.merge(LifecycleRippleProvider::provide_with_alias(state.clone()));
        let _ = methods.merge(CapRPCProvider::provide_with_alias(state.clone()));
        let _ = methods.merge(KeyboardRPCProvider::provide_with_alias(state.clone()));
        let _ = methods.merge(AckRPCProvider::provide_with_alias(state.clone()));
        let _ = methods.merge(PinRPCProvider::provide_with_alias(state.clone()));
        let _ = methods.merge(ClosedcaptionsRPCProvider::provide_with_alias(state.clone()));
        let _ = methods.merge(VoiceguidanceRPCProvider::provide_with_alias(state.clone()));
        let _ = methods.merge(LocalizationRPCProvider::provide_with_alias(state.clone()));
        let _ = methods.merge(AccessoryRippleProvider::provide_with_alias(state.clone()));
<<<<<<< HEAD
        let _ = methods.merge(UserGrantsRPCProvider::provide_with_alias(state.clone()));
=======
        let _ = methods.merge(ProfileRPCProvider::provide(state.clone()));
        let _ = methods.merge(SecondScreenRPCProvider::provide_with_alias(state.clone()));

>>>>>>> 3108e366
        // LCM Api(s) not required for internal launcher
        if !state.has_internal_launcher() {
            let _ = methods.merge(LifecycleManagementProvider::provide_with_alias(
                state.clone(),
            ));
        }
        let _ = methods.merge(extn_methods);
        methods
    }
}

#[async_trait]
impl Bootstep<BootstrapState> for FireboltGatewayStep {
    fn get_name(&self) -> String {
        "FireboltGatewayStep".into()
    }

    async fn setup(&self, state: BootstrapState) -> Result<(), RippleError> {
        let methods = self
            .init_handlers(
                state.platform_state.clone(),
                state.extn_state.get_extn_methods(),
            )
            .await;
        let gateway = FireboltGateway::new(state.clone(), methods);
        // Main can now recieve RPC requests
        state
            .platform_state
            .get_client()
            .add_request_processor(RpcGatewayProcessor::new(state.platform_state.get_client()));
        gateway.start().await;
        Ok(())
    }
}<|MERGE_RESOLUTION|>--- conflicted
+++ resolved
@@ -24,13 +24,9 @@
             device_rpc::DeviceRPCProvider, keyboard_rpc::KeyboardRPCProvider,
             lcm_rpc::LifecycleManagementProvider, lifecycle_rpc::LifecycleRippleProvider,
             localization_rpc::LocalizationRPCProvider, pin_rpc::PinRPCProvider,
-<<<<<<< HEAD
             user_grants_rpc::UserGrantsRPCProvider, voice_guidance_rpc::VoiceguidanceRPCProvider,
             wifi_rpc::WifiRPCProvider,
-=======
-            profile_rpc::ProfileRPCProvider, second_screen_rpc::SecondScreenRPCProvider,
-            voice_guidance_rpc::VoiceguidanceRPCProvider, wifi_rpc::WifiRPCProvider,
->>>>>>> 3108e366
+
         },
         rpc::RippleRPCProvider,
     },
@@ -56,13 +52,9 @@
         let _ = methods.merge(VoiceguidanceRPCProvider::provide_with_alias(state.clone()));
         let _ = methods.merge(LocalizationRPCProvider::provide_with_alias(state.clone()));
         let _ = methods.merge(AccessoryRippleProvider::provide_with_alias(state.clone()));
-<<<<<<< HEAD
-        let _ = methods.merge(UserGrantsRPCProvider::provide_with_alias(state.clone()));
-=======
         let _ = methods.merge(ProfileRPCProvider::provide(state.clone()));
         let _ = methods.merge(SecondScreenRPCProvider::provide_with_alias(state.clone()));
-
->>>>>>> 3108e366
+        let _ = methods.merge(UserGrantsRPCProvider::provide_with_alias(state.clone()));
         // LCM Api(s) not required for internal launcher
         if !state.has_internal_launcher() {
             let _ = methods.merge(LifecycleManagementProvider::provide_with_alias(
