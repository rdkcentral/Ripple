--- conflicted
+++ resolved
@@ -39,29 +39,20 @@
 impl FireboltGatewayStep {
     async fn init_handlers(&self, state: PlatformState, extn_methods: Methods) -> Methods {
         let mut methods = Methods::new();
-<<<<<<< HEAD
         let _ = methods.merge(DeviceRPCProvider::provide_with_alias(state.clone()));
+        let _ = methods.merge(WifiRPCProvider::provide_with_alias(state.clone()));
         let _ = methods.merge(LifecycleRippleProvider::provide_with_alias(state.clone()));
         let _ = methods.merge(CapRPCProvider::provide_with_alias(state.clone()));
         let _ = methods.merge(KeyboardRPCProvider::provide_with_alias(state.clone()));
         let _ = methods.merge(AckRPCProvider::provide_with_alias(state.clone()));
         let _ = methods.merge(PinRPCProvider::provide_with_alias(state.clone()));
-=======
-        let _ = methods.merge(DeviceRPCProvider::provide(state.clone()));
-        let _ = methods.merge(WifiRPCProvider::provide(state.clone()));
-        let _ = methods.merge(LifecycleRippleProvider::provide(state.clone()));
-        let _ = methods.merge(CapRPCProvider::provide(state.clone()));
-        let _ = methods.merge(KeyboardRPCProvider::provide(state.clone()));
-        let _ = methods.merge(AckRPCProvider::provide(state.clone()));
-        let _ = methods.merge(PinRPCProvider::provide(state.clone()));
-        let _ = methods.merge(ClosedcaptionsRPCProvider::provide(state.clone()));
-        let _ = methods.merge(VoiceguidanceRPCProvider::provide(state.clone()));
-        let _ = methods.merge(LocalizationRPCProvider::provide(state.clone()));
-        let _ = methods.merge(AccessoryRippleProvider::provide(state.clone()));
->>>>>>> e0b859c4
+        let _ = methods.merge(ClosedcaptionsRPCProvider::provide_with_alias(state.clone()));
+        let _ = methods.merge(VoiceguidanceRPCProvider::provide_with_alias(state.clone()));
+        let _ = methods.merge(LocalizationRPCProvider::provide_with_alias(state.clone()));
+        let _ = methods.merge(AccessoryRippleProvider::provide_with_alias(state.clone()));
         // LCM Api(s) not required for internal launcher
         if !state.has_internal_launcher() {
-            let _ = methods.merge(LifecycleManagementProvider::provide(state.clone()));
+            let _ = methods.merge(LifecycleManagementProvider::provide_with_alias(state.clone()));
         }
         let _ = methods.merge(extn_methods);
         methods
