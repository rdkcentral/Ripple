// If not stated otherwise in this file or this component's license file the
// following copyright and licenses apply:
//
// Copyright 2023 RDK Management
//
// Licensed under the Apache License, Version 2.0 (the "License");
// you may not use this file except in compliance with the License.
// You may obtain a copy of the License at
//
// http://www.apache.org/licenses/LICENSE-2.0
//
// Unless required by applicable law or agreed to in writing, software
// distributed under the License is distributed on an "AS IS" BASIS,
// WITHOUT WARRANTIES OR CONDITIONS OF ANY KIND, either express or implied.
// See the License for the specific language governing permissions and
// limitations under the License.

use crate::{
    firebolt::{
        firebolt_gateway::FireboltGateway,
        handlers::{
            accessory_rpc::AccessoryRippleProvider, acknowledge_rpc::AckRPCProvider,
<<<<<<< HEAD
            capabilities_rpc::CapRPCProvider, closed_captions_rpc::ClosedcaptionsRPCProvider,
            device_rpc::DeviceRPCProvider, keyboard_rpc::KeyboardRPCProvider,
            lcm_rpc::LifecycleManagementProvider, lifecycle_rpc::LifecycleRippleProvider,
            localization_rpc::LocalizationRPCProvider, parameters_rpc::ParametersRPCProvider,
            pin_rpc::PinRPCProvider, profile_rpc::ProfileRPCProvider,
            second_screen_rpc::SecondScreenRPCProvider,
            secure_storage_rpc::SecureStorageRPCProvider,
=======
            advertising_rpc::AdvertisingRPCProvider, capabilities_rpc::CapRPCProvider,
            closed_captions_rpc::ClosedcaptionsRPCProvider, device_rpc::DeviceRPCProvider,
            keyboard_rpc::KeyboardRPCProvider, lcm_rpc::LifecycleManagementProvider,
            lifecycle_rpc::LifecycleRippleProvider, localization_rpc::LocalizationRPCProvider,
            parameters_rpc::ParametersRPCProvider, pin_rpc::PinRPCProvider,
            profile_rpc::ProfileRPCProvider, second_screen_rpc::SecondScreenRPCProvider,
>>>>>>> a4476657
            voice_guidance_rpc::VoiceguidanceRPCProvider, wifi_rpc::WifiRPCProvider,
        },
        rpc::RippleRPCProvider,
    },
    processor::rpc_gateway_processor::RpcGatewayProcessor,
    state::{bootstrap_state::BootstrapState, platform_state::PlatformState},
};
use jsonrpsee::core::{async_trait, server::rpc_module::Methods};
use ripple_sdk::{framework::bootstrap::Bootstep, utils::error::RippleError};

pub struct FireboltGatewayStep;

impl FireboltGatewayStep {
    async fn init_handlers(&self, state: PlatformState, extn_methods: Methods) -> Methods {
        let mut methods = Methods::new();
        let _ = methods.merge(DeviceRPCProvider::provide_with_alias(state.clone()));
        let _ = methods.merge(WifiRPCProvider::provide_with_alias(state.clone()));
        let _ = methods.merge(LifecycleRippleProvider::provide_with_alias(state.clone()));
        let _ = methods.merge(CapRPCProvider::provide_with_alias(state.clone()));
        let _ = methods.merge(KeyboardRPCProvider::provide_with_alias(state.clone()));
        let _ = methods.merge(AckRPCProvider::provide_with_alias(state.clone()));
        let _ = methods.merge(PinRPCProvider::provide_with_alias(state.clone()));
        let _ = methods.merge(ClosedcaptionsRPCProvider::provide_with_alias(state.clone()));
        let _ = methods.merge(VoiceguidanceRPCProvider::provide_with_alias(state.clone()));
        let _ = methods.merge(LocalizationRPCProvider::provide_with_alias(state.clone()));
        let _ = methods.merge(AccessoryRippleProvider::provide_with_alias(state.clone()));
        let _ = methods.merge(ProfileRPCProvider::provide(state.clone()));
        let _ = methods.merge(SecondScreenRPCProvider::provide_with_alias(state.clone()));
        let _ = methods.merge(ParametersRPCProvider::provide_with_alias(state.clone()));
<<<<<<< HEAD
        let _ = methods.merge(SecureStorageRPCProvider::provide_with_alias(state.clone()));
=======
        let _ = methods.merge(AdvertisingRPCProvider::provide_with_alias(state.clone()));
>>>>>>> a4476657
        // LCM Api(s) not required for internal launcher
        if !state.has_internal_launcher() {
            let _ = methods.merge(LifecycleManagementProvider::provide_with_alias(
                state.clone(),
            ));
        }
        let _ = methods.merge(extn_methods);
        methods
    }
}

#[async_trait]
impl Bootstep<BootstrapState> for FireboltGatewayStep {
    fn get_name(&self) -> String {
        "FireboltGatewayStep".into()
    }

    async fn setup(&self, state: BootstrapState) -> Result<(), RippleError> {
        let methods = self
            .init_handlers(
                state.platform_state.clone(),
                state.extn_state.get_extn_methods(),
            )
            .await;
        let gateway = FireboltGateway::new(state.clone(), methods);
        // Main can now recieve RPC requests
        state
            .platform_state
            .get_client()
            .add_request_processor(RpcGatewayProcessor::new(state.platform_state.get_client()));
        gateway.start().await;
        Ok(())
    }
}<|MERGE_RESOLUTION|>--- conflicted
+++ resolved
@@ -20,22 +20,13 @@
         firebolt_gateway::FireboltGateway,
         handlers::{
             accessory_rpc::AccessoryRippleProvider, acknowledge_rpc::AckRPCProvider,
-<<<<<<< HEAD
-            capabilities_rpc::CapRPCProvider, closed_captions_rpc::ClosedcaptionsRPCProvider,
-            device_rpc::DeviceRPCProvider, keyboard_rpc::KeyboardRPCProvider,
-            lcm_rpc::LifecycleManagementProvider, lifecycle_rpc::LifecycleRippleProvider,
-            localization_rpc::LocalizationRPCProvider, parameters_rpc::ParametersRPCProvider,
-            pin_rpc::PinRPCProvider, profile_rpc::ProfileRPCProvider,
-            second_screen_rpc::SecondScreenRPCProvider,
-            secure_storage_rpc::SecureStorageRPCProvider,
-=======
             advertising_rpc::AdvertisingRPCProvider, capabilities_rpc::CapRPCProvider,
             closed_captions_rpc::ClosedcaptionsRPCProvider, device_rpc::DeviceRPCProvider,
             keyboard_rpc::KeyboardRPCProvider, lcm_rpc::LifecycleManagementProvider,
             lifecycle_rpc::LifecycleRippleProvider, localization_rpc::LocalizationRPCProvider,
             parameters_rpc::ParametersRPCProvider, pin_rpc::PinRPCProvider,
             profile_rpc::ProfileRPCProvider, second_screen_rpc::SecondScreenRPCProvider,
->>>>>>> a4476657
+            secure_storage_rpc::SecureStorageRPCProvider,
             voice_guidance_rpc::VoiceguidanceRPCProvider, wifi_rpc::WifiRPCProvider,
         },
         rpc::RippleRPCProvider,
@@ -65,11 +56,8 @@
         let _ = methods.merge(ProfileRPCProvider::provide(state.clone()));
         let _ = methods.merge(SecondScreenRPCProvider::provide_with_alias(state.clone()));
         let _ = methods.merge(ParametersRPCProvider::provide_with_alias(state.clone()));
-<<<<<<< HEAD
         let _ = methods.merge(SecureStorageRPCProvider::provide_with_alias(state.clone()));
-=======
         let _ = methods.merge(AdvertisingRPCProvider::provide_with_alias(state.clone()));
->>>>>>> a4476657
         // LCM Api(s) not required for internal launcher
         if !state.has_internal_launcher() {
             let _ = methods.merge(LifecycleManagementProvider::provide_with_alias(
