--- conflicted
+++ resolved
@@ -19,13 +19,9 @@
     firebolt::{
         firebolt_gateway::FireboltGateway,
         handlers::{
-<<<<<<< HEAD
-            device_rpc::DeviceRPCProvider, lcm_rpc::LifecycleManagementProvider,
-            lifecycle_rpc::LifecycleRippleProvider, wifi_rpc::WifiRPCProvider,
-=======
             capabilities_rpc::CapRPCProvider, device_rpc::DeviceRPCProvider,
             lcm_rpc::LifecycleManagementProvider, lifecycle_rpc::LifecycleRippleProvider,
->>>>>>> 5fb22173
+            wifi_rpc::WifiRPCProvider,
         },
         rpc::RippleRPCProvider,
     },
