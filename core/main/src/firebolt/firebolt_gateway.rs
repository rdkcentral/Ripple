// Copyright 2023 Comcast Cable Communications Management, LLC
//
// Licensed under the Apache License, Version 2.0 (the "License");
// you may not use this file except in compliance with the License.
// You may obtain a copy of the License at
//
// http://www.apache.org/licenses/LICENSE-2.0
//
// Unless required by applicable law or agreed to in writing, software
// distributed under the License is distributed on an "AS IS" BASIS,
// WITHOUT WARRANTIES OR CONDITIONS OF ANY KIND, either express or implied.
// See the License for the specific language governing permissions and
// limitations under the License.
//
// SPDX-License-Identifier: Apache-2.0
//

use jsonrpsee::{core::server::rpc_module::Methods, types::TwoPointZero};
use ripple_sdk::{
    api::{
        apps::EffectiveTransport,
        firebolt::{
            fb_capabilities::JSON_RPC_STANDARD_ERROR_INVALID_PARAMS,
            fb_openrpc::FireboltOpenRpcMethod,
        },
        gateway::{
            rpc_error::RpcError,
            rpc_gateway_api::{ApiMessage, ApiProtocol, RpcRequest},
        },
    },
    chrono::Utc,
    extn::extn_client_message::ExtnMessage,
    log::{debug, error, info, warn},
    serde_json::{self, Value},
    tokio,
};
use serde::Serialize;

use crate::{
    firebolt::firebolt_gatekeeper::FireboltGatekeeper,
    service::{
        apps::{app_events::AppEvents, provider_broker::ProviderBroker},
        telemetry_builder::TelemetryBuilder,
    },
    state::{
        bootstrap_state::BootstrapState, openrpc_state::OpenRpcState,
        platform_state::PlatformState, session_state::Session,
    },
};

use super::rpc_router::RpcRouter;
pub struct FireboltGateway {
    state: BootstrapState,
}

#[derive(Serialize)]
pub struct JsonRpcMessage {
    pub jsonrpc: TwoPointZero,
    pub id: u64,
    #[serde(skip_serializing_if = "Option::is_none")]
    pub error: Option<JsonRpcError>,
}

#[derive(Serialize)]
pub struct JsonRpcError {
    pub code: i32,
    pub message: String,
    #[serde(skip_serializing_if = "Option::is_none")]
    pub data: Option<Value>,
}

#[derive(Debug, Clone)]
pub enum FireboltGatewayCommand {
    RegisterSession {
        session_id: String,
        session: Session,
    },
    UnregisterSession {
        session_id: String,
        cid: String,
    },
    HandleRpc {
        request: RpcRequest,
    },
    HandleRpcForExtn {
        msg: ExtnMessage,
    },
    StopServer,
}

impl FireboltGateway {
    pub fn new(state: BootstrapState, methods: Methods) -> FireboltGateway {
        for method in methods.method_names() {
            info!("Adding RPC method {}", method);
        }
        state.platform_state.router_state.update_methods(methods);
        FireboltGateway { state }
    }

    pub async fn start(&self) {
        info!("Starting Gateway Listener");
        let mut firebolt_gateway_rx = self
            .state
            .channels_state
            .get_gateway_receiver()
            .expect("Gateway receiver to be available");
        while let Some(cmd) = firebolt_gateway_rx.recv().await {
            use FireboltGatewayCommand::*;

            match cmd {
                RegisterSession {
                    session_id,
                    session,
                } => {
                    self.state
                        .platform_state
                        .session_state
                        .add_session(session_id, session);
                }
                UnregisterSession { session_id, cid } => {
                    AppEvents::remove_session(&self.state.platform_state, session_id.clone());
                    ProviderBroker::unregister_session(&self.state.platform_state, cid.clone())
                        .await;
                    self.state
                        .platform_state
                        .endpoint_state
                        .cleanup_for_app(&cid)
                        .await;
                    self.state.platform_state.session_state.clear_session(&cid);
                }
                HandleRpc { request } => self.handle(request, None).await,
                HandleRpcForExtn { msg } => {
                    if let Some(request) = msg.payload.clone().extract() {
                        self.handle(request, Some(msg)).await
                    } else {
                        error!("Not a valid RPC Request {:?}", msg);
                    }
                }
                StopServer => {
                    error!("Stopping server");
                    break;
                }
            }
        }
    }

    pub async fn handle(&self, request: RpcRequest, extn_msg: Option<ExtnMessage>) {
        info!(
            "firebolt_gateway Received Firebolt request {} {} {}",
            request.ctx.request_id, request.method, request.params_json
        );
        let mut extn_request = false;
        // First check sender if no sender no need to process
        let callback_c = extn_msg.clone();
        match request.ctx.protocol {
            ApiProtocol::Extn => {
                extn_request = true;
                // extn protocol with subscription requests means there is no need for callback
                // it is using extn_client::subscribe method which uses id field to resolve.
                if !request.is_subscription()
                    && (callback_c.is_none() || callback_c.unwrap().callback.is_none())
                {
                    error!("No callback for request {:?} ", request);
                    return;
                }
            }
            _ => {
                if !self
                    .state
                    .platform_state
                    .session_state
                    .has_session(&request.ctx)
                {
                    error!("No sender for request {:?} ", request);
                    return;
                }
            }
        }
        let platform_state = self.state.platform_state.clone();
        /*
         * The reason for spawning a new thread is that when request-1 comes, and it waits for
         * user grant. The response from user grant, (eg ChallengeResponse) comes as rpc which
         * in-turn goes through the permission check and sends a gate request. But the single
         * thread which was listening on the channel will be waiting for the user response. This
         * leads to a stall.
         */
        let mut request_c = request.clone();
        request_c.method = FireboltOpenRpcMethod::name_with_lowercase_module(&request.method);

        let metrics_timer = TelemetryBuilder::start_firebolt_metrics_timer(
            &platform_state.get_client().get_extn_client(),
            request_c.method.clone(),
            request_c.ctx.app_id.clone(),
        );

        let open_rpc_state = self.state.platform_state.open_rpc_state.clone();

        tokio::spawn(async move {
            let start = Utc::now().timestamp_millis();
            let result = if extn_request {
                // extn protocol means its an internal Ripple request skip permissions.
                Ok(())
            } else {
                // Validate incoming request parameters.
                if let Err(error_string) = validate_request(open_rpc_state, &request_c) {
                    let now = Utc::now().timestamp_millis();

                    RpcRouter::log_rdk_telemetry_message(
                        &request.ctx.app_id,
                        &request.method,
                        JSON_RPC_STANDARD_ERROR_INVALID_PARAMS,
                        now - start,
                    );

<<<<<<< HEAD
                TelemetryBuilder::stop_and_send_firebolt_metrics_timer(
                    &platform_state.clone(),
                    metrics_timer,
                    Some(ripple_sdk::api::observability::MetricStatus::ServiceError(
                        JSON_RPC_STANDARD_ERROR_INVALID_PARAMS,
                    )),
                )
                .await;
=======
                    TelemetryBuilder::stop_and_send_firebolt_metrics_timer(
                        &platform_state.clone(),
                        metrics_timer,
                        format!("{}", JSON_RPC_STANDARD_ERROR_INVALID_PARAMS),
                    )
                    .await;
>>>>>>> 240c2b3c

                    let json_rpc_error = JsonRpcError {
                        code: JSON_RPC_STANDARD_ERROR_INVALID_PARAMS,
                        message: error_string,
                        data: None,
                    };

                    send_json_rpc_error(&platform_state, &request, json_rpc_error).await;
                    return;
                }

                FireboltGatekeeper::gate(platform_state.clone(), request_c.clone()).await
            };

            match result {
                Ok(_) => {
                    if !platform_state
                        .endpoint_state
                        .handle_brokerage(request_c.clone(), extn_msg.clone())
                    {
                        // Route
                        match request.clone().ctx.protocol {
                            ApiProtocol::Extn => {
                                if let Some(extn_msg) = extn_msg {
                                    RpcRouter::route_extn_protocol(
                                        &platform_state,
                                        request.clone(),
                                        extn_msg,
                                    )
                                    .await
                                } else {
                                    error!("missing invalid message not forwarding");
                                }
                            }
                            _ => {
                                if let Some(session) = platform_state
                                    .clone()
                                    .session_state
                                    .get_session(&request_c.ctx)
                                {
                                    // if the websocket disconnects before the session is recieved this leads to an error
                                    RpcRouter::route(
                                        platform_state.clone(),
                                        request_c,
                                        session,
                                        metrics_timer.clone(),
                                    )
                                    .await;
                                } else {
                                    error!("session is missing request is not forwarded");
                                }
                            }
                        }
                    }
                }
                Err(e) => {
                    let deny_reason = e.reason;
                    // log firebolt response message in RDKTelemetry 1.0 friendly format
                    let now = Utc::now().timestamp_millis();

                    RpcRouter::log_rdk_telemetry_message(
                        &request.ctx.app_id,
                        &request.method,
                        deny_reason.get_rpc_error_code(),
                        now - start,
                    );

                    TelemetryBuilder::stop_and_send_firebolt_metrics_timer(
                        &platform_state.clone(),
                        metrics_timer,
                        Some(deny_reason.clone().into()),
                    )
                    .await;

                    error!(
                        "Failed gateway present error {:?} {:?}",
                        request, deny_reason
                    );

                    let caps = e.caps.iter().map(|x| x.as_str()).collect();
                    let json_rpc_error = JsonRpcError {
                        code: deny_reason.get_rpc_error_code(),
                        message: deny_reason.get_rpc_error_message(caps),
                        data: None,
                    };

                    send_json_rpc_error(&platform_state, &request, json_rpc_error).await;
                }
            }
        });
    }
}

fn validate_request(open_rpc_state: OpenRpcState, request: &RpcRequest) -> Result<(), String> {
    let major_version = open_rpc_state.get_version().major.to_string();
    let openrpc_validator = open_rpc_state.get_openrpc_validator();

    if let Some(rpc_method) = openrpc_validator.get_method_by_name(&request.method) {
        let validator = openrpc_validator
            .params_validator(major_version, &rpc_method.name)
            .unwrap();

        if let Ok(params) = serde_json::from_str::<Vec<serde_json::Value>>(&request.params_json) {
            if params.len() > 1 {
                if let Err(errors) = validator.validate(&params[1]) {
                    let mut error_string = String::new();
                    for error in errors {
                        error_string.push_str(&format!("{} ", error));
                    }
                    return Err(error_string);
                }
            }
        }
    } else {
        // TODO: Currently LifecycleManagement and other APIs are not in the schema. Let these pass through to their
        // respective handlers for now.
        debug!(
            "validate_request: Method not found in schema: {}",
            request.method
        );
    }

    Ok(())
}

async fn send_json_rpc_error(
    platform_state: &PlatformState,
    request: &RpcRequest,
    json_rpc_error: JsonRpcError,
) {
    if let Some(session) = platform_state
        .clone()
        .session_state
        .get_session(&request.ctx)
    {
        let error_message = JsonRpcMessage {
            jsonrpc: TwoPointZero {},
            id: request.ctx.call_id,
            error: Some(json_rpc_error),
        };

        if let Ok(error_message) = serde_json::to_string(&error_message) {
            let api_message = ApiMessage::new(
                request.clone().ctx.protocol,
                error_message,
                request.clone().ctx.request_id,
            );

            match session.get_transport() {
                EffectiveTransport::Websocket => {
                    if let Err(e) = session.send_json_rpc(api_message).await {
                        error!(
                            "send_json_rpc_error: Error sending websocket message: e={:?}",
                            e
                        )
                    }
                }
                EffectiveTransport::Bridge(id) => {
                    if let Err(e) = platform_state.send_to_bridge(id, api_message).await {
                        error!(
                            "send_json_rpc_error: Error sending bridge message: e={:?}",
                            e
                        )
                    }
                }
            }
        } else {
            error!("send_json_rpc_error: Could not serialize error message");
        }
    } else {
        warn!(
            "send_json_rpc_error: Session no found: method={}",
            request.method
        );
    }
}<|MERGE_RESOLUTION|>--- conflicted
+++ resolved
@@ -212,23 +212,14 @@
                         now - start,
                     );
 
-<<<<<<< HEAD
-                TelemetryBuilder::stop_and_send_firebolt_metrics_timer(
-                    &platform_state.clone(),
-                    metrics_timer,
-                    Some(ripple_sdk::api::observability::MetricStatus::ServiceError(
-                        JSON_RPC_STANDARD_ERROR_INVALID_PARAMS,
-                    )),
-                )
-                .await;
-=======
                     TelemetryBuilder::stop_and_send_firebolt_metrics_timer(
                         &platform_state.clone(),
                         metrics_timer,
-                        format!("{}", JSON_RPC_STANDARD_ERROR_INVALID_PARAMS),
+                        Some(ripple_sdk::api::observability::MetricStatus::ServiceError(
+                            JSON_RPC_STANDARD_ERROR_INVALID_PARAMS,
+                        )),
                     )
                     .await;
->>>>>>> 240c2b3c
 
                     let json_rpc_error = JsonRpcError {
                         code: JSON_RPC_STANDARD_ERROR_INVALID_PARAMS,
