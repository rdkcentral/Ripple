// Copyright 2023 Comcast Cable Communications Management, LLC
//
// Licensed under the Apache License, Version 2.0 (the "License");
// you may not use this file except in compliance with the License.
// You may obtain a copy of the License at
//
// http://www.apache.org/licenses/LICENSE-2.0
//
// Unless required by applicable law or agreed to in writing, software
// distributed under the License is distributed on an "AS IS" BASIS,
// WITHOUT WARRANTIES OR CONDITIONS OF ANY KIND, either express or implied.
// See the License for the specific language governing permissions and
// limitations under the License.
//
// SPDX-License-Identifier: Apache-2.0
//

use jsonrpsee::{core::server::rpc_module::Methods, types::TwoPointZero};
use ripple_sdk::{
    api::{
        apps::EffectiveTransport,
        firebolt::{
            fb_capabilities::JSON_RPC_STANDARD_ERROR_INVALID_PARAMS,
            fb_openrpc::FireboltOpenRpcMethod,
        },
        gateway::{
            rpc_error::RpcError,
            rpc_gateway_api::{ApiMessage, ApiProtocol, RpcRequest},
        },
    },
    chrono::Utc,
    extn::extn_client_message::ExtnMessage,
    log::{debug, error, info, warn},
    serde_json::{self, Value},
    tokio,
};
use serde::Serialize;

use crate::{
    firebolt::firebolt_gatekeeper::FireboltGatekeeper,
<<<<<<< HEAD
    service::{
        apps::{app_events::AppEvents, provider_broker::ProviderBroker},
        telemetry_builder::TelemetryBuilder,
    },
    state::{bootstrap_state::BootstrapState, session_state::Session},
=======
    service::{apps::app_events::AppEvents, telemetry_builder::TelemetryBuilder},
    state::{
        bootstrap_state::BootstrapState, openrpc_state::OpenRpcState,
        platform_state::PlatformState, session_state::Session,
    },
>>>>>>> 30fff9eb
};

use super::rpc_router::RpcRouter;
pub struct FireboltGateway {
    state: BootstrapState,
}

#[derive(Serialize)]
pub struct JsonRpcMessage {
    pub jsonrpc: TwoPointZero,
    pub id: u64,
    #[serde(skip_serializing_if = "Option::is_none")]
    pub error: Option<JsonRpcError>,
}

#[derive(Serialize)]
pub struct JsonRpcError {
    pub code: i32,
    pub message: String,
    #[serde(skip_serializing_if = "Option::is_none")]
    pub data: Option<Value>,
}

#[derive(Debug, Clone)]
pub enum FireboltGatewayCommand {
    RegisterSession {
        session_id: String,
        session: Session,
    },
    UnregisterSession {
        session_id: String,
        cid: String,
    },
    HandleRpc {
        request: RpcRequest,
    },
    HandleRpcForExtn {
        msg: ExtnMessage,
    },
}

impl FireboltGateway {
    pub fn new(state: BootstrapState, methods: Methods) -> FireboltGateway {
        for method in methods.method_names() {
            info!("Adding RPC method {}", method);
        }
        state.platform_state.router_state.update_methods(methods);
        FireboltGateway { state }
    }

    pub async fn start(&self) {
        info!("Starting Gateway Listener");
        let mut firebolt_gateway_rx = self
            .state
            .channels_state
            .get_gateway_receiver()
            .expect("Gateway receiver to be available");
        while let Some(cmd) = firebolt_gateway_rx.recv().await {
            use FireboltGatewayCommand::*;

            match cmd {
                RegisterSession {
                    session_id,
                    session,
                } => {
                    self.state
                        .platform_state
                        .session_state
                        .add_session(session_id, session);
                }
                UnregisterSession { session_id, cid } => {
                    AppEvents::remove_session(&self.state.platform_state, session_id.clone());
                    ProviderBroker::unregister_session(&self.state.platform_state, cid.clone())
                        .await;
                    self.state
                        .platform_state
                        .endpoint_state
                        .cleanup_for_app(&cid)
                        .await;
                    self.state.platform_state.session_state.clear_session(&cid);
                }
                HandleRpc { request } => self.handle(request, None).await,
                HandleRpcForExtn { msg } => {
                    if let Some(request) = msg.payload.clone().extract() {
                        self.handle(request, Some(msg)).await
                    } else {
                        error!("Not a valid RPC Request {:?}", msg);
                    }
                }
            }
        }
    }

    pub async fn handle(&self, request: RpcRequest, extn_msg: Option<ExtnMessage>) {
        info!(
            "firebolt_gateway Received Firebolt request {} {} {}",
            request.ctx.request_id, request.method, request.params_json
        );
        // First check sender if no sender no need to process
        let callback_c = extn_msg.clone();
        match request.ctx.protocol {
            ApiProtocol::Extn => {
                if callback_c.is_none() || callback_c.unwrap().callback.is_none() {
                    error!("No callback for request {:?} ", request);
                    return;
                }
            }
            _ => {
                if !self
                    .state
                    .platform_state
                    .session_state
                    .has_session(&request.ctx)
                {
                    error!("No sender for request {:?} ", request);
                    return;
                }
            }
        }
        let platform_state = self.state.platform_state.clone();
        /*
         * The reason for spawning a new thread is that when request-1 comes, and it waits for
         * user grant. The response from user grant, (eg ChallengeResponse) comes as rpc which
         * in-turn goes through the permission check and sends a gate request. But the single
         * thread which was listening on the channel will be waiting for the user response. This
         * leads to a stall.
         */
        let mut request_c = request.clone();
        request_c.method = FireboltOpenRpcMethod::name_with_lowercase_module(&request.method);

        let metrics_timer = TelemetryBuilder::start_firebolt_metrics_timer(
            &platform_state.get_client().get_extn_client(),
            request_c.method.clone(),
            request_c.ctx.app_id.clone(),
        );

        let open_rpc_state = self.state.platform_state.open_rpc_state.clone();

        tokio::spawn(async move {
            let start = Utc::now().timestamp_millis();

            // Validate incoming request parameters.
            if let Err(error_string) = validate_request(open_rpc_state, &request_c) {
                let now = Utc::now().timestamp_millis();

                RpcRouter::log_rdk_telemetry_message(
                    &request.ctx.app_id,
                    &request.method,
                    JSON_RPC_STANDARD_ERROR_INVALID_PARAMS,
                    now - start,
                );

                TelemetryBuilder::stop_and_send_firebolt_metrics_timer(
                    &platform_state.clone(),
                    metrics_timer,
                    format!("{}", JSON_RPC_STANDARD_ERROR_INVALID_PARAMS),
                )
                .await;

                let json_rpc_error = JsonRpcError {
                    code: JSON_RPC_STANDARD_ERROR_INVALID_PARAMS,
                    message: error_string,
                    data: None,
                };

                send_json_rpc_error(&platform_state, &request, json_rpc_error).await;
                return;
            }

            let result = FireboltGatekeeper::gate(platform_state.clone(), request_c.clone()).await;

            match result {
                Ok(_) => {
                    if !platform_state
                        .endpoint_state
                        .handle_brokerage(request_c.clone(), extn_msg.clone())
                    {
                        // Route
                        match request.clone().ctx.protocol {
                            ApiProtocol::Extn => {
                                if let Some(extn_msg) = extn_msg {
                                    RpcRouter::route_extn_protocol(
                                        &platform_state,
                                        request.clone(),
                                        extn_msg,
                                    )
                                    .await
                                } else {
                                    error!("missing invalid message not forwarding");
                                }
                            }
                            _ => {
                                if let Some(session) = platform_state
                                    .clone()
                                    .session_state
                                    .get_session(&request_c.ctx)
                                {
                                    // if the websocket disconnects before the session is recieved this leads to an error
                                    RpcRouter::route(
                                        platform_state.clone(),
                                        request_c,
                                        session,
                                        metrics_timer.clone(),
                                    )
                                    .await;
                                } else {
                                    error!("session is missing request is not forwarded");
                                }
                            }
                        }
                    }
                }
                Err(e) => {
                    let deny_reason = e.reason;
                    // log firebolt response message in RDKTelemetry 1.0 friendly format
                    let now = Utc::now().timestamp_millis();

                    RpcRouter::log_rdk_telemetry_message(
                        &request.ctx.app_id,
                        &request.method,
                        deny_reason.get_rpc_error_code(),
                        now - start,
                    );

                    TelemetryBuilder::stop_and_send_firebolt_metrics_timer(
                        &platform_state.clone(),
                        metrics_timer,
                        format!("{}", deny_reason.get_observability_error_code()),
                    )
                    .await;

                    error!(
                        "Failed gateway present error {:?} {:?}",
                        request, deny_reason
                    );

                    let caps = e.caps.iter().map(|x| x.as_str()).collect();
                    let json_rpc_error = JsonRpcError {
                        code: deny_reason.get_rpc_error_code(),
                        message: deny_reason.get_rpc_error_message(caps),
                        data: None,
                    };

                    send_json_rpc_error(&platform_state, &request, json_rpc_error).await;
                }
            }
        });
    }
}

fn validate_request(open_rpc_state: OpenRpcState, request: &RpcRequest) -> Result<(), String> {
    let major_version = open_rpc_state.get_version().major.to_string();
    let openrpc_validator = open_rpc_state.get_openrpc_validator();

    if let Some(rpc_method) = openrpc_validator.get_method_by_name(&request.method) {
        let validator = openrpc_validator
            .params_validator(major_version, &rpc_method.name)
            .unwrap();

        if let Ok(params) = serde_json::from_str::<Vec<serde_json::Value>>(&request.params_json) {
            if params.len() > 1 {
                if let Err(errors) = validator.validate(&params[1]) {
                    let mut error_string = String::new();
                    for error in errors {
                        error_string.push_str(&format!("{} ", error));
                    }
                    return Err(error_string);
                }
            }
        }
    } else {
        // TODO: Currently LifecycleManagement and other APIs are not in the schema. Let these pass through to their
        // respective handlers for now.
        debug!(
            "validate_request: Method not found in schema: {}",
            request.method
        );
    }

    Ok(())
}

async fn send_json_rpc_error(
    platform_state: &PlatformState,
    request: &RpcRequest,
    json_rpc_error: JsonRpcError,
) {
    if let Some(session) = platform_state
        .clone()
        .session_state
        .get_session(&request.ctx)
    {
        let error_message = JsonRpcMessage {
            jsonrpc: TwoPointZero {},
            id: request.ctx.call_id,
            error: Some(json_rpc_error),
        };

        if let Ok(error_message) = serde_json::to_string(&error_message) {
            let api_message = ApiMessage::new(
                request.clone().ctx.protocol,
                error_message,
                request.clone().ctx.request_id,
            );

            match session.get_transport() {
                EffectiveTransport::Websocket => {
                    if let Err(e) = session.send_json_rpc(api_message).await {
                        error!(
                            "send_json_rpc_error: Error sending websocket message: e={:?}",
                            e
                        )
                    }
                }
                EffectiveTransport::Bridge(id) => {
                    if let Err(e) = platform_state.send_to_bridge(id, api_message).await {
                        error!(
                            "send_json_rpc_error: Error sending bridge message: e={:?}",
                            e
                        )
                    }
                }
            }
        } else {
            error!("send_json_rpc_error: Could not serialize error message");
        }
    } else {
        warn!(
            "send_json_rpc_error: Session no found: method={}",
            request.method
        );
    }
}<|MERGE_RESOLUTION|>--- conflicted
+++ resolved
@@ -38,19 +38,14 @@
 
 use crate::{
     firebolt::firebolt_gatekeeper::FireboltGatekeeper,
-<<<<<<< HEAD
     service::{
         apps::{app_events::AppEvents, provider_broker::ProviderBroker},
         telemetry_builder::TelemetryBuilder,
     },
-    state::{bootstrap_state::BootstrapState, session_state::Session},
-=======
-    service::{apps::app_events::AppEvents, telemetry_builder::TelemetryBuilder},
     state::{
         bootstrap_state::BootstrapState, openrpc_state::OpenRpcState,
         platform_state::PlatformState, session_state::Session,
     },
->>>>>>> 30fff9eb
 };
 
 use super::rpc_router::RpcRouter;
