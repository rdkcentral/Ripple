<<<<<<< HEAD
use jsonrpsee::{core::server::rpc_module::Methods, types::TwoPointZero};
=======
// If not stated otherwise in this file or this component's license file the
// following copyright and licenses apply:
//
// Copyright 2023 RDK Management
//
// Licensed under the Apache License, Version 2.0 (the "License");
// you may not use this file except in compliance with the License.
// You may obtain a copy of the License at
//
// http://www.apache.org/licenses/LICENSE-2.0
//
// Unless required by applicable law or agreed to in writing, software
// distributed under the License is distributed on an "AS IS" BASIS,
// WITHOUT WARRANTIES OR CONDITIONS OF ANY KIND, either express or implied.
// See the License for the specific language governing permissions and
// limitations under the License.

use jsonrpsee::core::server::rpc_module::Methods;
>>>>>>> 7ba73de0
use ripple_sdk::{
    api::gateway::{
        rpc_error::RpcError,
        rpc_gateway_api::{ApiMessage, ApiProtocol, RpcRequest},
    },
    extn::extn_client_message::ExtnMessage,
    log::{error, info},
    serde_json::{self, Value},
    tokio,
};
use serde::Serialize;

use crate::{
    firebolt::firebolt_gatekeeper::FireboltGatekeeper,
    state::{bootstrap_state::BootstrapState, session_state::Session},
};

use super::rpc_router::RpcRouter;
pub struct FireboltGateway {
    state: BootstrapState,
}

#[derive(Serialize)]
pub struct JsonRpcMessage {
    pub jsonrpc: TwoPointZero,
    pub id: u64,
    #[serde(skip_serializing_if = "Option::is_none")]
    pub error: Option<JsonRpcError>,
}

#[derive(Serialize)]
pub struct JsonRpcError {
    pub code: i32,
    pub message: String,
    #[serde(skip_serializing_if = "Option::is_none")]
    pub data: Option<Value>,
}

#[derive(Debug, Clone)]
pub enum FireboltGatewayCommand {
    RegisterSession {
        session_id: String,
        session: Session,
    },
    UnregisterSession {
        session_id: String,
    },
    HandleRpc {
        request: RpcRequest,
    },
    HandleRpcForExtn {
        msg: ExtnMessage,
    },
}

impl FireboltGateway {
    pub fn new(state: BootstrapState, methods: Methods) -> FireboltGateway {
        for method in methods.method_names() {
            info!("Adding RPC method {}", method);
        }
        state.platform_state.router_state.update_methods(methods);
        FireboltGateway { state }
    }

    pub async fn start(&self) {
        info!("Starting Gateway Listener");
        let mut firebolt_gateway_rx = self
            .state
            .channels_state
            .get_gateway_receiver()
            .expect("Gateway receiver to be available");
        while let Some(cmd) = firebolt_gateway_rx.recv().await {
            use FireboltGatewayCommand::*;

            match cmd {
                RegisterSession {
                    session_id,
                    session,
                } => {
                    self.state
                        .platform_state
                        .session_state
                        .add_session(session_id, session);
                }
                UnregisterSession { session_id } => self
                    .state
                    .platform_state
                    .session_state
                    .clear_session(session_id),
                HandleRpc { request } => self.handle(request, None).await,
                HandleRpcForExtn { msg } => {
                    if let Some(request) = msg.payload.clone().extract() {
                        self.handle(request, Some(msg)).await
                    } else {
                        error!("Not a valid RPC Request {:?}", msg);
                    }
                }
            }
        }
    }

    pub async fn handle(&self, request: RpcRequest, extn_msg: Option<ExtnMessage>) {
        info!(
            "Received Firebolt request {} {} {}",
            request.ctx.request_id, request.method, request.params_json
        );
        // First check sender if no sender no need to process
        let session_id = request.clone().ctx.session_id;
        let callback_c = extn_msg.clone();
        match request.clone().ctx.protocol {
            ApiProtocol::Extn => {
                if callback_c.is_none() || callback_c.unwrap().callback.is_none() {
                    error!("No callback for request {:?} ", request);
                    return;
                }
            }
            _ => {
                if !self
                    .state
                    .platform_state
                    .session_state
                    .has_session(session_id.clone())
                {
                    error!("No sender for request {:?} ", request);
                    return;
                }
            }
        }
        let platform_state = self.state.platform_state.clone();
        let router_state = self.state.platform_state.router_state.clone();
        /*
         * The reason for spawning a new thread is that when request-1 comes, and it waits for
         * user grant. The response from user grant, (eg ChallengeResponse) comes as rpc which
         * in-turn goes through the permission check and sends a gate request. But the single
         * thread which was listening on the channel will be waiting for the user response. This
         * leads to a stall.
         */
        tokio::spawn(async move {
            match FireboltGatekeeper::gate(platform_state.clone(), request.clone()).await {
                Ok(_) => {
                    // Route
                    match request.clone().ctx.protocol {
                        ApiProtocol::Extn => {
                            RpcRouter::route_extn_protocol(
                                router_state.clone(),
                                request.clone(),
                                extn_msg.unwrap(),
                            )
                            .await
                        }
                        _ => {
                            let session =
                                platform_state.clone().session_state.get_sender(session_id);
                            // session is already prechecked before gating so it is safe to unwrap
                            RpcRouter::route(
                                router_state.clone(),
                                request.clone(),
                                session.unwrap(),
                            )
                            .await;
                        }
                    }
                }
                Err(e) => {
                    let deny_reason = e.reason;
                    // return error for Api message
                    error!("Failed gateway present error {:?}", deny_reason);
                    let caps = e.caps.iter().map(|x| x.as_str()).collect();
                    let err = JsonRpcMessage {
                        jsonrpc: TwoPointZero {},
                        id: request.ctx.call_id,
                        error: Some(JsonRpcError {
                            code: deny_reason.get_rpc_error_code(),
                            message: deny_reason.get_rpc_error_message(caps),
                            data: None,
                        }),
                    };
                    let msg = serde_json::to_string(&err).unwrap();
                    let api_msg =
                        ApiMessage::new(request.ctx.protocol, msg, request.ctx.request_id);
                    if let Some(session) =
                        platform_state.clone().session_state.get_sender(session_id)
                    {
                        if let Err(e) = session.send(api_msg).await {
                            error!("Error while responding back message {:?}", e)
                        }
                    }
                }
            }
        });
    }
}<|MERGE_RESOLUTION|>--- conflicted
+++ resolved
@@ -1,6 +1,3 @@
-<<<<<<< HEAD
-use jsonrpsee::{core::server::rpc_module::Methods, types::TwoPointZero};
-=======
 // If not stated otherwise in this file or this component's license file the
 // following copyright and licenses apply:
 //
@@ -18,8 +15,7 @@
 // See the License for the specific language governing permissions and
 // limitations under the License.
 
-use jsonrpsee::core::server::rpc_module::Methods;
->>>>>>> 7ba73de0
+use jsonrpsee::{core::server::rpc_module::Methods, types::TwoPointZero};
 use ripple_sdk::{
     api::gateway::{
         rpc_error::RpcError,
