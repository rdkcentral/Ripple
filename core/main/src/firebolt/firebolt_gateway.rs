--- conflicted
+++ resolved
@@ -152,7 +152,6 @@
         }
     }
 
-<<<<<<< HEAD
     pub fn handle_response(&self, response: JsonRpcApiResponse) {
         self.state
             .platform_state
@@ -160,10 +159,7 @@
             .handle_broker_response(response);
     }
 
-    pub async fn handle(&self, request: RpcRequest, extn_msg: Option<ExtnMessage>) {
-=======
     pub async fn handle(&self, request: RpcRequest, mut extn_msg: Option<ExtnMessage>) {
->>>>>>> 3567b1b8
         trace!(
             "firebolt_gateway Received Firebolt request {} {} {}",
             request.ctx.request_id,
@@ -280,8 +276,21 @@
             capture_stage(&platform_state.metrics, &request_c, "permission");
 
             match result {
-<<<<<<< HEAD
                 Ok(p) => {
+                    if let Some(overridden_method) = platform_state
+                        .get_manifest()
+                        .has_rpc_override_method(&request_c.method)
+                    {
+                        request_c.method = overridden_method;
+                    }
+
+                    if extn_cb.is_some() {
+                        if let Some(mut msg) = extn_msg.clone() {
+                            msg.callback = extn_cb;
+                            let _ = extn_msg.insert(msg);
+                        }
+                    }
+
                     let session = if matches!(&request.ctx.protocol, ApiProtocol::JsonRpc) {
                         platform_state
                             .clone()
@@ -290,23 +299,7 @@
                     } else {
                         None
                     };
-=======
-                Ok(_) => {
-                    if let Some(overridden_method) = platform_state
-                        .get_manifest()
-                        .has_rpc_override_method(&request_c.method)
-                    {
-                        request_c.method = overridden_method;
-                    }
-
-                    if extn_cb.is_some() {
-                        if let Some(mut msg) = extn_msg.clone() {
-                            msg.callback = extn_cb;
-                            let _ = extn_msg.insert(msg);
-                        }
-                    }
-
->>>>>>> 3567b1b8
+
                     if !platform_state.endpoint_state.handle_brokerage(
                         request_c.clone(),
                         extn_msg.clone(),
