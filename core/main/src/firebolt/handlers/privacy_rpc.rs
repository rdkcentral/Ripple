--- conflicted
+++ resolved
@@ -14,11 +14,9 @@
 // WITHOUT WARRANTIES OR CONDITIONS OF ANY KIND, either express or implied.
 // See the License for the specific language governing permissions and
 // limitations under the License.
-<<<<<<< HEAD
 
 use crate::{
-    firebolt::rpc::RippleRPCProvider,
-    processor::storage::storage_manager::{StorageManagerError, StorageManagerResponse},
+    firebolt::rpc::RippleRPCProvider, processor::storage::storage_manager::StorageManagerError,
     state::platform_state::PlatformState,
 };
 use jsonrpsee::{
@@ -36,7 +34,6 @@
         gateway::rpc_gateway_api::CallContext,
     },
     log::debug,
-    serde_json::json,
 };
 use serde::{Deserialize, Serialize};
 
@@ -50,9 +47,6 @@
         EVENT_ALLOW_REMOTE_DIAGNOSTICS_CHANGED, EVENT_ALLOW_RESUME_POINTS_CHANGED,
         EVENT_ALLOW_UNENTITLED_PERSONALIZATION_CHANGED,
         EVENT_ALLOW_UNENTITLED_RESUME_POINTS_CHANGED, EVENT_ALLOW_WATCH_HISTORY_CHANGED,
-        EVENT_ENABLE_RECOMMENDATIONS, EVENT_LIMIT_AD_TRACKING, EVENT_REMEMBER_WATCHED_PROGRAMS,
-        EVENT_SHARE_WATCH_HISTORY, KEY_ENABLE_RECOMMENDATIONS, KEY_REMEMBER_WATCHED_PROGRAMS,
-        KEY_SHARE_WATCH_HISTORY,
     },
 };
 
@@ -83,18 +77,6 @@
     pub app_id: Option<String>,
     pub listen: bool,
 }
-=======
-
-use std::collections::HashMap;
-
-use crate::{
-    processor::storage::{
-        storage_manager::{StorageManager, StorageManagerError},
-        storage_property::StorageProperty,
-    },
-    state::platform_state::PlatformState,
-};
->>>>>>> 0919fb1b
 
 pub const US_PRIVACY_KEY: &'static str = "us_privacy";
 pub const LMT_KEY: &'static str = "lmt";
@@ -133,7 +115,6 @@
     }
 }
 
-<<<<<<< HEAD
 #[derive(Debug, Clone, Serialize, Deserialize)]
 #[serde(rename_all = "camelCase")]
 pub struct PrivacySettings {
@@ -171,8 +152,6 @@
     }
 }
 
-=======
->>>>>>> 0919fb1b
 #[rpc(server)]
 pub trait Privacy {
     #[method(name = "privacy.allowACRCollection")]
@@ -375,21 +354,6 @@
 }
 
 impl PrivacyImpl {
-    async fn send_policy_changed_event(&self, _ctx: &CallContext, _app_id: String) {
-        // TODO: This can be implemented when Discovery RPC is implemented
-        // let event_data = DiscoveryImpl::get_content_policy(&ctx, &self.state, &app_id.clone())
-        //     .await
-        //     .unwrap();
-        // AppEvents::emit_with_context(
-        //     &self.state,
-        //     "discovery.onPolicyChanged",
-        //     &serde_json::to_value(event_data).unwrap(),
-        //     Some(serde_json::Value::String(app_id)),
-        // )
-        // .await;
-        todo!()
-    }
-
     async fn on_content_policy_changed(
         &self,
         _ctx: CallContext,
@@ -420,22 +384,15 @@
         todo!()
     }
 
-<<<<<<< HEAD
     pub async fn get_limit_ad_tracking(state: &PlatformState) -> bool {
         match StorageManager::get_bool(state, StorageProperty::LimitAdTracking).await {
             Ok(resp) => resp,
             Err(_) => true,
         }
-=======
-    pub async fn get_allow_app_content_ad_targeting(state: &PlatformState) -> bool {
-        StorageManager::get_bool(state, StorageProperty::AllowAppContentAdTargeting, true)
-            .await
-            .unwrap_or(false)
->>>>>>> 0919fb1b
-    }
-
-    pub async fn get_allow_personalization(state: &PlatformState, app_id: &str) -> bool {
-        StorageManager::get_bool(state, StorageProperty::AllowPersonalization, true)
+    }
+
+    pub async fn get_allow_personalization(state: &PlatformState, _app_id: &str) -> bool {
+        StorageManager::get_bool(state, StorageProperty::AllowPersonalization)
             .await
             .unwrap_or(false)
     }
@@ -445,7 +402,6 @@
         _state: &PlatformState,
         _app_id: &str,
     ) -> bool {
-<<<<<<< HEAD
         // This should be done when capabilities are implemented.
         // let helper = Box::new(state.services.clone());
         // let watch_granted = is_granted(
@@ -458,22 +414,10 @@
         // debug!("--> watch_granted={}", watch_granted);
         // watch_granted
         todo!()
-=======
-        let helper = Box::new(state.services.clone());
-        let watch_granted = is_granted(
-            &helper,
-            ctx,
-            "xrn:firebolt:capability:discovery:watched",
-            None,
-        )
-        .await;
-        debug!("watch_granted={}", watch_granted);
-        watch_granted
->>>>>>> 0919fb1b
-    }
-
-    pub async fn get_allow_watch_history(state: &PlatformState, app_id: &str) -> bool {
-        StorageManager::get_bool(state, StorageProperty::AllowWatchHistory, true)
+    }
+
+    pub async fn get_allow_watch_history(state: &PlatformState, _app_id: &str) -> bool {
+        StorageManager::get_bool(state, StorageProperty::AllowWatchHistory)
             .await
             .unwrap_or(false)
     }
@@ -677,213 +621,7 @@
 }
 
 #[async_trait]
-<<<<<<< HEAD
 impl PrivacyServer for PrivacyImpl {
-    async fn privacy_enable_recommendations(
-        &self,
-        _ctx: CallContext,
-        get_request: GetAppContentPolicy,
-    ) -> RpcResult<bool> {
-        match StorageManager::get_bool_from_namespace(
-            &self.state,
-            get_namespace(&get_request.app_id),
-            KEY_ENABLE_RECOMMENDATIONS,
-        )
-        .await
-        {
-            Ok(resp) => Ok(resp.as_value()),
-            Err(_) => Ok(false),
-        }
-    }
-
-    async fn privacy_enable_recommendations_set(
-        &self,
-        ctx: CallContext,
-        set_request: SetAppContentPolicy,
-    ) -> RpcResult<()> {
-        let context = Some(json!({
-            "appId": set_request.app_id,
-        }));
-        match StorageManager::set_in_namespace(
-            &self.state,
-            get_namespace(&set_request.app_id),
-            KEY_ENABLE_RECOMMENDATIONS.to_string(),
-            json!(set_request.value),
-            Some(&[EVENT_ENABLE_RECOMMENDATIONS]),
-            context,
-        )
-        .await
-        {
-            Ok(resp) => {
-                if let StorageManagerResponse::Ok(_) = resp {
-                    self.send_policy_changed_event(&ctx, set_request.app_id)
-                        .await;
-                }
-                Ok(())
-            }
-            Err(_e) => Err(StorageManager::get_firebolt_error(
-                &StorageProperty::EnableRecommendations,
-            )),
-        }
-    }
-
-    async fn privacy_enable_recommendations_changed(
-        &self,
-        ctx: CallContext,
-        request: ContentListenRequest,
-    ) -> RpcResult<ListenerResponse> {
-        self.on_content_policy_changed(ctx, EVENT_ENABLE_RECOMMENDATIONS, request)
-            .await
-    }
-
-    async fn privacy_limit_ad_tracking(&self, _ctx: CallContext) -> RpcResult<bool> {
-        Ok(PrivacyImpl::get_limit_ad_tracking(&self.state).await)
-    }
-
-    async fn privacy_limit_ad_tracking_set(
-        &self,
-        _ctx: CallContext,
-        set_request: SetBoolProperty,
-    ) -> RpcResult<()> {
-        StorageManager::set_bool(
-            &self.state,
-            StorageProperty::LimitAdTracking,
-            set_request.value,
-            None,
-        )
-        .await
-    }
-
-    async fn privacy_limit_ad_tracking_changed(
-        &self,
-        ctx: CallContext,
-        request: ListenRequest,
-    ) -> RpcResult<ListenerResponse> {
-        self.on_content_policy_changed(
-            ctx,
-            EVENT_LIMIT_AD_TRACKING,
-            ContentListenRequest {
-                app_id: None,
-                listen: request.listen,
-            },
-        )
-        .await
-    }
-    async fn privacy_remember_watched_programs(
-        &self,
-        _ctx: CallContext,
-        get_request: GetAppContentPolicy,
-    ) -> RpcResult<bool> {
-        match StorageManager::get_bool_from_namespace(
-            &self.state,
-            get_namespace(&get_request.app_id),
-            KEY_REMEMBER_WATCHED_PROGRAMS,
-        )
-        .await
-        {
-            Ok(resp) => Ok(resp.as_value()),
-            Err(_) => Ok(false),
-        }
-    }
-    async fn privacy_remember_watched_programs_set(
-        &self,
-        ctx: CallContext,
-        set_request: SetAppContentPolicy,
-    ) -> RpcResult<()> {
-        let context = Some(json!({
-            "appId": set_request.app_id,
-        }));
-        match StorageManager::set_in_namespace(
-            &self.state,
-            get_namespace(&set_request.app_id),
-            KEY_REMEMBER_WATCHED_PROGRAMS.to_string(),
-            json!(set_request.value),
-            Some(&[EVENT_REMEMBER_WATCHED_PROGRAMS]),
-            context,
-        )
-        .await
-        {
-            Ok(resp) => {
-                if let StorageManagerResponse::Ok(_) = resp {
-                    self.send_policy_changed_event(&ctx, set_request.app_id)
-                        .await;
-                }
-                Ok(())
-            }
-            Err(_e) => Err(StorageManager::get_firebolt_error(
-                &StorageProperty::RemeberWatchedPrograms,
-            )),
-        }
-    }
-
-    async fn privacy_remember_watched_programs_changed(
-        &self,
-        ctx: CallContext,
-        request: ContentListenRequest,
-    ) -> RpcResult<ListenerResponse> {
-        self.on_content_policy_changed(ctx, EVENT_REMEMBER_WATCHED_PROGRAMS, request)
-            .await
-    }
-
-    async fn privacy_share_watch_history(
-        &self,
-        _ctx: CallContext,
-        get_request: GetAppContentPolicy,
-    ) -> RpcResult<bool> {
-        match StorageManager::get_bool_from_namespace(
-            &self.state,
-            get_namespace(&get_request.app_id),
-            KEY_SHARE_WATCH_HISTORY,
-        )
-        .await
-        {
-            Ok(resp) => Ok(resp.as_value()),
-            Err(_) => Ok(false),
-        }
-    }
-    async fn privacy_share_watch_history_set(
-        &self,
-        ctx: CallContext,
-        set_request: SetAppContentPolicy,
-    ) -> RpcResult<()> {
-        let context = Some(json!({
-            "appId": set_request.app_id,
-        }));
-        match StorageManager::set_in_namespace(
-            &self.state,
-            get_namespace(&set_request.app_id),
-            KEY_SHARE_WATCH_HISTORY.to_string(),
-            json!(set_request.value),
-            Some(&[EVENT_SHARE_WATCH_HISTORY]),
-            context,
-        )
-        .await
-        {
-            Ok(resp) => {
-                if let StorageManagerResponse::Ok(_) = resp {
-                    self.send_policy_changed_event(&ctx, set_request.app_id)
-                        .await;
-                }
-                Ok(())
-            }
-            Err(_e) => Err(StorageManager::get_firebolt_error(
-                &StorageProperty::ShareWatchHistory,
-            )),
-        }
-    }
-
-    async fn privacy_share_watch_history_changed(
-        &self,
-        ctx: CallContext,
-        request: ContentListenRequest,
-    ) -> RpcResult<ListenerResponse> {
-        self.on_content_policy_changed(ctx, EVENT_SHARE_WATCH_HISTORY, request)
-            .await
-    }
-
-=======
-impl PrivacyServer for PrivacyImpl<RippleHelper> {
->>>>>>> 0919fb1b
     async fn privacy_allow_acr_collection(&self, ctx: CallContext) -> RpcResult<bool> {
         Self::handle_allow_get_requests(&ctx.method, &self.state, true).await
     }
@@ -1244,55 +982,9 @@
     }
 }
 
-<<<<<<< HEAD
 pub struct PrivacyProvider;
 impl RippleRPCProvider<PrivacyImpl> for PrivacyProvider {
     fn provide(state: PlatformState) -> RpcModule<PrivacyImpl> {
         (PrivacyImpl { state }).into_rpc()
-=======
-pub struct PrivacyRippleProvider;
-pub struct PrivacyCapHandler;
-
-impl IGetLoadedCaps for PrivacyCapHandler {
-    fn get_loaded_caps(&self) -> RippleHandlerCaps {
-        RippleHandlerCaps {
-            caps: Some(vec![CapClassifiedRequest::Supported(vec![
-                FireboltCap::Short("privacy:allowPersonalization".into()),
-                FireboltCap::Short("privacy:allowAppContentAdTargeting".into()),
-                FireboltCap::Short("privacy:allowWatchHistory".into()),
-                FireboltCap::Short("privacy:shareWatchHistory".into()),
-            ])]),
-        }
-    }
-}
-
-impl RPCProvider<PrivacyImpl<RippleHelper>, PrivacyCapHandler> for PrivacyRippleProvider {
-    fn provide(
-        self,
-        rhf: Box<RippleHelperFactory>,
-        platform_state: PlatformState,
-    ) -> (RpcModule<PrivacyImpl<RippleHelper>>, PrivacyCapHandler) {
-        let a = PrivacyImpl {
-            helper: rhf.clone().get(self.get_helper_variant()),
-            platform_state,
-        };
-        (a.into_rpc(), PrivacyCapHandler)
-    }
-
-    fn get_helper_variant(self) -> Vec<RippleHelperType> {
-        vec![
-            RippleHelperType::Cap,
-            RippleHelperType::Dab,
-            RippleHelperType::Dpab,
-        ]
->>>>>>> 0919fb1b
-    }
-}
-
-fn get_namespace(app_id: &str) -> String {
-    if app_id.is_empty() {
-        String::from("Privacy")
-    } else {
-        format!("Privacy.{}", app_id)
     }
 }