// Copyright 2023 Comcast Cable Communications Management, LLC
//
// Licensed under the Apache License, Version 2.0 (the "License");
// you may not use this file except in compliance with the License.
// You may obtain a copy of the License at
//
// http://www.apache.org/licenses/LICENSE-2.0
//
// Unless required by applicable law or agreed to in writing, software
// distributed under the License is distributed on an "AS IS" BASIS,
// WITHOUT WARRANTIES OR CONDITIONS OF ANY KIND, either express or implied.
// See the License for the specific language governing permissions and
// limitations under the License.
//
// SPDX-License-Identifier: Apache-2.0
//

use crate::{
    firebolt::rpc::RippleRPCProvider,
    processor::storage::storage_manager::StorageManager,
    service::apps::app_events::{AppEventDecorationError, AppEventDecorator},
    state::platform_state::PlatformState,
    utils::rpc_utils::{rpc_add_event_listener, rpc_add_event_listener_with_decorator},
};

use jsonrpsee::{
    core::{async_trait, RpcResult},
    proc_macros::rpc,
    RpcModule,
};

use ripple_sdk::api::{
    device::{
        device_accessibility_data::{
            ClosedCaptionStyle, ClosedCaptionsSettings, FONT_EDGE_LIST, FONT_FAMILY_LIST,
        },
        device_peristence::{SetProperty, SetPropertyOpt},
    },
    firebolt::{
        fb_general::{ListenRequest, ListenerResponse},
        fb_localization::SetPreferredAudioLanguage,
    },
    gateway::rpc_gateway_api::CallContext,
    storage_property::{
        StorageProperty as SP, EVENT_CC_PREFERRED_LANGUAGES,
        EVENT_CLOSED_CAPTIONS_BACKGROUND_COLOR, EVENT_CLOSED_CAPTIONS_BACKGROUND_OPACITY,
        EVENT_CLOSED_CAPTIONS_ENABLED, EVENT_CLOSED_CAPTIONS_FONT_COLOR,
        EVENT_CLOSED_CAPTIONS_FONT_EDGE, EVENT_CLOSED_CAPTIONS_FONT_EDGE_COLOR,
        EVENT_CLOSED_CAPTIONS_FONT_FAMILY, EVENT_CLOSED_CAPTIONS_FONT_OPACITY,
        EVENT_CLOSED_CAPTIONS_FONT_SIZE, EVENT_CLOSED_CAPTIONS_SETTINGS_CHANGED,
        EVENT_CLOSED_CAPTIONS_TEXT_ALIGN, EVENT_CLOSED_CAPTIONS_TEXT_ALIGN_VERTICAL,
        EVENT_CLOSED_CAPTIONS_WINDOW_COLOR, EVENT_CLOSED_CAPTIONS_WINDOW_OPACITY,
    },
};
use serde_json::Value;

#[derive(Clone)]
struct CCEventDecorator {}

#[async_trait]
impl AppEventDecorator for CCEventDecorator {
    async fn decorate(
        &self,
        ps: &PlatformState,
        _ctx: &CallContext,
        _event_name: &str,
        _val_in: &Value,
    ) -> Result<Value, AppEventDecorationError> {
        let settings = ClosedcaptionsImpl::get_cc_settings(ps).await?;
        Ok(serde_json::to_value(settings).unwrap_or_default())
    }

    fn dec_clone(&self) -> Box<dyn AppEventDecorator + Send + Sync> {
        Box::new(self.clone())
    }
}

#[rpc(server)]
pub trait Closedcaptions {
    #[method(name = "accessibility.closedCaptionsSettings", aliases = ["accessibility.closedCaptions"])]
    async fn closed_captions_settings(
        &self,
        _ctx: CallContext,
    ) -> RpcResult<ClosedCaptionsSettings>;
    #[method(name = "accessibility.onClosedCaptionsSettingsChanged")]
    async fn on_closed_captions_settings_changed(
        &self,
        _ctx: CallContext,
        request: ListenRequest,
    ) -> RpcResult<ListenerResponse>;

    #[method(name = "closedcaptions.enabled")]
    async fn cc_enabled_rpc(&self, _ctx: CallContext) -> RpcResult<bool>;
    #[method(name = "closedcaptions.setEnabled")]
    async fn cc_enabled_set(&self, _ctx: CallContext, request: SetProperty<bool>) -> RpcResult<()>;
    #[method(name = "closedcaptions.onEnabledChanged")]
    async fn cc_enabled_changed(
        &self,
        _ctx: CallContext,
        request: ListenRequest,
    ) -> RpcResult<ListenerResponse>;

    #[method(name = "closedcaptions.fontFamily")]
    async fn font_family(&self, _ctx: CallContext) -> RpcResult<Option<String>>;
    #[method(name = "closedcaptions.setFontFamily")]
    async fn font_family_set(
        &self,
        _ctx: CallContext,
        request: SetPropertyOpt<String>,
    ) -> RpcResult<()>;
    #[method(name = "closedcaptions.onFontFamilyChanged")]
    async fn font_family_changed(
        &self,
        _ctx: CallContext,
        request: ListenRequest,
    ) -> RpcResult<ListenerResponse>;

    #[method(name = "closedcaptions.fontSize")]
    async fn font_size(&self, _ctx: CallContext) -> RpcResult<Option<f32>>;
    #[method(name = "closedcaptions.setFontSize")]
    async fn font_size_set(&self, _ctx: CallContext, request: SetPropertyOpt<f32>)
        -> RpcResult<()>;
    #[method(name = "closedcaptions.onFontSizeChanged")]
    async fn font_size_changed(
        &self,
        _ctx: CallContext,
        request: ListenRequest,
    ) -> RpcResult<ListenerResponse>;

    #[method(name = "closedcaptions.fontColor")]
    async fn font_color(&self, _ctx: CallContext) -> RpcResult<Option<String>>;
    #[method(name = "closedcaptions.setFontColor")]
    async fn font_color_set(
        &self,
        _ctx: CallContext,
        request: SetPropertyOpt<String>,
    ) -> RpcResult<()>;
    #[method(name = "closedcaptions.onFontColorChanged")]
    async fn font_color_changed(
        &self,
        _ctx: CallContext,
        request: ListenRequest,
    ) -> RpcResult<ListenerResponse>;

    #[method(name = "closedcaptions.fontEdge")]
    async fn font_edge(&self, _ctx: CallContext) -> RpcResult<Option<String>>;
    #[method(name = "closedcaptions.setFontEdge")]
    async fn font_edge_set(
        &self,
        _ctx: CallContext,
        request: SetPropertyOpt<String>,
    ) -> RpcResult<()>;
    #[method(name = "closedcaptions.onFontEdgeChanged")]
    async fn font_edge_changed(
        &self,
        _ctx: CallContext,
        request: ListenRequest,
    ) -> RpcResult<ListenerResponse>;

    #[method(name = "closedcaptions.fontEdgeColor")]
    async fn font_edge_color(&self, _ctx: CallContext) -> RpcResult<Option<String>>;
    #[method(name = "closedcaptions.setFontEdgeColor")]
    async fn font_edge_color_set(
        &self,
        _ctx: CallContext,
        request: SetPropertyOpt<String>,
    ) -> RpcResult<()>;
    #[method(name = "closedcaptions.onFontEdgeColorChanged")]
    async fn font_edge_color_changed(
        &self,
        _ctx: CallContext,
        request: ListenRequest,
    ) -> RpcResult<ListenerResponse>;

    #[method(name = "closedcaptions.fontOpacity")]
    async fn font_opacity(&self, _ctx: CallContext) -> RpcResult<Option<u32>>;
    #[method(name = "closedcaptions.setFontOpacity")]
    async fn font_opacity_set(
        &self,
        _ctx: CallContext,
        request: SetPropertyOpt<u32>,
    ) -> RpcResult<()>;
    #[method(name = "closedcaptions.onFontOpacityChanged")]
    async fn font_opacity_changed(
        &self,
        _ctx: CallContext,
        request: ListenRequest,
    ) -> RpcResult<ListenerResponse>;

    #[method(name = "closedcaptions.backgroundColor")]
    async fn background_color(&self, _ctx: CallContext) -> RpcResult<Option<String>>;
    #[method(name = "closedcaptions.setBackgroundColor")]
    async fn background_color_set(
        &self,
        _ctx: CallContext,
        request: SetPropertyOpt<String>,
    ) -> RpcResult<()>;
    #[method(name = "closedcaptions.onBackgroundColorChanged")]
    async fn background_color_changed(
        &self,
        _ctx: CallContext,
        request: ListenRequest,
    ) -> RpcResult<ListenerResponse>;

    #[method(name = "closedcaptions.backgroundOpacity")]
    async fn background_opacity(&self, _ctx: CallContext) -> RpcResult<Option<u32>>;
    #[method(name = "closedcaptions.setBackgroundOpacity")]
    async fn background_opacity_set(
        &self,
        _ctx: CallContext,
        request: SetPropertyOpt<u32>,
    ) -> RpcResult<()>;
    #[method(name = "closedcaptions.onBackgroundOpacityChanged")]
    async fn background_opacity_changed(
        &self,
        _ctx: CallContext,
        request: ListenRequest,
    ) -> RpcResult<ListenerResponse>;

    #[method(name = "closedcaptions.windowColor")]
    async fn window_color(&self, _ctx: CallContext) -> RpcResult<Option<String>>;
    #[method(name = "closedcaptions.setWindowColor")]
    async fn window_color_set(
        &self,
        _ctx: CallContext,
        request: SetPropertyOpt<String>,
    ) -> RpcResult<()>;
    #[method(name = "closedcaptions.onWindowColorChanged")]
    async fn window_color_changed(
        &self,
        _ctx: CallContext,
        request: ListenRequest,
    ) -> RpcResult<ListenerResponse>;

    #[method(name = "closedcaptions.windowOpacity")]
    async fn window_opacity(&self, _ctx: CallContext) -> RpcResult<Option<u32>>;
    #[method(name = "closedcaptions.setWindowOpacity")]
    async fn window_opacity_set(
        &self,
        _ctx: CallContext,
        request: SetPropertyOpt<u32>,
    ) -> RpcResult<()>;
    #[method(name = "closedcaptions.onWindowOpacityChanged")]
    async fn window_opacity_changed(
        &self,
        _ctx: CallContext,
        request: ListenRequest,
    ) -> RpcResult<ListenerResponse>;

    #[method(name = "closedcaptions.textAlign")]
    async fn text_align(&self, _ctx: CallContext) -> RpcResult<Option<String>>;
    #[method(name = "closedcaptions.setTextAlign")]
    async fn text_align_set(
        &self,
        _ctx: CallContext,
        request: SetPropertyOpt<String>,
    ) -> RpcResult<()>;
    #[method(name = "closedcaptions.onTextAlignChanged")]
    async fn text_align_changed(
        &self,
        _ctx: CallContext,
        request: ListenRequest,
    ) -> RpcResult<ListenerResponse>;

    #[method(name = "closedcaptions.textAlignVertical")]
    async fn text_align_vertical(&self, _ctx: CallContext) -> RpcResult<Option<String>>;
    #[method(name = "closedcaptions.setTextAlignVertical")]
    async fn text_align_vertical_set(
        &self,
        _ctx: CallContext,
        request: SetPropertyOpt<String>,
    ) -> RpcResult<()>;
    #[method(name = "closedcaptions.onTextAlignVerticalChanged")]
    async fn text_align_vertical_changed(
        &self,
        _ctx: CallContext,
        request: ListenRequest,
    ) -> RpcResult<ListenerResponse>;

<<<<<<< HEAD
    #[method(name = "closedcaptions.preferredLanguages")]
    async fn cc_preffered_languages(&self, _ctx: CallContext) -> RpcResult<Vec<String>>;
    #[method(name = "closedcaptions.setPreferredLanguages")]
    async fn cc_preffered_languages_set(
=======
    #[method(name = "ClosedCaptions.preferredLanguages")]
    async fn cc_preferred_languages(&self, _ctx: CallContext) -> RpcResult<Vec<String>>;
    #[method(name = "ClosedCaptions.setPreferredLanguages")]
    async fn cc_preferred_languages_set(
>>>>>>> b4805045
        &self,
        ctx: CallContext,
        set_request: SetPreferredAudioLanguage,
    ) -> RpcResult<()>;
    #[method(name = "localization.onPreferredAudioLanguagesChanged")]
    async fn on_cc_preferred_languages(
        &self,
        ctx: CallContext,
        request: ListenRequest,
    ) -> RpcResult<ListenerResponse>;
}

#[derive(Debug)]
pub struct ClosedcaptionsImpl {
    pub state: PlatformState,
}

impl ClosedcaptionsImpl {
    pub async fn get_cc_settings(ps: &PlatformState) -> RpcResult<ClosedCaptionsSettings> {
        use ClosedcaptionsImpl as CI;
        use SP::*;
        let enabled = ClosedcaptionsImpl::cc_enabled(ps).await?;
        let styles: ClosedCaptionStyle = ClosedCaptionStyle {
            font_family: CI::get_string(ps, ClosedCaptionsFontFamily).await?,
            font_size: CI::get_number_as_f32(ps, ClosedCaptionsFontSize).await?,
            font_color: CI::get_string(ps, ClosedCaptionsFontColor).await?,
            font_edge: CI::get_string(ps, ClosedCaptionsFontEdge).await?,
            font_edge_color: CI::get_string(ps, ClosedCaptionsFontEdgeColor).await?,
            font_opacity: CI::get_number_as_u32(ps, ClosedCaptionsFontOpacity).await?,
            background_color: CI::get_string(ps, ClosedCaptionsBackgroundColor).await?,
            background_opacity: CI::get_number_as_u32(ps, ClosedCaptionsBackgroundOpacity).await?,
            window_color: CI::get_string(ps, ClosedCaptionsWindowColor).await?,
            window_opacity: CI::get_number_as_u32(ps, ClosedCaptionsWindowOpacity).await?,
            text_align: CI::get_string(ps, ClosedCaptionsTextAlign).await?,
            text_align_vertical: CI::get_string(ps, ClosedCaptionsTextAlignVertical).await?,
        };
        let preferred_languages = StorageManager::get_vec_string(ps, SP::CCPreferredLanguages)
            .await
            .unwrap_or(Vec::new());
        Ok(ClosedCaptionsSettings {
            enabled,
            styles,
            preferred_languages,
        })
    }

    pub async fn get_string(ps: &PlatformState, property: SP) -> RpcResult<Option<String>> {
        match StorageManager::get_string(ps, property).await {
            Ok(val) => Ok(Some(val)),
            Err(_err) => {
                //err=Call(Custom { code: -50300, message: "ClosedCaptions.fontFamily is not available", data: None })
                // XXX: For now returning None for all errors
                // We should fix StorageManager to return PROPERTY_NOT_FOUND for get calls and filter out here
                Ok(None)
            }
        }
    }

    pub async fn get_number_as_u32(ps: &PlatformState, property: SP) -> RpcResult<Option<u32>> {
        match StorageManager::get_number_as_u32(ps, property).await {
            Ok(val) => Ok(Some(val)),
            _ => Ok(None),
        }
    }

    pub async fn get_number_as_f32(ps: &PlatformState, property: SP) -> RpcResult<Option<f32>> {
        match StorageManager::get_number_as_f32(ps, property).await {
            Ok(val) => Ok(Some(val)),
            _ => Ok(None),
        }
    }

    pub async fn set_string(
        ps: &PlatformState,
        property: SP,
        value: SetPropertyOpt<String>,
    ) -> RpcResult<()> {
        match value.value {
            Some(val) => StorageManager::set_string(ps, property, val, None).await,
            None => StorageManager::delete_key(ps, property).await,
        }
    }

    pub async fn set_f32(
        ps: &PlatformState,
        property: SP,
        request: SetPropertyOpt<f32>,
    ) -> RpcResult<()> {
        match request.value {
            Some(val) => StorageManager::set_number_as_f32(ps, property, val, None).await,
            None => StorageManager::delete_key(ps, property).await,
        }
    }

    pub async fn set_u32(
        ps: &PlatformState,
        property: SP,
        request: SetPropertyOpt<u32>,
    ) -> RpcResult<()> {
        match request.value {
            Some(val) => StorageManager::set_number_as_u32(ps, property, val, None).await,
            None => StorageManager::delete_key(ps, property).await,
        }
    }

    pub async fn set_opacity(
        ps: &PlatformState,
        property: SP,
        request: SetPropertyOpt<u32>,
    ) -> RpcResult<()> {
        if request.value.is_some() && request.value.unwrap() > 100 {
            return Err(jsonrpsee::core::error::Error::Custom(
                "Invalid Value for opacity".to_owned(),
            ));
        }
        ClosedcaptionsImpl::set_u32(ps, property, request).await
    }

    fn is_font_family_supported(value: Option<String>) -> bool {
        match value {
            Some(val) => FONT_FAMILY_LIST.contains(&val.as_str()),
            None => true,
        }
    }

    fn is_font_edge_supported(value: Option<String>) -> bool {
        match value {
            Some(val) => FONT_EDGE_LIST.contains(&val.as_str()),
            None => true,
        }
    }

    pub async fn cc_enabled(state: &PlatformState) -> RpcResult<bool> {
        StorageManager::get_bool(state, SP::ClosedCaptionsEnabled).await
    }
}

#[async_trait]
impl ClosedcaptionsServer for ClosedcaptionsImpl {
    async fn closed_captions_settings(
        &self,
        _ctx: CallContext,
    ) -> RpcResult<ClosedCaptionsSettings> {
<<<<<<< HEAD
        let settings = ClosedcaptionsImpl::get_cc_settings(&self.state).await?;
        Ok(settings)
=======
        let cc_styles: ClosedCaptionStyle = ClosedCaptionStyle {
            font_family: self
                .closed_captions_settings_font_family(ctx.clone())
                .await?,
            font_size: self.closed_captions_settings_font_size(ctx.clone()).await?,
            font_color: self
                .closed_captions_settings_font_color(ctx.clone())
                .await?,
            font_edge: self.closed_captions_settings_font_edge(ctx.clone()).await?,
            font_edge_color: self
                .closed_captions_settings_font_edge_color(ctx.clone())
                .await?,
            font_opacity: self
                .closed_captions_settings_font_opacity(ctx.clone())
                .await?,
            background_color: self
                .closed_captions_settings_background_color(ctx.clone())
                .await?,
            background_opacity: self
                .closed_captions_settings_background_opacity(ctx.clone())
                .await?,
            text_align: self
                .closed_captions_settings_text_align(ctx.clone())
                .await?,
            text_align_vertical: self
                .closed_captions_settings_text_align_vertical(ctx.clone())
                .await?,
        };
        Ok(ClosedCaptionsSettings {
            enabled: self
                .closed_captions_settings_enabled_rpc(ctx.clone())
                .await?,
            styles: cc_styles,
            preferred_languages: self.cc_preferred_languages(ctx.clone()).await?,
        })
>>>>>>> b4805045
    }

    async fn on_closed_captions_settings_changed(
        &self,
        ctx: CallContext,
        request: ListenRequest,
    ) -> RpcResult<ListenerResponse> {
        rpc_add_event_listener_with_decorator(
            &self.state,
            ctx,
            request,
            EVENT_CLOSED_CAPTIONS_SETTINGS_CHANGED,
            Some(Box::new(CCEventDecorator {})),
        )
        .await
    }

    async fn cc_enabled_rpc(&self, _ctx: CallContext) -> RpcResult<bool> {
        ClosedcaptionsImpl::cc_enabled(&self.state).await
    }

    async fn cc_enabled_set(&self, _ctx: CallContext, request: SetProperty<bool>) -> RpcResult<()> {
        StorageManager::set_bool(&self.state, SP::ClosedCaptionsEnabled, request.value, None).await
    }

    async fn cc_enabled_changed(
        &self,
        ctx: CallContext,
        request: ListenRequest,
    ) -> RpcResult<ListenerResponse> {
        rpc_add_event_listener(&self.state, ctx, request, EVENT_CLOSED_CAPTIONS_ENABLED).await
    }

    async fn font_family(&self, _ctx: CallContext) -> RpcResult<Option<String>> {
        ClosedcaptionsImpl::get_string(&self.state, SP::ClosedCaptionsFontFamily).await
    }

    async fn font_family_set(
        &self,
        _ctx: CallContext,
        request: SetPropertyOpt<String>,
    ) -> RpcResult<()> {
        /*
         * Not implemented as a custom serde because this is not a custom datatype.
         */
        if ClosedcaptionsImpl::is_font_family_supported(request.value.clone()) {
            ClosedcaptionsImpl::set_string(&self.state, SP::ClosedCaptionsFontFamily, request).await
        } else {
            Err(jsonrpsee::core::Error::Custom(
                "Font family not supported".to_owned(),
            ))
        }
    }

    async fn font_family_changed(
        &self,
        ctx: CallContext,
        request: ListenRequest,
    ) -> RpcResult<ListenerResponse> {
        rpc_add_event_listener(&self.state, ctx, request, EVENT_CLOSED_CAPTIONS_FONT_FAMILY).await
    }

    async fn font_size(&self, _ctx: CallContext) -> RpcResult<Option<f32>> {
        ClosedcaptionsImpl::get_number_as_f32(&self.state, SP::ClosedCaptionsFontSize).await
    }

    async fn font_size_set(
        &self,
        _ctx: CallContext,
        request: SetPropertyOpt<f32>,
    ) -> RpcResult<()> {
        if request.value.is_some() && (request.value.unwrap() < 0.5 || request.value.unwrap() > 2.0)
        {
            return Err(jsonrpsee::core::error::Error::Custom(
                "Invalid Value for set font".to_owned(),
            ));
        }
        ClosedcaptionsImpl::set_f32(&self.state, SP::ClosedCaptionsFontSize, request).await
    }

    async fn font_size_changed(
        &self,
        ctx: CallContext,
        request: ListenRequest,
    ) -> RpcResult<ListenerResponse> {
        rpc_add_event_listener(&self.state, ctx, request, EVENT_CLOSED_CAPTIONS_FONT_SIZE).await
    }

    async fn font_color(&self, _ctx: CallContext) -> RpcResult<Option<String>> {
        ClosedcaptionsImpl::get_string(&self.state, SP::ClosedCaptionsFontColor).await
    }

    async fn font_color_set(
        &self,
        _ctx: CallContext,
        request: SetPropertyOpt<String>,
    ) -> RpcResult<()> {
        ClosedcaptionsImpl::set_string(&self.state, SP::ClosedCaptionsFontColor, request).await
    }

    async fn font_color_changed(
        &self,
        ctx: CallContext,
        request: ListenRequest,
    ) -> RpcResult<ListenerResponse> {
        rpc_add_event_listener(&self.state, ctx, request, EVENT_CLOSED_CAPTIONS_FONT_COLOR).await
    }

    async fn font_edge(&self, _ctx: CallContext) -> RpcResult<Option<String>> {
        ClosedcaptionsImpl::get_string(&self.state, SP::ClosedCaptionsFontEdge).await
    }

    async fn font_edge_set(
        &self,
        _ctx: CallContext,
        request: SetPropertyOpt<String>,
    ) -> RpcResult<()> {
        if ClosedcaptionsImpl::is_font_edge_supported(request.value.clone()) {
            ClosedcaptionsImpl::set_string(&self.state, SP::ClosedCaptionsFontEdge, request).await
        } else {
            Err(jsonrpsee::core::Error::Custom(
                "Font edge not supported".to_owned(),
            ))
        }
    }

    async fn font_edge_changed(
        &self,
        ctx: CallContext,
        request: ListenRequest,
    ) -> RpcResult<ListenerResponse> {
        rpc_add_event_listener(&self.state, ctx, request, EVENT_CLOSED_CAPTIONS_FONT_EDGE).await
    }

    async fn font_edge_color(&self, _ctx: CallContext) -> RpcResult<Option<String>> {
        ClosedcaptionsImpl::get_string(&self.state, SP::ClosedCaptionsFontEdgeColor).await
    }

    async fn font_edge_color_set(
        &self,
        _ctx: CallContext,
        request: SetPropertyOpt<String>,
    ) -> RpcResult<()> {
        ClosedcaptionsImpl::set_string(&self.state, SP::ClosedCaptionsFontEdgeColor, request).await
    }

    async fn font_edge_color_changed(
        &self,
        ctx: CallContext,
        request: ListenRequest,
    ) -> RpcResult<ListenerResponse> {
        rpc_add_event_listener(
            &self.state,
            ctx,
            request,
            EVENT_CLOSED_CAPTIONS_FONT_EDGE_COLOR,
        )
        .await
    }

    async fn font_opacity(&self, _ctx: CallContext) -> RpcResult<Option<u32>> {
        ClosedcaptionsImpl::get_number_as_u32(&self.state, SP::ClosedCaptionsFontOpacity).await
    }

    async fn font_opacity_set(
        &self,
        _ctx: CallContext,
        request: SetPropertyOpt<u32>,
    ) -> RpcResult<()> {
        ClosedcaptionsImpl::set_opacity(&self.state, SP::ClosedCaptionsFontOpacity, request).await
    }

    async fn font_opacity_changed(
        &self,
        ctx: CallContext,
        request: ListenRequest,
    ) -> RpcResult<ListenerResponse> {
        rpc_add_event_listener(
            &self.state,
            ctx,
            request,
            EVENT_CLOSED_CAPTIONS_FONT_OPACITY,
        )
        .await
    }

    async fn background_color(&self, _ctx: CallContext) -> RpcResult<Option<String>> {
        ClosedcaptionsImpl::get_string(&self.state, SP::ClosedCaptionsBackgroundColor).await
    }

    async fn background_color_set(
        &self,
        _ctx: CallContext,
        request: SetPropertyOpt<String>,
    ) -> RpcResult<()> {
        ClosedcaptionsImpl::set_string(&self.state, SP::ClosedCaptionsBackgroundColor, request)
            .await
    }

    async fn background_color_changed(
        &self,
        ctx: CallContext,
        request: ListenRequest,
    ) -> RpcResult<ListenerResponse> {
        rpc_add_event_listener(
            &self.state,
            ctx,
            request,
            EVENT_CLOSED_CAPTIONS_BACKGROUND_COLOR,
        )
        .await
    }

    async fn background_opacity(&self, _ctx: CallContext) -> RpcResult<Option<u32>> {
        ClosedcaptionsImpl::get_number_as_u32(&self.state, SP::ClosedCaptionsBackgroundOpacity)
            .await
    }

    async fn background_opacity_set(
        &self,
        _ctx: CallContext,
        request: SetPropertyOpt<u32>,
    ) -> RpcResult<()> {
        ClosedcaptionsImpl::set_opacity(&self.state, SP::ClosedCaptionsBackgroundOpacity, request)
            .await
    }

    async fn background_opacity_changed(
        &self,
        ctx: CallContext,
        request: ListenRequest,
    ) -> RpcResult<ListenerResponse> {
        rpc_add_event_listener(
            &self.state,
            ctx,
            request,
            EVENT_CLOSED_CAPTIONS_BACKGROUND_OPACITY,
        )
        .await
    }

    async fn window_color(&self, _ctx: CallContext) -> RpcResult<Option<String>> {
        ClosedcaptionsImpl::get_string(&self.state, SP::ClosedCaptionsWindowColor).await
    }

    async fn window_color_set(
        &self,
        _ctx: CallContext,
        request: SetPropertyOpt<String>,
    ) -> RpcResult<()> {
        ClosedcaptionsImpl::set_string(&self.state, SP::ClosedCaptionsWindowColor, request).await
    }

    async fn window_color_changed(
        &self,
        ctx: CallContext,
        request: ListenRequest,
    ) -> RpcResult<ListenerResponse> {
        rpc_add_event_listener(
            &self.state,
            ctx,
            request,
            EVENT_CLOSED_CAPTIONS_WINDOW_COLOR,
        )
        .await
    }

    async fn window_opacity(&self, _ctx: CallContext) -> RpcResult<Option<u32>> {
        ClosedcaptionsImpl::get_number_as_u32(&self.state, SP::ClosedCaptionsWindowOpacity).await
    }

    async fn window_opacity_set(
        &self,
        _ctx: CallContext,
        request: SetPropertyOpt<u32>,
    ) -> RpcResult<()> {
        ClosedcaptionsImpl::set_opacity(&self.state, SP::ClosedCaptionsWindowOpacity, request).await
    }

    async fn window_opacity_changed(
        &self,
        ctx: CallContext,
        request: ListenRequest,
    ) -> RpcResult<ListenerResponse> {
        rpc_add_event_listener(
            &self.state,
            ctx,
            request,
            EVENT_CLOSED_CAPTIONS_WINDOW_OPACITY,
        )
        .await
    }

    async fn text_align(&self, _ctx: CallContext) -> RpcResult<Option<String>> {
        ClosedcaptionsImpl::get_string(&self.state, SP::ClosedCaptionsTextAlign).await
    }

    async fn text_align_set(
        &self,
        _ctx: CallContext,
        request: SetPropertyOpt<String>,
    ) -> RpcResult<()> {
        ClosedcaptionsImpl::set_string(&self.state, SP::ClosedCaptionsTextAlign, request).await
    }

    async fn text_align_changed(
        &self,
        ctx: CallContext,
        request: ListenRequest,
    ) -> RpcResult<ListenerResponse> {
        rpc_add_event_listener(&self.state, ctx, request, EVENT_CLOSED_CAPTIONS_TEXT_ALIGN).await
    }

    async fn text_align_vertical(&self, _ctx: CallContext) -> RpcResult<Option<String>> {
        ClosedcaptionsImpl::get_string(&self.state, SP::ClosedCaptionsTextAlignVertical).await
    }

    async fn text_align_vertical_set(
        &self,
        _ctx: CallContext,
        request: SetPropertyOpt<String>,
    ) -> RpcResult<()> {
        ClosedcaptionsImpl::set_string(&self.state, SP::ClosedCaptionsTextAlignVertical, request)
            .await
    }

    async fn text_align_vertical_changed(
        &self,
        ctx: CallContext,
        request: ListenRequest,
    ) -> RpcResult<ListenerResponse> {
        rpc_add_event_listener(
            &self.state,
            ctx,
            request,
            EVENT_CLOSED_CAPTIONS_TEXT_ALIGN_VERTICAL,
        )
        .await
    }

    async fn cc_preferred_languages(&self, _ctx: CallContext) -> RpcResult<Vec<String>> {
        Ok(
            StorageManager::get_vec_string(&self.state, SP::CCPreferredLanguages)
                .await
                .unwrap_or(Vec::new()),
        )
    }

    async fn cc_preferred_languages_set(
        &self,
        _ctx: CallContext,
        set_request: SetPreferredAudioLanguage,
    ) -> RpcResult<()> {
        StorageManager::set_vec_string(
            &self.state,
            SP::CCPreferredLanguages,
            set_request.get_string(),
            None,
        )
        .await
    }

    async fn on_cc_preferred_languages(
        &self,
        ctx: CallContext,
        request: ListenRequest,
    ) -> RpcResult<ListenerResponse> {
        rpc_add_event_listener(&self.state, ctx, request, EVENT_CC_PREFERRED_LANGUAGES).await
    }
}

pub struct ClosedcaptionsRPCProvider;
impl RippleRPCProvider<ClosedcaptionsImpl> for ClosedcaptionsRPCProvider {
    fn provide(state: PlatformState) -> RpcModule<ClosedcaptionsImpl> {
        (ClosedcaptionsImpl { state }).into_rpc()
    }
}<|MERGE_RESOLUTION|>--- conflicted
+++ resolved
@@ -277,17 +277,10 @@
         request: ListenRequest,
     ) -> RpcResult<ListenerResponse>;
 
-<<<<<<< HEAD
     #[method(name = "closedcaptions.preferredLanguages")]
-    async fn cc_preffered_languages(&self, _ctx: CallContext) -> RpcResult<Vec<String>>;
+    async fn cc_preferred_languages(&self, _ctx: CallContext) -> RpcResult<Vec<String>>;
     #[method(name = "closedcaptions.setPreferredLanguages")]
-    async fn cc_preffered_languages_set(
-=======
-    #[method(name = "ClosedCaptions.preferredLanguages")]
-    async fn cc_preferred_languages(&self, _ctx: CallContext) -> RpcResult<Vec<String>>;
-    #[method(name = "ClosedCaptions.setPreferredLanguages")]
     async fn cc_preferred_languages_set(
->>>>>>> b4805045
         &self,
         ctx: CallContext,
         set_request: SetPreferredAudioLanguage,
@@ -431,46 +424,8 @@
         &self,
         _ctx: CallContext,
     ) -> RpcResult<ClosedCaptionsSettings> {
-<<<<<<< HEAD
         let settings = ClosedcaptionsImpl::get_cc_settings(&self.state).await?;
         Ok(settings)
-=======
-        let cc_styles: ClosedCaptionStyle = ClosedCaptionStyle {
-            font_family: self
-                .closed_captions_settings_font_family(ctx.clone())
-                .await?,
-            font_size: self.closed_captions_settings_font_size(ctx.clone()).await?,
-            font_color: self
-                .closed_captions_settings_font_color(ctx.clone())
-                .await?,
-            font_edge: self.closed_captions_settings_font_edge(ctx.clone()).await?,
-            font_edge_color: self
-                .closed_captions_settings_font_edge_color(ctx.clone())
-                .await?,
-            font_opacity: self
-                .closed_captions_settings_font_opacity(ctx.clone())
-                .await?,
-            background_color: self
-                .closed_captions_settings_background_color(ctx.clone())
-                .await?,
-            background_opacity: self
-                .closed_captions_settings_background_opacity(ctx.clone())
-                .await?,
-            text_align: self
-                .closed_captions_settings_text_align(ctx.clone())
-                .await?,
-            text_align_vertical: self
-                .closed_captions_settings_text_align_vertical(ctx.clone())
-                .await?,
-        };
-        Ok(ClosedCaptionsSettings {
-            enabled: self
-                .closed_captions_settings_enabled_rpc(ctx.clone())
-                .await?,
-            styles: cc_styles,
-            preferred_languages: self.cc_preferred_languages(ctx.clone()).await?,
-        })
->>>>>>> b4805045
     }
 
     async fn on_closed_captions_settings_changed(
