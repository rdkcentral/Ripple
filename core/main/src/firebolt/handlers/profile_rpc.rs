--- conflicted
+++ resolved
@@ -74,14 +74,7 @@
             .await
         {
             if let Some(ExtnResponse::PinChallenge(v)) = response.payload.extract() {
-<<<<<<< HEAD
-                return match v.granted {
-                    Some(grant) => Ok(grant),
-                    None => Ok(false),
-                };
-=======
                 return Ok(v.granted.map_or(false, |inner| inner));
->>>>>>> 722c874e
             }
         }
         Err(jsonrpsee::core::Error::Custom(String::from(
@@ -107,14 +100,7 @@
             .await
         {
             if let Some(ExtnResponse::PinChallenge(v)) = response.payload.extract() {
-<<<<<<< HEAD
-                return match v.granted {
-                    Some(grant) => Ok(grant),
-                    None => Ok(false),
-                };
-=======
                 return Ok(v.granted.map_or(false, |inner| inner));
->>>>>>> 722c874e
             }
         }
         Err(jsonrpsee::core::Error::Custom(String::from(
