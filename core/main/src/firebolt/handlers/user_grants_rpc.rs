// Copyright 2023 Comcast Cable Communications Management, LLC
//
// Licensed under the Apache License, Version 2.0 (the "License");
// you may not use this file except in compliance with the License.
// You may obtain a copy of the License at
//
// http://www.apache.org/licenses/LICENSE-2.0
//
// Unless required by applicable law or agreed to in writing, software
// distributed under the License is distributed on an "AS IS" BASIS,
// WITHOUT WARRANTIES OR CONDITIONS OF ANY KIND, either express or implied.
// See the License for the specific language governing permissions and
// limitations under the License.
//
// SPDX-License-Identifier: Apache-2.0
//

use jsonrpsee::{
    core::{Error, RpcResult},
    proc_macros::rpc,
    RpcModule,
};
use ripple_sdk::{
    api::{
        apps::{AppManagerResponse, AppMethod, AppRequest, AppResponse},
        device::device_user_grants_data::{GrantEntry, GrantStateModify},
        firebolt::{
            fb_capabilities::FireboltPermission,
            fb_user_grants::{
                AppInfo, GetUserGrantsByAppRequest, GetUserGrantsByCapabilityRequest, GrantInfo,
                GrantRequest, UserGrantRequestParam,
            },
        },
        gateway::rpc_gateway_api::CallContext,
    },
    chrono::{DateTime, Utc},
    tokio::sync::oneshot,
};

use crate::{
    firebolt::rpc::RippleRPCProvider,
    service::user_grants::GrantState,
    state::platform_state::PlatformState,
    utils::rpc_utils::{rpc_await_oneshot, rpc_err},
};
use ripple_sdk::async_trait::async_trait;
use std::{
    collections::HashSet,
    time::{Duration, SystemTime},
};

#[rpc(server)]
pub trait UserGrants {
    #[method(name = "usergrants.app")]
    async fn usergrants_app(
        &self,
        ctx: CallContext,
        request: GetUserGrantsByAppRequest,
    ) -> RpcResult<Vec<GrantInfo>>;
    #[method(name = "usergrants.device")]
    async fn usergrants_device(&self, ctx: CallContext) -> RpcResult<Vec<GrantInfo>>;
    #[method(name = "usergrants.capability")]
    async fn usergrants_capability(
        &self,
        ctx: CallContext,
        request: GetUserGrantsByCapabilityRequest,
    ) -> RpcResult<Vec<GrantInfo>>;
    #[method(name = "usergrants.grant")]
    async fn usergrants_grant(&self, ctx: CallContext, request: GrantRequest) -> RpcResult<()>;
    #[method(name = "usergrants.deny")]
    async fn usergrants_deny(&self, ctx: CallContext, request: GrantRequest) -> RpcResult<()>;
    #[method(name = "usergrants.clear")]
<<<<<<< HEAD
    fn usergrants_clear(&self, ctx: CallContext, request: GrantRequest) -> RpcResult<()>;
    #[method(name = "usergrants.request")]
    async fn usergrants_request(
        &self,
        ctx: CallContext,
        request: UserGrantRequestParam,
    ) -> RpcResult<Vec<GrantInfo>>;
=======
    async fn usergrants_clear(&self, ctx: CallContext, request: GrantRequest) -> RpcResult<()>;
>>>>>>> 722c874e
}

#[derive(Debug)]
pub struct UserGrantsImpl {
    pub platform_state: PlatformState,
}
impl UserGrantsImpl {
    async fn get_app_title(&self, app_id: &str) -> RpcResult<Option<String>> {
        let (app_resp_tx, app_resp_rx) = oneshot::channel::<AppResponse>();

        let app_request = AppRequest::new(AppMethod::GetAppName(app_id.into()), app_resp_tx);

        if self
            .platform_state
            .get_client()
            .send_app_request(app_request)
            .is_err()
        {
            return Err(rpc_err(format!(
                "Failed to get App Name for {}",
                app_id.to_owned()
            )));
        }

        let resp = rpc_await_oneshot(app_resp_rx).await?;

        if let AppManagerResponse::AppName(app_title) = resp? {
            return Ok(app_title);
        }

        Err(rpc_err(format!(
            "Failed to get App Title for {}",
            app_id.to_owned()
        )))
    }

    async fn create_grantinfo_from_grant_entry_list(
        &self,
        app_id: Option<String>,
        grant_entries: &HashSet<GrantEntry>,
    ) -> Vec<GrantInfo> {
        let app_name = match app_id.clone() {
            Some(id) => self.get_app_title(&id).await.ok().flatten(),
            None => None,
        };
        grant_entries
            .iter()
            .filter(|x| x.status.is_some() && x.lifespan.is_some())
            .map(move |x| UserGrantsImpl::transform(app_id.clone(), app_name.clone(), x))
            .collect()
    }

    //Transform GrantEntry to GrantInfo.  app_id None is for device.
    fn transform(
        app_id: Option<String>,
        app_name: Option<String>,
        entry: &GrantEntry,
    ) -> GrantInfo {
        GrantInfo {
            app: app_id.map(|x| AppInfo {
                id: x,
                title: app_name,
            }),
            state: entry
                .status
                .as_ref()
                .map_or("INVALID".to_owned(), |s| s.as_string().to_owned()),
            capability: entry.capability.to_owned(),
            role: entry.role.as_string().to_owned(),
            lifespan: entry.lifespan.as_ref().unwrap().as_string().to_owned(),
            expires: {
                entry.lifespan_ttl_in_secs.map(|ttl_secs| {
                    let expiry_system_time: SystemTime = SystemTime::UNIX_EPOCH
                        + entry.last_modified_time
                        + Duration::from_secs(ttl_secs);
                    let expiry_date_time: DateTime<Utc> = DateTime::from(expiry_system_time);
                    expiry_date_time.to_rfc3339()
                })
            },
        }
    }
}

#[async_trait]
impl UserGrantsServer for UserGrantsImpl {
    async fn usergrants_app(
        &self,
        _ctx: CallContext,
        request: GetUserGrantsByAppRequest,
    ) -> RpcResult<Vec<GrantInfo>> {
        let grant_entries = self
            .platform_state
            .cap_state
            .grant_state
            .get_grant_entries_for_app_id(request.app_id.clone());

        Ok(self
            .create_grantinfo_from_grant_entry_list(Some(request.app_id), &grant_entries)
            .await)
    }

    async fn usergrants_device(&self, _ctx: CallContext) -> RpcResult<Vec<GrantInfo>> {
        let grant_entries = self
            .platform_state
            .cap_state
            .grant_state
            .get_device_entries();

        Ok(self
            .create_grantinfo_from_grant_entry_list(None, &grant_entries)
            .await)
    }

    async fn usergrants_capability(
        &self,
        _ctx: CallContext,
        request: GetUserGrantsByCapabilityRequest,
    ) -> RpcResult<Vec<GrantInfo>> {
        let grant_enrtry_map = self
            .platform_state
            .cap_state
            .grant_state
            .get_grant_entries_for_capability(&request.capability);

        let mut combined_grant_entries: Vec<GrantInfo> = Vec::new();
        for (app_id, app_entries) in grant_enrtry_map.iter() {
            combined_grant_entries.extend(
                self.create_grantinfo_from_grant_entry_list(Some(app_id.clone()), app_entries)
                    .await,
            );
        }
        Ok(combined_grant_entries)
    }

    async fn usergrants_grant(&self, _ctx: CallContext, request: GrantRequest) -> RpcResult<()> {
        let result = GrantState::grant_modify(
            &self.platform_state,
            GrantStateModify::Grant,
            request.options.and_then(|x| x.app_id),
            request.role,
            request.capability,
        )
        .await;

        if result {
            Ok(())
        } else {
            Err(rpc_err("Unable to grant the capability"))
        }
    }

    async fn usergrants_deny(&self, _ctx: CallContext, request: GrantRequest) -> RpcResult<()> {
        let result = GrantState::grant_modify(
            &self.platform_state,
            GrantStateModify::Deny,
            request.options.and_then(|x| x.app_id),
            request.role,
            request.capability,
        )
        .await;

        if result {
            Ok(())
        } else {
            Err(rpc_err("Unable to deny the capability"))
        }
    }

    async fn usergrants_clear(&self, _ctx: CallContext, request: GrantRequest) -> RpcResult<()> {
        let result = GrantState::grant_modify(
            &self.platform_state,
            GrantStateModify::Clear,
            request.options.and_then(|x| x.app_id),
            request.role,
            request.capability,
        )
        .await;

        if result {
            Ok(())
        } else {
            Err(rpc_err("Unable to clear the capability"))
        }
    }
    async fn usergrants_request(
        &self,
        ctx: CallContext,
        request: UserGrantRequestParam,
    ) -> RpcResult<Vec<GrantInfo>> {
        let fb_perms: Vec<FireboltPermission> = request.clone().into();
        self.platform_state
            .cap_state
            .generic
            .check_supported(&fb_perms)
            .map_err(|err| Error::Custom(format!("{:?} not supported", err.caps)))?;
        let _grant_entries = GrantState::check_with_roles(
            &self.platform_state,
            &ctx.clone().into(),
            &ctx.clone().into(),
            &fb_perms,
            false,
        )
        .await;
        let app_id = ctx.app_id.clone();
        self.usergrants_app(ctx, GetUserGrantsByAppRequest { app_id })
            .await
    }
}

pub struct UserGrantsRPCProvider;

impl RippleRPCProvider<UserGrantsImpl> for UserGrantsRPCProvider {
    fn provide(state: PlatformState) -> RpcModule<UserGrantsImpl> {
        (UserGrantsImpl {
            platform_state: state,
        })
        .into_rpc()
    }
}<|MERGE_RESOLUTION|>--- conflicted
+++ resolved
@@ -70,17 +70,13 @@
     #[method(name = "usergrants.deny")]
     async fn usergrants_deny(&self, ctx: CallContext, request: GrantRequest) -> RpcResult<()>;
     #[method(name = "usergrants.clear")]
-<<<<<<< HEAD
-    fn usergrants_clear(&self, ctx: CallContext, request: GrantRequest) -> RpcResult<()>;
+    async fn usergrants_clear(&self, ctx: CallContext, request: GrantRequest) -> RpcResult<()>;
     #[method(name = "usergrants.request")]
     async fn usergrants_request(
         &self,
         ctx: CallContext,
         request: UserGrantRequestParam,
     ) -> RpcResult<Vec<GrantInfo>>;
-=======
-    async fn usergrants_clear(&self, ctx: CallContext, request: GrantRequest) -> RpcResult<()>;
->>>>>>> 722c874e
 }
 
 #[derive(Debug)]
