--- conflicted
+++ resolved
@@ -30,10 +30,8 @@
 
 use crate::{
     firebolt::rpc::RippleRPCProvider,
-    state::{
-        cap::grant_state::{GrantEntry, GrantState, GrantStateModify},
-        platform_state::PlatformState,
-    },
+    service::user_grants::{GrantEntry, GrantState, GrantStateModify},
+    state::platform_state::PlatformState,
     utils::rpc_utils::{rpc_await_oneshot, rpc_err},
 };
 use ripple_sdk::async_trait::async_trait;
@@ -223,7 +221,6 @@
             Err(rpc_err("Unable to deny the capability"))
         }
     }
-<<<<<<< HEAD
 
     fn usergrants_clear(&self, _ctx: CallContext, request: GrantRequest) -> RpcResult<()> {
         let result = GrantState::grant_modify(
@@ -251,6 +248,4 @@
         })
         .into_rpc()
     }
-=======
->>>>>>> fc79e1c5
 }