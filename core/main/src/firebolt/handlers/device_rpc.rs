// Copyright 2023 Comcast Cable Communications Management, LLC
//
// Licensed under the Apache License, Version 2.0 (the "License");
// you may not use this file except in compliance with the License.
// You may obtain a copy of the License at
//
// http://www.apache.org/licenses/LICENSE-2.0
//
// Unless required by applicable law or agreed to in writing, software
// distributed under the License is distributed on an "AS IS" BASIS,
// WITHOUT WARRANTIES OR CONDITIONS OF ANY KIND, either express or implied.
// See the License for the specific language governing permissions and
// limitations under the License.
//
// SPDX-License-Identifier: Apache-2.0
//

use std::{collections::HashMap, time::Duration};

use crate::{
    firebolt::rpc::RippleRPCProvider,
    processor::storage::storage_manager::StorageManager,
    service::apps::app_events::AppEvents,
    state::platform_state::PlatformState,
    utils::rpc_utils::{rpc_add_event_listener, rpc_err},
};

use jsonrpsee::{
    core::{async_trait, RpcResult},
    proc_macros::rpc,
    RpcModule,
};
use ripple_sdk::{
    api::{
        device::{
            device_events::{
                DeviceEvent, DeviceEventCallback, DeviceEventRequest, AUDIO_CHANGED_EVENT,
                HDCP_CHANGED_EVENT, HDR_CHANGED_EVENT, NETWORK_CHANGED_EVENT,
                SCREEN_RESOLUTION_CHANGED_EVENT, VIDEO_RESOLUTION_CHANGED_EVENT,
            },
            device_info_request::{DeviceInfoRequest, DeviceResponse, FirmwareInfo},
            device_operator::DEFAULT_DEVICE_OPERATION_TIMEOUT_SECS,
            device_peristence::SetStringProperty,
            device_request::{
                AudioProfile, DeviceVersionResponse, HdcpProfile, HdrProfile, NetworkResponse,
            },
        },
        distributor::distributor_encoder::EncoderRequest,
        firebolt::{
            fb_general::{ListenRequest, ListenerResponse},
            fb_openrpc::FireboltSemanticVersion,
        },
        gateway::rpc_gateway_api::CallContext,
        session::{AccountSessionRequest, ProvisionRequest},
        storage_property::{
            StorageProperty, EVENT_DEVICE_DEVICE_NAME_CHANGED, EVENT_DEVICE_NAME_CHANGED,
        },
    },
    extn::extn_client_message::ExtnResponse,
    log::error,
    tokio::time::timeout,
};

include!(concat!(env!("OUT_DIR"), "/version.rs"));

// #[derive(Serialize, Clone, Debug, Deserialize)]
// #[serde(rename_all = "camelCase")]
// pub struct ProvisionRequest {
//     account_id: String,
//     device_id: String,
//     distributor_id: Option<String>,
// }

// impl ProvisionRequest {
//     fn get_session(self) -> DistributorSession {
//         DistributorSession {
//             id: None,
//             token: None,
//             account_id: Some(self.account_id.clone()),
//             device_id: Some(self.device_id.clone()),
//         }
//     }
// }

#[rpc(server)]
pub trait Device {
    #[method(name = "device.name")]
    async fn name(&self, ctx: CallContext) -> RpcResult<String>;
    #[method(name = "device.setName")]
    async fn set_name(
        &self,
        ctx: CallContext,
        _setname_request: SetStringProperty,
    ) -> RpcResult<()>;
    #[method(name = "device.id")]
    async fn id(&self, ctx: CallContext) -> RpcResult<String>;
    #[method(name = "device.uid")]
    async fn uid(&self, ctx: CallContext) -> RpcResult<String>;
    #[method(name = "device.onNameChanged")]
    async fn on_name_changed(
        &self,
        ctx: CallContext,
        request: ListenRequest,
    ) -> RpcResult<ListenerResponse>;
    #[method(name = "device.onDeviceNameChanged")]
    async fn on_device_name_changed(
        &self,
        ctx: CallContext,
        request: ListenRequest,
    ) -> RpcResult<ListenerResponse>;
    #[method(name = "device.model")]
    async fn model(&self, ctx: CallContext) -> RpcResult<String>;
    #[method(name = "device.sku")]
    async fn sku(&self, ctx: CallContext) -> RpcResult<String>;
    #[method(name = "device.hdcp")]
    async fn hdcp(&self, ctx: CallContext) -> RpcResult<HashMap<HdcpProfile, bool>>;
    #[method(name = "device.onHdcpChanged")]
    async fn on_hdcp_changed(
        &self,
        ctx: CallContext,
        request: ListenRequest,
    ) -> RpcResult<ListenerResponse>;
    #[method(name = "device.hdr")]
    async fn hdr(&self, ctx: CallContext) -> RpcResult<HashMap<HdrProfile, bool>>;
    #[method(name = "device.onHdrChanged")]
    async fn on_hdr_changed(
        &self,
        ctx: CallContext,
        request: ListenRequest,
    ) -> RpcResult<ListenerResponse>;
    #[method(name = "device.screenResolution")]
    async fn screen_resolution(&self, ctx: CallContext) -> RpcResult<Vec<i32>>;
    #[method(name = "device.onScreenResolutionChanged")]
    async fn on_screen_resolution_changed(
        &self,
        ctx: CallContext,
        request: ListenRequest,
    ) -> RpcResult<ListenerResponse>;
    #[method(name = "device.videoResolution")]
    async fn video_resolution(&self, ctx: CallContext) -> RpcResult<Vec<i32>>;
    #[method(name = "device.onVideoResolutionChanged")]
    async fn on_video_resolution_changed(
        &self,
        ctx: CallContext,
        request: ListenRequest,
    ) -> RpcResult<ListenerResponse>;
    #[method(name = "device.type")]
    async fn typ(&self, ctx: CallContext) -> RpcResult<String>;
    #[method(name = "device.audio")]
    async fn audio(&self, ctx: CallContext) -> RpcResult<HashMap<AudioProfile, bool>>;
    #[method(name = "device.onAudioChanged")]
    async fn on_audio_changed(
        &self,
        ctx: CallContext,
        request: ListenRequest,
    ) -> RpcResult<ListenerResponse>;
    #[method(name = "device.network")]
    async fn network(&self, ctx: CallContext) -> RpcResult<NetworkResponse>;
    #[method(name = "device.onNetworkChanged")]
    async fn on_network_changed(
        &self,
        ctx: CallContext,
        request: ListenRequest,
    ) -> RpcResult<ListenerResponse>;
    #[method(name = "device.provision")]
    async fn provision(
        &self,
        ctx: CallContext,
        provision_request: ProvisionRequest,
    ) -> RpcResult<()>;
    #[method(name = "device.distributor")]
    async fn distributor(&self, ctx: CallContext) -> RpcResult<String>;
    #[method(name = "device.make")]
    async fn make(&self, ctx: CallContext) -> RpcResult<String>;
    #[method(name = "device.platform")]
    async fn platform(&self, ctx: CallContext) -> RpcResult<String>;
    #[method(name = "device.version")]
    async fn version(&self, ctx: CallContext) -> RpcResult<DeviceVersionResponse>;
}

pub fn filter_mac(mac_address: String) -> String {
    mac_address.replace(':', "")
}

pub async fn get_device_id(state: &PlatformState) -> RpcResult<String> {
    if let Some(session) = state.session_state.get_account_session() {
        return Ok(session.device_id);
    }
    match get_ll_mac_addr(state.clone()).await {
        Ok(device_id) => Ok(device_id),
        Err(_) => Err(rpc_err("parse error")),
    }
}

pub async fn get_uid(state: &PlatformState, app_id: String) -> RpcResult<String> {
    if let Ok(device_id) = get_device_id(state).await {
        if state.supports_encoding() {
            if let Ok(resp) = state
                .get_client()
                .send_extn_request(EncoderRequest {
                    reference: device_id.clone(),
                    scope: app_id,
                })
                .await
            {
                if let Some(ExtnResponse::String(enc_device_id)) =
                    resp.payload.extract::<ExtnResponse>()
                {
                    return Ok(enc_device_id);
                }
            }
        }
        Ok(device_id)
    } else {
        Err(rpc_err("parse error"))
    }
}

pub async fn get_ll_mac_addr(state: PlatformState) -> RpcResult<String> {
    let resp = state
        .get_client()
        .send_extn_request(DeviceInfoRequest::MacAddress)
        .await;
    match resp {
        Ok(response) => match response.payload.extract().unwrap() {
            ExtnResponse::String(value) => Ok(filter_mac(value)),
            _ => Err(jsonrpsee::core::Error::Custom(String::from(
                "MAC Info error response TBD",
            ))),
        },
        Err(_e) => Err(jsonrpsee::core::Error::Custom(String::from(
            "MAC Info error response TBD",
        ))),
    }
}

pub async fn set_device_name(state: &PlatformState, prop: SetStringProperty) -> RpcResult<()> {
    StorageManager::set_string(state, StorageProperty::DeviceName, prop.value, None).await
}

pub async fn get_device_name(state: &PlatformState) -> RpcResult<String> {
    StorageManager::get_string(state, StorageProperty::DeviceName).await
}

#[derive(Debug)]
pub struct DeviceImpl {
    pub state: PlatformState,
}

impl DeviceImpl {
    async fn firmware_info(&self, _ctx: CallContext) -> RpcResult<FirmwareInfo> {
        let resp = self
            .state
            .get_client()
            .send_extn_request(DeviceInfoRequest::FirmwareInfo)
            .await;

        match resp {
            Ok(dab_payload) => match dab_payload.payload.extract().unwrap() {
                DeviceResponse::FirmwareInfo(value) => Ok(value),
                _ => Err(jsonrpsee::core::Error::Custom(String::from(
                    "Firmware Info error response TBD",
                ))),
            },
            Err(_e) => Err(jsonrpsee::core::Error::Custom(String::from(
                "Firmware Info error response TBD",
            ))),
        }
    }
}

#[async_trait]
impl DeviceServer for DeviceImpl {
    async fn name(&self, _ctx: CallContext) -> RpcResult<String> {
        get_device_name(&self.state).await
    }

    async fn set_name(
        &self,
        _ctx: CallContext,
        setname_request: SetStringProperty,
    ) -> RpcResult<()> {
        set_device_name(&self.state, setname_request).await
    }

    async fn on_name_changed(
        &self,
        ctx: CallContext,
        request: ListenRequest,
    ) -> RpcResult<ListenerResponse> {
        rpc_add_event_listener(&self.state, ctx, request, EVENT_DEVICE_NAME_CHANGED).await
    }

    async fn on_device_name_changed(
        &self,
        ctx: CallContext,
        request: ListenRequest,
    ) -> RpcResult<ListenerResponse> {
        rpc_add_event_listener(&self.state, ctx, request, EVENT_DEVICE_DEVICE_NAME_CHANGED).await
    }

    async fn id(&self, _ctx: CallContext) -> RpcResult<String> {
        get_device_id(&self.state).await
    }

    async fn uid(&self, ctx: CallContext) -> RpcResult<String> {
        get_uid(&self.state, ctx.app_id).await
    }

    async fn platform(&self, _ctx: CallContext) -> RpcResult<String> {
        Ok("WPE".into())
    }

    async fn version(&self, ctx: CallContext) -> RpcResult<DeviceVersionResponse> {
        let mut os = FireboltSemanticVersion::new(
            env!("CARGO_PKG_VERSION_MAJOR").parse().unwrap(),
            env!("CARGO_PKG_VERSION_MINOR").parse().unwrap(),
            env!("CARGO_PKG_VERSION_PATCH").parse().unwrap(),
            "".to_string(),
        );

<<<<<<< HEAD
        let firmware = self.firmware_info(ctx).await?;
        // os is deprecated, for now senidng firmware ver in os as well
        os = firmware.clone();
=======
        os.readable = format!("Firebolt OS v{}", env!("CARGO_PKG_VERSION"));

        let firmware_info = self.firmware_info(ctx).await?;
>>>>>>> 7ac5fc1f
        let open_rpc_state = self.state.clone().open_rpc_state;
        let api = open_rpc_state.get_open_rpc().info;

        Ok(DeviceVersionResponse {
            api,
            firmware: firmware_info.version,
            os,
            debug: format!("{} ({})", env!("CARGO_PKG_VERSION"), SHA_SHORT),
        })
    }

    async fn model(&self, _ctx: CallContext) -> RpcResult<String> {
        if let Ok(response) = self
            .state
            .get_client()
            .send_extn_request(DeviceInfoRequest::Model)
            .await
        {
            if let Some(ExtnResponse::String(v)) = response.payload.extract() {
                if let Some(f) = self
                    .state
                    .get_device_manifest()
                    .get_model_friendly_names()
                    .get(&v)
                {
                    return Ok(f.clone());
                }
                return Ok(v);
            }
        }
        Err(rpc_err("FB error response TBD"))
    }

    async fn sku(&self, _ctx: CallContext) -> RpcResult<String> {
        if let Ok(response) = self
            .state
            .get_client()
            .send_extn_request(DeviceInfoRequest::Model)
            .await
        {
            if let Some(ExtnResponse::String(v)) = response.payload.extract() {
                return Ok(v);
            }
        }
        Err(rpc_err("FB error response TBD"))
    }

    async fn hdcp(&self, _ctx: CallContext) -> RpcResult<HashMap<HdcpProfile, bool>> {
        let resp = self
            .state
            .get_client()
            .send_extn_request(DeviceInfoRequest::HdcpSupport)
            .await;

        match resp {
            Ok(payload) => match payload.payload.extract().unwrap() {
                DeviceResponse::HdcpSupportResponse(value) => Ok(value),
                _ => Err(jsonrpsee::core::Error::Custom(String::from(
                    "Hdcp capabilities error response TBD",
                ))),
            },
            Err(_e) => Err(jsonrpsee::core::Error::Custom(String::from(
                "Hdcp capabilities error response TBD",
            ))),
        }
    }

    async fn on_hdcp_changed(
        &self,
        ctx: CallContext,
        request: ListenRequest,
    ) -> RpcResult<ListenerResponse> {
        let listen = request.listen;

        AppEvents::add_listener(
            &self.state,
            HDCP_CHANGED_EVENT.to_string(),
            ctx.clone(),
            request,
        );

        if self
            .state
            .get_client()
            .send_extn_request(DeviceEventRequest {
                event: DeviceEvent::InputChanged,
                subscribe: listen,
                callback_type: DeviceEventCallback::FireboltAppEvent(ctx.app_id),
            })
            .await
            .is_err()
        {
            error!("Error while registration");
        }

        Ok(ListenerResponse {
            listening: listen,
            event: HDCP_CHANGED_EVENT.to_string(),
        })
    }

    async fn hdr(&self, _ctx: CallContext) -> RpcResult<HashMap<HdrProfile, bool>> {
        let resp = self
            .state
            .get_client()
            .send_extn_request(DeviceInfoRequest::Hdr)
            .await;

        match resp {
            Ok(response) => match response.payload.extract().unwrap() {
                DeviceResponse::HdrResponse(value) => Ok(value),
                _ => Err(jsonrpsee::core::Error::Custom(String::from(
                    "Hdr capabilities error response TBD",
                ))),
            },
            Err(_e) => Err(jsonrpsee::core::Error::Custom(String::from(
                "Hdr capabilities error response TBD",
            ))),
        }
    }

    async fn on_hdr_changed(
        &self,
        ctx: CallContext,
        request: ListenRequest,
    ) -> RpcResult<ListenerResponse> {
        let listen = request.listen;
        AppEvents::add_listener(
            &self.state,
            HDR_CHANGED_EVENT.to_string(),
            ctx.clone(),
            request,
        );

        if self
            .state
            .get_client()
            .send_extn_request(DeviceEventRequest {
                event: DeviceEvent::HdrChanged,
                subscribe: listen,
                callback_type: DeviceEventCallback::FireboltAppEvent(ctx.app_id),
            })
            .await
            .is_err()
        {
            error!("Error while registration");
        }

        Ok(ListenerResponse {
            listening: listen,
            event: HDR_CHANGED_EVENT.to_string(),
        })
    }

    async fn screen_resolution(&self, _ctx: CallContext) -> RpcResult<Vec<i32>> {
        if let Ok(Ok(resp)) = timeout(
            Duration::from_secs(DEFAULT_DEVICE_OPERATION_TIMEOUT_SECS),
            self.state
                .get_client()
                .send_extn_request(DeviceInfoRequest::ScreenResolution),
        )
        .await
        {
            if let Some(DeviceResponse::ScreenResolutionResponse(value)) = resp.payload.extract() {
                return Ok(value);
            }
        }

        Err(jsonrpsee::core::Error::Custom(String::from(
            "screen_resolution error response TBD",
        )))
    }

    async fn on_screen_resolution_changed(
        &self,
        ctx: CallContext,
        request: ListenRequest,
    ) -> RpcResult<ListenerResponse> {
        let listen = request.listen;
        AppEvents::add_listener(
            &self.state,
            SCREEN_RESOLUTION_CHANGED_EVENT.to_string(),
            ctx.clone(),
            request,
        );

        if self
            .state
            .get_client()
            .send_extn_request(DeviceEventRequest {
                event: DeviceEvent::ScreenResolutionChanged,
                subscribe: listen,
                callback_type: DeviceEventCallback::FireboltAppEvent(ctx.app_id),
            })
            .await
            .is_err()
        {
            error!("Error while registration");
        }

        Ok(ListenerResponse {
            listening: listen,
            event: SCREEN_RESOLUTION_CHANGED_EVENT.to_string(),
        })
    }

    async fn video_resolution(&self, _ctx: CallContext) -> RpcResult<Vec<i32>> {
        if let Ok(Ok(resp)) = timeout(
            Duration::from_secs(DEFAULT_DEVICE_OPERATION_TIMEOUT_SECS),
            self.state
                .get_client()
                .send_extn_request(DeviceInfoRequest::VideoResolution),
        )
        .await
        {
            if let Some(DeviceResponse::VideoResolutionResponse(value)) = resp.payload.extract() {
                return Ok(value);
            }
        }

        Err(jsonrpsee::core::Error::Custom(String::from(
            "video_resolution error response TBD",
        )))
    }

    async fn on_video_resolution_changed(
        &self,
        ctx: CallContext,
        request: ListenRequest,
    ) -> RpcResult<ListenerResponse> {
        let listen = request.listen;
        AppEvents::add_listener(
            &self.state,
            VIDEO_RESOLUTION_CHANGED_EVENT.to_string(),
            ctx.clone(),
            request,
        );

        if self
            .state
            .get_client()
            .send_extn_request(DeviceEventRequest {
                event: DeviceEvent::VideoResolutionChanged,
                subscribe: listen,
                callback_type: DeviceEventCallback::FireboltAppEvent(ctx.app_id),
            })
            .await
            .is_err()
        {
            error!("Error while registration");
        }

        Ok(ListenerResponse {
            listening: listen,
            event: VIDEO_RESOLUTION_CHANGED_EVENT.to_string(),
        })
    }

    async fn make(&self, _ctx: CallContext) -> RpcResult<String> {
        if let Ok(response) = self
            .state
            .get_client()
            .send_extn_request(DeviceInfoRequest::Make)
            .await
        {
            if let Some(ExtnResponse::String(v)) = response.payload.extract() {
                return Ok(v);
            }
        }
        Err(rpc_err("FB error response TBD"))
    }

    async fn typ(&self, _ctx: CallContext) -> RpcResult<String> {
        Ok(self.state.get_device_manifest().get_form_factor())
    }

    async fn audio(&self, _ctx: CallContext) -> RpcResult<HashMap<AudioProfile, bool>> {
        let resp = self
            .state
            .get_client()
            .send_extn_request(DeviceInfoRequest::Audio)
            .await;

        match resp {
            Ok(response) => match response.payload.extract().unwrap() {
                DeviceResponse::AudioProfileResponse(audio) => Ok(audio),
                _ => Err(jsonrpsee::core::Error::Custom(String::from(
                    "Audio error response TBD",
                ))),
            },
            Err(_e) => {
                // TODO: What do error responses look like?
                Err(jsonrpsee::core::Error::Custom(String::from(
                    "Audio error response TBD",
                )))
            }
        }
    }

    async fn on_audio_changed(
        &self,
        ctx: CallContext,
        request: ListenRequest,
    ) -> RpcResult<ListenerResponse> {
        let listen = request.listen;

        AppEvents::add_listener(
            &self.state,
            AUDIO_CHANGED_EVENT.to_string(),
            ctx.clone(),
            request,
        );

        if self
            .state
            .get_client()
            .send_extn_request(DeviceEventRequest {
                event: DeviceEvent::AudioChanged,
                subscribe: listen,
                callback_type: DeviceEventCallback::FireboltAppEvent(ctx.app_id),
            })
            .await
            .is_err()
        {
            error!("Error while registration");
        }

        Ok(ListenerResponse {
            listening: listen,
            event: AUDIO_CHANGED_EVENT.to_string(),
        })
    }

    async fn network(&self, _ctx: CallContext) -> RpcResult<NetworkResponse> {
        let resp = self
            .state
            .get_client()
            .send_extn_request(DeviceInfoRequest::Network)
            .await;

        match resp {
            Ok(response) => match response.payload.extract().unwrap() {
                ExtnResponse::NetworkResponse(value) => Ok(value),
                _ => Err(jsonrpsee::core::Error::Custom(String::from(
                    "Network Status error response TBD",
                ))),
            },
            Err(_e) => Err(jsonrpsee::core::Error::Custom(String::from(
                "Network status error response TBD",
            ))),
        }
    }

    async fn on_network_changed(
        &self,
        ctx: CallContext,
        request: ListenRequest,
    ) -> RpcResult<ListenerResponse> {
        let listen = request.listen;
        AppEvents::add_listener(
            &self.state,
            NETWORK_CHANGED_EVENT.to_string(),
            ctx.clone(),
            request,
        );

        if self
            .state
            .get_client()
            .send_extn_request(DeviceEventRequest {
                event: DeviceEvent::NetworkChanged,
                subscribe: listen,
                callback_type: DeviceEventCallback::FireboltAppEvent(ctx.app_id),
            })
            .await
            .is_err()
        {
            error!("Error while registration");
        }

        Ok(ListenerResponse {
            listening: listen,
            event: NETWORK_CHANGED_EVENT.to_string(),
        })
    }

    async fn provision(
        &self,
        _ctx: CallContext,
        provision_request: ProvisionRequest,
    ) -> RpcResult<()> {
        // clear the cached distributor session
        self.state
            .session_state
            .update_account_session(provision_request.clone());

        let resp = self
            .state
            .get_client()
            .send_extn_request(AccountSessionRequest::Provision(provision_request))
            .await;
        match resp {
            Ok(payload) => match payload.payload.extract().unwrap() {
                ExtnResponse::None(()) => Ok(()),
                _ => Err(rpc_err("Provision Status error response TBD")),
            },
            Err(_e) => Err(jsonrpsee::core::Error::Custom(String::from(
                "Provision Status error response TBD",
            ))),
        }
    }

    async fn distributor(&self, _ctx: CallContext) -> RpcResult<String> {
        if let Some(session) = self.state.session_state.get_account_session() {
            Ok(session.id)
        } else {
            Err(jsonrpsee::core::Error::Custom(String::from(
                "Account session is not available",
            )))
        }
    }
}

pub struct DeviceRPCProvider;
impl RippleRPCProvider<DeviceImpl> for DeviceRPCProvider {
    fn provide(state: PlatformState) -> RpcModule<DeviceImpl> {
        (DeviceImpl { state }).into_rpc()
    }
}<|MERGE_RESOLUTION|>--- conflicted
+++ resolved
@@ -319,22 +319,17 @@
             "".to_string(),
         );
 
-<<<<<<< HEAD
-        let firmware = self.firmware_info(ctx).await?;
-        // os is deprecated, for now senidng firmware ver in os as well
-        os = firmware.clone();
-=======
         os.readable = format!("Firebolt OS v{}", env!("CARGO_PKG_VERSION"));
 
         let firmware_info = self.firmware_info(ctx).await?;
->>>>>>> 7ac5fc1f
         let open_rpc_state = self.state.clone().open_rpc_state;
         let api = open_rpc_state.get_open_rpc().info;
 
+        // os is deprecated, for now senidng firmware ver in os as well
         Ok(DeviceVersionResponse {
             api,
             firmware: firmware_info.version,
-            os,
+            os: firmware_info.version,
             debug: format!("{} ({})", env!("CARGO_PKG_VERSION"), SHA_SHORT),
         })
     }
