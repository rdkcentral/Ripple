--- conflicted
+++ resolved
@@ -47,15 +47,10 @@
             },
         },
         distributor::distributor_encoder::EncoderRequest,
-<<<<<<< HEAD
-        firebolt::fb_general::{ListenRequest, ListenerResponse},
-=======
         firebolt::{
             fb_capabilities::CAPABILITY_NOT_SUPPORTED,
             fb_general::{ListenRequest, ListenerResponse},
-            fb_openrpc::FireboltSemanticVersion,
         },
->>>>>>> 52e4101d
         gateway::rpc_gateway_api::CallContext,
         session::{AccountSessionRequest, ProvisionRequest},
         storage_property::{
