--- conflicted
+++ resolved
@@ -375,45 +375,6 @@
             scope: get_scope_option_map(&None),
         });
 
-<<<<<<< HEAD
-        match self.state.get_client().send_extn_request(payload).await {
-            Ok(payload) => match payload.payload.extract() {
-                Some(AdvertisingResponse::AdInitObject(obj)) => {
-                    let ad_init_object = AdvertisingFrameworkConfig {
-                        ad_server_url: obj.ad_server_url,
-                        ad_server_url_template: obj.ad_server_url_template,
-                        ad_network_id: obj.ad_network_id,
-                        ad_profile_id: obj.ad_profile_id,
-                        ad_site_section_id: "".to_string(),
-                        ad_opt_out: obj.ad_opt_out,
-                        privacy_data: obj.privacy_data,
-                        ifa: if ad_id_authorised {
-                            obj.ifa
-                        } else {
-                            IFA_ZERO_BASE64.to_string()
-                        },
-                        ifa_value: if ad_id_authorised {
-                            obj.ifa_value
-                        } else {
-                            let ifa_val_zero = obj
-                                .ifa_value
-                                .chars()
-                                .map(|x| match x {
-                                    '-' => x,
-                                    _ => '0',
-                                })
-                                .collect();
-                            ifa_val_zero
-                        },
-                        app_name: obj.app_name,
-                        app_bundle_id: obj.app_bundle_id,
-                        distributor_app_id: obj.distributor_app_id,
-                        device_ad_attributes: obj.device_ad_attributes,
-                        coppa: obj.coppa.to_string().parse::<u32>().unwrap_or(0),
-                        authentication_entity: obj.authentication_entity,
-                    };
-                    Ok(ad_init_object)
-=======
         debug!("config: advertising_request: {:?}", advertising_request);
 
         let ad_config = match self
@@ -433,7 +394,6 @@
                 None => {
                     error!("config: Ad config payload missing");
                     AdConfigResponse::default()
->>>>>>> c3e23fd9
                 }
             },
             Err(e) => {
