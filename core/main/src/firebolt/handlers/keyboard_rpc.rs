// Copyright 2023 Comcast Cable Communications Management, LLC
//
// Licensed under the Apache License, Version 2.0 (the "License");
// you may not use this file except in compliance with the License.
// You may obtain a copy of the License at
//
// http://www.apache.org/licenses/LICENSE-2.0
//
// Unless required by applicable law or agreed to in writing, software
// distributed under the License is distributed on an "AS IS" BASIS,
// WITHOUT WARRANTIES OR CONDITIONS OF ANY KIND, either express or implied.
// See the License for the specific language governing permissions and
// limitations under the License.
//
// SPDX-License-Identifier: Apache-2.0
//

use crate::{
    firebolt::rpc::RippleRPCProvider,
    service::apps::provider_broker::{ProviderBroker, ProviderBrokerRequest},
    state::platform_state::PlatformState,
};
use jsonrpsee::{
    core::{Error, RpcResult},
    proc_macros::rpc,
    RpcModule,
};
use ripple_sdk::{api::firebolt::fb_keyboard::KeyboardRequestEmail, async_trait::async_trait};
use ripple_sdk::{
    api::{
        firebolt::{
            fb_general::{ListenRequest, ListenerResponse},
            fb_keyboard::{
                KeyboardProviderResponse, KeyboardRequest, KeyboardRequestPassword,
                KeyboardSessionRequest, KeyboardSessionResponse, KeyboardType, EMAIL_EVENT_PREFIX,
                KEYBOARD_PROVIDER_CAPABILITY, PASSWORD_EVENT_PREFIX, STANDARD_EVENT_PREFIX,
            },
            provider::{FocusRequest, ProviderRequestPayload, ProviderResponsePayload},
        },
        gateway::rpc_gateway_api::CallContext,
    },
    tokio::sync::oneshot,
};

#[rpc(server)]
pub trait Keyboard {
    #[method(name = "keyboard.onRequestStandard")]
    async fn on_request_standard(
        &self,
        ctx: CallContext,
        request: ListenRequest,
    ) -> RpcResult<ListenerResponse>;

    #[method(name = "keyboard.onRequestEmail")]
    async fn on_request_email(
        &self,
        ctx: CallContext,
        request: ListenRequest,
    ) -> RpcResult<ListenerResponse>;

    #[method(name = "keyboard.onRequestPassword")]
    async fn on_request_password(
        &self,
        ctx: CallContext,
        request: ListenRequest,
    ) -> RpcResult<ListenerResponse>;

    #[method(name = "keyboard.standardFocus")]
    async fn standard_focus(
        &self,
        ctx: CallContext,
        request: FocusRequest,
    ) -> RpcResult<Option<()>>;

    #[method(name = "keyboard.standardResponse")]
    async fn standard_response(
        &self,
        ctx: CallContext,
        resp: KeyboardProviderResponse,
    ) -> RpcResult<Option<()>>;

    #[method(name = "keyboard.emailFocus")]
    async fn email_focus(&self, ctx: CallContext, request: FocusRequest) -> RpcResult<Option<()>>;

    #[method(name = "keyboard.emailResponse")]
    async fn email_response(
        &self,
        ctx: CallContext,
        resp: KeyboardProviderResponse,
    ) -> RpcResult<Option<()>>;

    #[method(name = "keyboard.passwordFocus")]
    async fn password_focus(
        &self,
        ctx: CallContext,
        request: FocusRequest,
    ) -> RpcResult<Option<()>>;

    #[method(name = "keyboard.passwordResponse")]
    async fn password_response(
        &self,
        ctx: CallContext,
        resp: KeyboardProviderResponse,
    ) -> RpcResult<Option<()>>;

    #[method(name = "keyboard.standard")]
    async fn standard(&self, ctx: CallContext, request: KeyboardRequest) -> RpcResult<String>;

    #[method(name = "keyboard.email")]
    async fn email(&self, ctx: CallContext, request: KeyboardRequestEmail) -> RpcResult<String>;

    #[method(name = "keyboard.password")]
    async fn password(
        &self,
        ctx: CallContext,
        request: KeyboardRequestPassword,
    ) -> RpcResult<String>;
}

pub struct KeyboardImpl {
    pub platform_state: PlatformState,
}

#[async_trait]
impl KeyboardServer for KeyboardImpl {
    async fn on_request_standard(
        &self,
        ctx: CallContext,
        request: ListenRequest,
    ) -> RpcResult<ListenerResponse> {
        self.on_request_session(ctx, request, KeyboardType::Standard, STANDARD_EVENT_PREFIX)
            .await
    }
    async fn on_request_email(
        &self,
        ctx: CallContext,
        request: ListenRequest,
    ) -> RpcResult<ListenerResponse> {
        self.on_request_session(ctx, request, KeyboardType::Email, EMAIL_EVENT_PREFIX)
            .await
    }
    async fn on_request_password(
        &self,
        ctx: CallContext,
        request: ListenRequest,
    ) -> RpcResult<ListenerResponse> {
        self.on_request_session(ctx, request, KeyboardType::Password, PASSWORD_EVENT_PREFIX)
            .await
    }

    async fn standard_response(
        &self,
        _ctx: CallContext,
        resp: KeyboardProviderResponse,
    ) -> RpcResult<Option<()>> {
        let msg = resp.to_provider_response();
        ProviderBroker::provider_response(&self.platform_state, msg).await;
        Ok(None)
    }

    async fn standard_focus(
        &self,
        ctx: CallContext,
        request: FocusRequest,
    ) -> RpcResult<Option<()>> {
        ProviderBroker::focus(
            &self.platform_state,
            ctx,
            KEYBOARD_PROVIDER_CAPABILITY.to_string(),
            request,
        )
        .await;
        Ok(None)
    }

    async fn email_response(
        &self,
        _ctx: CallContext,
        resp: KeyboardProviderResponse,
    ) -> RpcResult<Option<()>> {
        let msg = resp.to_provider_response();
        ProviderBroker::provider_response(&self.platform_state, msg).await;
        Ok(None)
    }

    async fn email_focus(&self, ctx: CallContext, request: FocusRequest) -> RpcResult<Option<()>> {
        ProviderBroker::focus(
            &self.platform_state,
            ctx,
            KEYBOARD_PROVIDER_CAPABILITY.to_string(),
            request,
        )
        .await;
        Ok(None)
    }

    async fn password_response(
        &self,
        _ctx: CallContext,
        resp: KeyboardProviderResponse,
    ) -> RpcResult<Option<()>> {
        let msg = resp.to_provider_response();
        ProviderBroker::provider_response(&self.platform_state, msg).await;
        Ok(None)
    }

    async fn password_focus(
        &self,
        ctx: CallContext,
        request: FocusRequest,
    ) -> RpcResult<Option<()>> {
        ProviderBroker::focus(
            &self.platform_state,
            ctx,
            KEYBOARD_PROVIDER_CAPABILITY.to_string(),
            request,
        )
        .await;
        Ok(None)
    }

    async fn standard(&self, ctx: CallContext, request: KeyboardRequest) -> RpcResult<String> {
        Ok(self
            .call_keyboard_provider(ctx, request, KeyboardType::Standard)
            .await?
            .text)
    }

    async fn email(&self, ctx: CallContext, request: KeyboardRequestEmail) -> RpcResult<String> {
        let req = KeyboardRequest {
            message: request.message.unwrap_or_default(),
        };
        Ok(self
            .call_keyboard_provider(ctx, req, KeyboardType::Email)
            .await?
            .text)
    }

    async fn password(
        &self,
        ctx: CallContext,
        request: KeyboardRequestPassword,
    ) -> RpcResult<String> {
        let req = KeyboardRequest {
            message: request.message.unwrap_or_default(),
        };
        Ok(self
            .call_keyboard_provider(ctx, req, KeyboardType::Password)
            .await?
            .text)
    }
}

impl KeyboardImpl {
    async fn call_keyboard_provider(
        &self,
        ctx: CallContext,
        request: KeyboardRequest,
        typ: KeyboardType,
    ) -> RpcResult<KeyboardSessionResponse> {
        let method = String::from(typ.to_provider_method());
        let session = KeyboardSessionRequest {
            _type: typ,
            ctx: ctx.clone(),
            message: request.message,
        };
        let (session_tx, session_rx) = oneshot::channel::<ProviderResponsePayload>();
        let pr_msg = ProviderBrokerRequest {
            // TODO which capability this rpc method providers should come from firebolt spec
            capability: KEYBOARD_PROVIDER_CAPABILITY.to_string(),
<<<<<<< HEAD
            method: method,
            caller: ctx.into(),
=======
            method,
            caller: ctx,
>>>>>>> f466ae6b
            request: ProviderRequestPayload::KeyboardSession(session),
            tx: session_tx,
            app_id: None,
        };
        ProviderBroker::invoke_method(&self.platform_state, pr_msg).await;
        match session_rx.await {
            Ok(result) => match result.as_keyboard_result() {
                Some(res) => Ok(res),
                None => Err(Error::Custom(String::from(
                    "Invalid response back from provider",
                ))),
            },
            Err(_) => Err(Error::Custom(String::from(
                "Error returning back from keyboard provider",
            ))),
        }
    }

    async fn on_request_session(
        &self,
        ctx: CallContext,
        request: ListenRequest,
        typ: KeyboardType,
        event_name: &'static str,
    ) -> RpcResult<ListenerResponse> {
        let listen = request.listen;
        let method = String::from(typ.to_provider_method());
        // TODO which capability this rpc method providers should come from firebolt spec
        ProviderBroker::register_or_unregister_provider(
            &self.platform_state,
            String::from(KEYBOARD_PROVIDER_CAPABILITY),
            method,
            event_name,
            ctx,
            request,
        )
        .await;
        Ok(ListenerResponse {
            listening: listen,
            event: event_name.into(),
        })
    }
}

pub struct KeyboardRPCProvider;

impl RippleRPCProvider<KeyboardImpl> for KeyboardRPCProvider {
    fn provide(state: PlatformState) -> RpcModule<KeyboardImpl> {
        (KeyboardImpl {
            platform_state: state,
        })
        .into_rpc()
    }
}<|MERGE_RESOLUTION|>--- conflicted
+++ resolved
@@ -268,13 +268,8 @@
         let pr_msg = ProviderBrokerRequest {
             // TODO which capability this rpc method providers should come from firebolt spec
             capability: KEYBOARD_PROVIDER_CAPABILITY.to_string(),
-<<<<<<< HEAD
-            method: method,
+            method,
             caller: ctx.into(),
-=======
-            method,
-            caller: ctx,
->>>>>>> f466ae6b
             request: ProviderRequestPayload::KeyboardSession(session),
             tx: session_tx,
             app_id: None,
