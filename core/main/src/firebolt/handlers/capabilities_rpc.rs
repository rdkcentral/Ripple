// Copyright 2023 Comcast Cable Communications Management, LLC
//
// Licensed under the Apache License, Version 2.0 (the "License");
// you may not use this file except in compliance with the License.
// You may obtain a copy of the License at
//
// http://www.apache.org/licenses/LICENSE-2.0
//
// Unless required by applicable law or agreed to in writing, software
// distributed under the License is distributed on an "AS IS" BASIS,
// WITHOUT WARRANTIES OR CONDITIONS OF ANY KIND, either express or implied.
// See the License for the specific language governing permissions and
// limitations under the License.
//
// SPDX-License-Identifier: Apache-2.0
//

use crate::{
    firebolt::rpc::RippleRPCProvider,
    service::user_grants::GrantState,
    state::{
        cap::{cap_state::CapState, permitted_state::PermissionHandler},
        platform_state::PlatformState,
    },
};
<<<<<<< HEAD
use jsonrpsee::{core::RpcResult, proc_macros::rpc, RpcModule};
use ripple_sdk::api::{
    firebolt::{
        fb_capabilities::{
            CapEvent, CapInfoRpcRequest, CapListenRPCRequest, CapRPCRequest, CapRequestRpcRequest,
            CapabilityInfo, FireboltPermission, RoleInfo,
=======
use jsonrpsee::{
    core::{Error, RpcResult},
    proc_macros::rpc,
    RpcModule,
};
use ripple_sdk::async_trait::async_trait;
use ripple_sdk::{
    api::{
        firebolt::{
            fb_capabilities::{
                CapEvent, CapInfoRpcRequest, CapListenRPCRequest, CapRequestRpcRequest,
                CapabilityInfo, CapabilityRole, DenyReason, FireboltCap, FireboltPermission,
                RoleInfo,
            },
            fb_general::ListenerResponse,
>>>>>>> 065d89d0
        },
        gateway::rpc_gateway_api::CallContext,
    },
    utils::error::RippleError,
};

#[rpc(server)]
pub trait Capability {
    #[method(name = "capabilities.supported")]
    async fn supported(&self, ctx: CallContext, cap: CapRPCRequest) -> RpcResult<bool>;
    #[method(name = "capabilities.available")]
    async fn available(&self, ctx: CallContext, cap: CapRPCRequest) -> RpcResult<bool>;
    #[method(name = "capabilities.permitted")]
    async fn permitted(&self, ctx: CallContext, cap: CapRPCRequest) -> RpcResult<bool>;
    #[method(name = "capabilities.granted")]
<<<<<<< HEAD
    async fn granted(&self, ctx: CallContext, cap: CapRPCRequest) -> RpcResult<bool>;
=======
    async fn granted(&self, ctx: CallContext, cap: RoleInfo) -> RpcResult<Option<bool>>;
>>>>>>> 065d89d0
    #[method(name = "capabilities.info")]
    async fn info(
        &self,
        ctx: CallContext,
        capabilities: CapInfoRpcRequest,
    ) -> RpcResult<Vec<CapabilityInfo>>;
    #[method(name = "capabilities.onAvailable")]
    async fn on_available(
        &self,
        ctx: CallContext,
        cap: CapListenRPCRequest,
    ) -> RpcResult<ListenerResponse>;
    #[method(name = "capabilities.onUnavailable")]
    async fn on_unavailable(
        &self,
        ctx: CallContext,
        cap: CapListenRPCRequest,
    ) -> RpcResult<ListenerResponse>;
    #[method(name = "capabilities.onGranted")]
    async fn on_granted(
        &self,
        ctx: CallContext,
        cap: CapListenRPCRequest,
    ) -> RpcResult<ListenerResponse>;
    #[method(name = "capabilities.onRevoked")]
    async fn on_revoked(
        &self,
        ctx: CallContext,
        cap: CapListenRPCRequest,
    ) -> RpcResult<ListenerResponse>;
    #[method(name = "capabilities.request")]
    async fn cap_set_request(
        &self,
        ctx: CallContext,
        grants: CapRequestRpcRequest,
    ) -> RpcResult<Vec<CapabilityInfo>>;
}

pub struct CapabilityImpl {
    state: PlatformState,
}

impl CapabilityImpl {
    pub async fn on_request_cap_event(
        &self,
        ctx: CallContext,
        request: CapListenRPCRequest,
        event: CapEvent,
    ) -> RpcResult<ListenerResponse> {
        let listen = request.listen;
        CapState::setup_listener(&self.state.clone(), ctx, event.clone(), request).await;
        Ok(ListenerResponse {
            listening: listen,
            event: format!("capabilities.{}", event.as_str()),
        })
    }
}

#[async_trait]
impl CapabilityServer for CapabilityImpl {
    async fn supported(&self, _ctx: CallContext, cap: CapRPCRequest) -> RpcResult<bool> {
        Ok(self
            .state
            .cap_state
            .generic
            .check_supported(&[FireboltPermission {
                cap: cap.capability,
                role: cap.options.unwrap_or_default().role,
            }])
            .is_ok())
    }

    async fn available(&self, _ctx: CallContext, cap: CapRPCRequest) -> RpcResult<bool> {
        Ok(self
            .state
            .cap_state
            .generic
            .check_available(&vec![FireboltPermission {
                cap: cap.capability,
                role: cap.options.unwrap_or_default().role,
            }])
            .is_ok())
    }

    async fn permitted(&self, ctx: CallContext, cap: CapRPCRequest) -> RpcResult<bool> {
        if self.state.open_rpc_state.is_app_excluded(&ctx.app_id) {
            return Ok(true);
        }

        if let Ok(v) = self
            .state
            .cap_state
            .permitted_state
            .check_cap_role(&ctx.app_id, cap.clone().into())
        {
            return Ok(v);
        } else if PermissionHandler::fetch_and_store(&self.state, &ctx.app_id)
            .await
            .is_ok()
        {
            //successful fetch retry
            if let Ok(v) = self
                .state
                .cap_state
                .permitted_state
                .check_cap_role(&ctx.app_id, cap.into())
            {
                return Ok(v);
            }
        }
        Ok(false)
    }

<<<<<<< HEAD
    async fn granted(&self, ctx: CallContext, cap: CapRPCRequest) -> RpcResult<bool> {
        if let Ok(response) = is_granted(self.state.clone(), ctx, cap.into()).await {
            return Ok(response);
=======
    async fn granted(&self, ctx: CallContext, cap: RoleInfo) -> RpcResult<Option<bool>> {
        let granted_res =
            self.state
                .cap_state
                .grant_state
                .check_granted(&self.state, &ctx.app_id, cap);
        match granted_res {
            Ok(grant) => Ok(Some(grant)),
            Err(RippleError::Permission(DenyReason::Ungranted)) => Ok(None),
            Err(_) => Err(Error::Custom("Unable to get user grants".to_owned())),
>>>>>>> 065d89d0
        }
    }

    async fn info(
        &self,
        ctx: CallContext,
        request: CapInfoRpcRequest,
    ) -> RpcResult<Vec<CapabilityInfo>> {
        if request.capabilities.is_empty() {
            return Err(jsonrpsee::core::Error::Custom(String::from(
                "Error invalid input capabilities are empty",
            )));
        }
        let cap_set = request.capabilities;
        if let Ok(a) = CapState::get_cap_info(&self.state, ctx, &cap_set).await {
            Ok(a)
        } else {
            Err(jsonrpsee::core::Error::Custom(String::from(
                "Error retreiving Capability Info TBD",
            )))
        }
    }

    async fn on_available(
        &self,
        ctx: CallContext,
        cap: CapListenRPCRequest,
    ) -> RpcResult<ListenerResponse> {
        self.on_request_cap_event(ctx, cap, CapEvent::OnAvailable)
            .await
    }

    async fn on_unavailable(
        &self,
        ctx: CallContext,
        cap: CapListenRPCRequest,
    ) -> RpcResult<ListenerResponse> {
        self.on_request_cap_event(ctx, cap, CapEvent::OnUnavailable)
            .await
    }

    async fn on_granted(
        &self,
        ctx: CallContext,
        cap: CapListenRPCRequest,
    ) -> RpcResult<ListenerResponse> {
        self.on_request_cap_event(ctx, cap, CapEvent::OnGranted)
            .await
    }

    async fn on_revoked(
        &self,
        ctx: CallContext,
        cap: CapListenRPCRequest,
    ) -> RpcResult<ListenerResponse> {
        self.on_request_cap_event(ctx, cap, CapEvent::OnRevoked)
            .await
    }

    async fn cap_set_request(
        &self,
        ctx: CallContext,
        grants: CapRequestRpcRequest,
    ) -> RpcResult<Vec<CapabilityInfo>> {
        let fb_perms: Vec<FireboltPermission> = grants.clone().into();
        self.state
            .cap_state
            .generic
            .check_supported(&fb_perms)
            .map_err(|err| Error::Custom(format!("{:?} not supported", err.caps)))?;
        let permitted_result: Result<
            (),
            ripple_sdk::api::firebolt::fb_capabilities::DenyReasonWithCap,
        > = PermissionHandler::check_permitted(&self.state, &ctx.app_id, &fb_perms).await;
        if permitted_result.is_ok() {
            let _ = GrantState::check_with_roles(
                &self.state,
                &ctx.clone().into(),
                &ctx.clone().into(),
                &fb_perms,
                false,
            )
            .await;
        }
        let request = grants
            .grants
            .iter()
            .map(|role_info| role_info.capability.clone())
            .collect();

        if let Ok(a) = CapState::get_cap_info(&self.state, ctx, &request).await {
            Ok(a)
        } else {
            Err(jsonrpsee::core::Error::Custom(String::from(
                "Error retreiving Capability Info TBD",
            )))
        }
    }
}

pub struct CapRPCProvider;
impl RippleRPCProvider<CapabilityImpl> for CapRPCProvider {
    fn provide(state: PlatformState) -> RpcModule<CapabilityImpl> {
        (CapabilityImpl { state }).into_rpc()
    }
}

pub async fn is_permitted(
    state: PlatformState,
    ctx: CallContext,
    cap: RoleInfo,
) -> RpcResult<bool> {
    if state.open_rpc_state.is_app_excluded(&ctx.app_id) {
        return Ok(true);
    }
    if let Ok(v) = state
        .cap_state
        .permitted_state
        .check_cap_role(&ctx.app_id, cap.clone())
    {
        return Ok(v);
    } else if PermissionHandler::fetch_and_store(&state, &ctx.app_id)
        .await
        .is_ok()
    {
        //successful fetch retry
        if let Ok(v) = state
            .cap_state
            .permitted_state
            .check_cap_role(&ctx.app_id, cap)
        {
            return Ok(v);
        }
    }
    Ok(false)
}

pub async fn is_granted(state: PlatformState, ctx: CallContext, cap: RoleInfo) -> RpcResult<bool> {
    Ok(state
        .cap_state
        .grant_state
        .check_granted(&state, &ctx.app_id, cap)
        .is_ok())
}<|MERGE_RESOLUTION|>--- conflicted
+++ resolved
@@ -23,30 +23,21 @@
         platform_state::PlatformState,
     },
 };
-<<<<<<< HEAD
-use jsonrpsee::{core::RpcResult, proc_macros::rpc, RpcModule};
-use ripple_sdk::api::{
-    firebolt::{
-        fb_capabilities::{
-            CapEvent, CapInfoRpcRequest, CapListenRPCRequest, CapRPCRequest, CapRequestRpcRequest,
-            CapabilityInfo, FireboltPermission, RoleInfo,
-=======
 use jsonrpsee::{
     core::{Error, RpcResult},
     proc_macros::rpc,
     RpcModule,
 };
+
 use ripple_sdk::async_trait::async_trait;
 use ripple_sdk::{
     api::{
         firebolt::{
             fb_capabilities::{
-                CapEvent, CapInfoRpcRequest, CapListenRPCRequest, CapRequestRpcRequest,
-                CapabilityInfo, CapabilityRole, DenyReason, FireboltCap, FireboltPermission,
-                RoleInfo,
+                CapEvent, CapInfoRpcRequest, CapListenRPCRequest, CapRPCRequest,
+                CapRequestRpcRequest, CapabilityInfo, DenyReason, FireboltPermission, RoleInfo,
             },
             fb_general::ListenerResponse,
->>>>>>> 065d89d0
         },
         gateway::rpc_gateway_api::CallContext,
     },
@@ -62,11 +53,7 @@
     #[method(name = "capabilities.permitted")]
     async fn permitted(&self, ctx: CallContext, cap: CapRPCRequest) -> RpcResult<bool>;
     #[method(name = "capabilities.granted")]
-<<<<<<< HEAD
-    async fn granted(&self, ctx: CallContext, cap: CapRPCRequest) -> RpcResult<bool>;
-=======
     async fn granted(&self, ctx: CallContext, cap: RoleInfo) -> RpcResult<Option<bool>>;
->>>>>>> 065d89d0
     #[method(name = "capabilities.info")]
     async fn info(
         &self,
@@ -180,11 +167,6 @@
         Ok(false)
     }
 
-<<<<<<< HEAD
-    async fn granted(&self, ctx: CallContext, cap: CapRPCRequest) -> RpcResult<bool> {
-        if let Ok(response) = is_granted(self.state.clone(), ctx, cap.into()).await {
-            return Ok(response);
-=======
     async fn granted(&self, ctx: CallContext, cap: RoleInfo) -> RpcResult<Option<bool>> {
         let granted_res =
             self.state
@@ -195,7 +177,6 @@
             Ok(grant) => Ok(Some(grant)),
             Err(RippleError::Permission(DenyReason::Ungranted)) => Ok(None),
             Err(_) => Err(Error::Custom("Unable to get user grants".to_owned())),
->>>>>>> 065d89d0
         }
     }
 
