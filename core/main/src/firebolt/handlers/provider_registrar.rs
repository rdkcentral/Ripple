// Copyright 2023 Comcast Cable Communications Management, LLC
//
// Licensed under the Apache License, Version 2.0 (the "License");
// you may not use this file except in compliance with the License.
// You may obtain a copy of the License at
//
// http://www.apache.org/licenses/LICENSE-2.0
//
// Unless required by applicable law or agreed to in writing, software
// distributed under the License is distributed on an "AS IS" BASIS,
// WITHOUT WARRANTIES OR CONDITIONS OF ANY KIND, either express or implied.
// See the License for the specific language governing permissions and
// limitations under the License.
//
// SPDX-License-Identifier: Apache-2.0
//

use std::time::Duration;

use crate::{
    firebolt::rpc::register_aliases,
    service::apps::{
        app_events::AppEvents,
        provider_broker::{ProviderBroker, ProviderBrokerRequest},
    },
    state::{cap, openrpc_state::ProviderSet, platform_state::PlatformState},
};
use jsonrpsee::{
    core::{server::rpc_module::Methods, Error, RpcResult},
    types::{error::CallError, ParamsSequence},
    RpcModule,
};
use ripple_sdk::{
    api::{
        firebolt::{
            fb_general::{ListenRequest, ListenerResponse},
            fb_openrpc::FireboltOpenRpcMethod,
            fb_pin::PinChallengeResponse,
            provider::{
<<<<<<< HEAD
                self, ChallengeResponse, ExternalProviderResponse, FocusRequest,
                ProviderRequestPayload, ProviderResponse, ProviderResponsePayload,
                ProviderResponsePayloadType,
=======
                ChallengeResponse, ExternalProviderError, ExternalProviderResponse, FocusRequest,
                ProviderResponse, ProviderResponsePayload, ProviderResponsePayloadType,
>>>>>>> c3186020
            },
        },
        gateway::rpc_gateway_api::{CallContext, CallerSession},
    },
    log::{error, info},
    tokio::{sync::oneshot, time::timeout},
};
use serde_json::Value;

// <pca>
// TODO: Add to config
const DEFAULT_PROVIDER_RESPONSE_TIMEOUT_MS: u64 = 5000;
// </pca>

#[derive(Clone)]
struct RpcModuleContext {
    platform_state: PlatformState,
    // <pca>
    method: String,
    provider_set: ProviderSet,
    // <pca>
}

impl RpcModuleContext {
    // <pca>
    // fn new(platform_state: PlatformState) -> Self {
    //     RpcModuleContext { platform_state }
    // }
    fn new(platform_state: PlatformState, method: String, provider_set: ProviderSet) -> Self {
        RpcModuleContext {
            method,
            platform_state,
            provider_set,
        }
    }
    // </pca>
}

pub struct ProviderRegistrar;

impl ProviderRegistrar {
    fn get_provider_response(
        payload_type: ProviderResponsePayloadType,
        mut params_sequence: ParamsSequence,
    ) -> Option<ProviderResponse> {
<<<<<<< HEAD
        let _call_context: CallContext = params_sequence.next().unwrap();
=======
        let _: Option<CallContext> = params_sequence.next().ok(); // ignore CallContext
>>>>>>> c3186020
        match payload_type {
            ProviderResponsePayloadType::ChallengeResponse => {
                let external_provider_response: Result<
                    ExternalProviderResponse<ChallengeResponse>,
                    CallError,
                > = params_sequence.next();

                if let Ok(r) = external_provider_response {
                    return Some(ProviderResponse {
                        correlation_id: r.correlation_id,
                        result: ProviderResponsePayload::ChallengeResponse(r.result),
                    });
                }
            }
            ProviderResponsePayloadType::PinChallengeResponse => {
                let external_provider_response: Result<
                    ExternalProviderResponse<PinChallengeResponse>,
                    CallError,
                > = params_sequence.next();

                if let Ok(r) = external_provider_response {
                    return Some(ProviderResponse {
                        correlation_id: r.correlation_id,
                        result: ProviderResponsePayload::PinChallengeResponse(r.result),
                    });
                }
            }
            ProviderResponsePayloadType::ChallengeError => {
                let external_provider_error: Result<ExternalProviderError, CallError> =
                    params_sequence.next();

                if let Ok(r) = external_provider_error {
                    return Some(ProviderResponse {
                        correlation_id: r.correlation_id,
                        result: ProviderResponsePayload::ChallengeError(r.error),
                    });
                }
            }
            _ => error!("get_provider_response: Unsupported payload type"),
        }

        None
    }

    // <pca>
    // pub fn register(platform_state: &PlatformState, methods: &mut Methods) {
    //     let provider_map = platform_state.open_rpc_state.get_provider_map();
    //     for method_name in provider_map.clone().keys() {
    //         if let Some(provider_set) = provider_map.get(method_name) {
    //             if let Some(attributes) = provider_set.attributes {
    //                 let rpc_module_context = RpcModuleContext::new(platform_state.clone());
    //                 let mut rpc_module = RpcModule::new(rpc_module_context.clone());

    //                 // Register request function
    //                 if let Some(method) = provider_set.request.clone() {
    //                     let request_method =
    //                         FireboltOpenRpcMethod::name_with_lowercase_module(&method.name).leak();

    //                     rpc_module
    //                         .register_async_method(
    //                             request_method,
    //                             move |params, context| async move {
    //                                 let mut params_sequence = params.sequence();
    //                                 let call_context: CallContext = params_sequence.next().unwrap();
    //                                 let request: ListenRequest = params_sequence.next().unwrap();
    //                                 let listening = request.listen;

    //                                 ProviderBroker::register_or_unregister_provider(
    //                                     &context.platform_state,
    //                                     attributes.capability.into(),
    //                                     attributes.method.into(),
    //                                     attributes.event,
    //                                     call_context,
    //                                     request,
    //                                 )
    //                                 .await;

    //                                 Ok(ListenerResponse {
    //                                     listening,
    //                                     event: attributes.event.into(),
    //                                 })
    //                             },
    //                         )
    //                         .unwrap();
    //                 }

    //                 // Register focus function
    //                 if let Some(method) = provider_set.focus.clone() {
    //                     let focus_method =
    //                         FireboltOpenRpcMethod::name_with_lowercase_module(&method.name).leak();

    //                     rpc_module
    //                         .register_async_method(
    //                             focus_method,
    //                             move |params, context| async move {
    //                                 let mut params_sequence = params.sequence();
    //                                 let call_context: CallContext = params_sequence.next().unwrap();
    //                                 let request: FocusRequest = params_sequence.next().unwrap();

    //                                 ProviderBroker::focus(
    //                                     &context.platform_state,
    //                                     call_context,
    //                                     attributes.capability.into(),
    //                                     request,
    //                                 )
    //                                 .await;
    //                                 Ok(None) as RpcResult<Option<()>>
    //                             },
    //                         )
    //                         .unwrap();
    //                 }

    //                 // Register response function
    //                 if let Some(method) = provider_set.response.clone() {
    //                     let response_method =
    //                         FireboltOpenRpcMethod::name_with_lowercase_module(&method.name).leak();

    //                     rpc_module
    //                         .register_async_method(
    //                             response_method,
    //                             move |params, context| async move {
    //                                 let params_sequence = params.sequence();

    //                                 if let Some(provider_response) =
    //                                     ProviderRegistrar::get_provider_response(
    //                                         attributes.response_payload_type.clone(),
    //                                         params_sequence,
    //                                     )
    //                                 {
    //                                     ProviderBroker::provider_response(
    //                                         &context.platform_state,
    //                                         provider_response,
    //                                     )
    //                                     .await;
    //                                 }

    //                                 Ok(None) as RpcResult<Option<()>>
    //                             },
    //                         )
    //                         .unwrap();
    //                 }

    //                 // Register error function
    //                 if let Some(method) = provider_set.error.clone() {
    //                     let error_method = method.name.clone().leak();

    //                     rpc_module
    //                         .register_async_method(
    //                             error_method,
    //                             move |params, context| async move {
    //                                 let params_sequence = params.sequence();

    //                                 if let Some(provider_response) =
    //                                     ProviderRegistrar::get_provider_response(
    //                                         attributes.error_payload_type.clone(),
    //                                         params_sequence,
    //                                     )
    //                                 {
    //                                     ProviderBroker::provider_response(
    //                                         &context.platform_state,
    //                                         provider_response,
    //                                     )
    //                                     .await;
    //                                 }

    //                                 Ok(None) as RpcResult<Option<()>>
    //                             },
    //                         )
    //                         .unwrap();
    //                 }

    //                 //methods.merge(rpc_module.clone()).ok();
    //                 methods
    //                     .merge(register_aliases(platform_state, rpc_module))
    //                     .ok();
    //             }
    //         }
    //     }
    // }
    pub fn register(platform_state: &PlatformState, methods: &mut Methods) {
        let provider_map = platform_state.open_rpc_state.get_provider_map();

        for method_name in provider_map.clone().keys() {
            if let Some(provider_set) = provider_map.get(method_name) {
                let method_name_lc =
                    FireboltOpenRpcMethod::name_with_lowercase_module(method_name).leak();

                let rpc_module_context = RpcModuleContext::new(
                    platform_state.clone(),
                    method_name_lc.into(),
                    provider_set.clone(),
                );
                let mut rpc_module = RpcModule::new(rpc_module_context.clone());

                if provider_set.event {
                    if let Some(provided_by) = &provider_set.provided_by {
                        // Register app event listener
                        println!("*** _DEBUG: Registering method: App event listener: method_name={}, provided_by={}",
                            method_name, provided_by
                        );
                        info!("Registering method: App event listener: method_name={}, provided_by={}",
                            method_name, provided_by
                        );
                        rpc_module
                            .register_async_method(
                                method_name_lc,
                                move |params, context| async move {
                                    println!(
                                        "*** _DEBUG: App event listener registration: method={}",
                                        context.method
                                    );
                                    info!(
                                        "App event listener registration: method={}",
                                        context.method
                                    );

                                    let mut params_sequence = params.sequence();
                                    let call_context: CallContext = params_sequence.next().unwrap();
                                    let request: ListenRequest = params_sequence.next().unwrap();
                                    let listen = request.listen;

                                    AppEvents::add_listener(
                                        &context.platform_state,
                                        context.method.clone(),
                                        call_context,
                                        request,
                                    );
                                    Ok(ListenerResponse {
                                        listening: listen,
                                        event: context.method.clone(),
                                    })
                                },
                            )
                            .unwrap();
                    } else if provider_set.provides.is_some() || provider_set.provides_to.is_some()
                    {
                        println!(
                            "*** _DEBUG: Registering method: Provider: method_name={}",
                            method_name
                        );
                        info!("Registering method: Provider: method_name={}", method_name);
                        rpc_module
                            .register_async_method(
                                method_name_lc,
                                move |params, context| async move {
                                    println!(
                                        "*** _DEBUG: Provider registration: method={}",
                                        context.method
                                    );
                                    info!("Provider registration: method={}", context.method);

                                    if let Some(provides) = &context.provider_set.provides {
                                        let mut params_sequence = params.sequence();
                                        let call_context: CallContext =
                                            params_sequence.next().unwrap();
                                        let request: ListenRequest =
                                            params_sequence.next().unwrap();
                                        let listening = request.listen;

                                        ProviderBroker::register_or_unregister_provider(
                                            &context.platform_state,
                                            provides.clone(),
                                            context.method.clone(),
                                            context.method.clone(),
                                            call_context,
                                            request,
                                        )
                                        .await;

                                        Ok(ListenerResponse {
                                            listening,
                                            event: context.method.clone(),
                                        })
                                    } else {
                                        Err(Error::Custom("Missing provides attribute".to_string()))
                                    }
                                },
                            )
                            .unwrap();
                    }
                } else {
                    if provider_set.provides_to.is_some() {
                        println!(
                            "*** _DEBUG: Registering method: App event emitter: method_name={}",
                            method_name
                        );
                        info!(
                            "Registering method: App event emitter: method_name={}",
                            method_name
                        );
                        rpc_module
                            .register_async_method(
                                method_name_lc,
                                move |params, context| async move {
                                    println!(
                                        "*** _DEBUG: App event emitter: method={}",
                                        context.method
                                    );
                                    info!("App event emitter: method={}", context.method);
                                    if let Some(event) = &context.provider_set.provides_to {
                                        let mut params_sequence = params.sequence();
                                        let _call_context: CallContext =
                                            params_sequence.next().unwrap();
                                        let result: Value = params_sequence.next().unwrap();

                                        AppEvents::emit(&context.platform_state, event, &result)
                                            .await;
                                    }

                                    Ok(None) as RpcResult<Option<()>>
                                },
                            )
                            .unwrap();
                    }

                    if let Some(error) = &provider_set.error_for {
                        if let Some(attributes) = provider_set.attributes {
                            println!(
                                "*** _DEBUG: Registering method: Error function: method_name={}",
                                method_name
                            );
                            info!(
                                "Registering method: Error function: method_name={}",
                                method_name
                            );

                            let error_method = method_name.clone().leak();

                            rpc_module
                                .register_async_method(
                                    error_method,
                                    move |params, context| async move {
                                        println!(
                                            "*** _DEBUG: Provider error: method={}",
                                            context.method
                                        );
                                        info!("Provider error: method={}", context.method);
                                        let params_sequence = params.sequence();

                                        if let Some(provider_response) =
                                            ProviderRegistrar::get_provider_response(
                                                attributes.error_payload_type.clone(),
                                                params_sequence,
                                            )
                                        {
                                            ProviderBroker::provider_response(
                                                &context.platform_state,
                                                provider_response,
                                            )
                                            .await;
                                        }

                                        Ok(None) as RpcResult<Option<()>>
                                    },
                                )
                                .unwrap();
                        } else {
                            println!("*** _DEBUG: Registering method: Error function: NO ATTRIBUTES: method_name={}", method_name);
                            error!(
                                "Registering method: Error function: NO ATTRIBUTES: method_name={}",
                                method_name
                            );
                        }
                    }

                    if let Some(provided_by) = &provider_set.provided_by {
                        println!(
                            "*** _DEBUG: Registering method: Provider invoker: method_name={}",
                            method_name
                        );
                        info!(
                            "Registering method: Provider invoker: method_name={}",
                            method_name
                        );

                        rpc_module
                            .register_async_method(
                                method_name_lc,
                                move |params, context| async move {
                                    let mut params_sequence = params.sequence();
                                    let call_context: CallContext = params_sequence.next().unwrap();
                                    let params: Value = params_sequence.next().unwrap();

                                    println!(
                                        "*** _DEBUG: Provider invoker: method={}",
                                        context.method
                                    );
                                    info!("Provider invoker: method={}", context.method);

                                    if let Some(provided_by) = &context.provider_set.provided_by {
                                        let provider_map = context
                                            .platform_state
                                            .open_rpc_state
                                            .get_provider_map();

                                        if let Some(provided_by_set) = provider_map.get(
                                            &FireboltOpenRpcMethod::name_with_lowercase_module(
                                                provided_by,
                                            ),
                                        ) {
                                            if let Some(capability) = &provided_by_set.provides {
                                                let (
                                                    provider_response_payload_tx,
                                                    provider_response_payload_rx,
                                                ) = oneshot::channel::<ProviderResponsePayload>();

                                                let caller = CallerSession {
                                                    session_id: Some(
                                                        call_context.session_id.clone(),
                                                    ),
                                                    app_id: Some(call_context.app_id.clone()),
                                                };

                                                let provider_broker_request =
                                                    ProviderBrokerRequest {
                                                        capability: capability.clone(),
                                                        method: provided_by.clone(),
                                                        caller,
                                                        request: ProviderRequestPayload::Generic(
                                                            params.to_string(),
                                                        ),
                                                        tx: provider_response_payload_tx,
                                                        app_id: None,
                                                    };

                                                ProviderBroker::invoke_method(
                                                    &context.platform_state,
                                                    provider_broker_request,
                                                )
                                                .await;

                                                // match provider_response_payload_rx.await {
                                                //     Ok(provider_response_payload) => {
                                                //         return Ok(
                                                //             provider_response_payload.as_value(), // TODO: Is this right?
                                                //         );
                                                //     }
                                                //     Err(e) => {
                                                //         return Err(Error::Custom(String::from(
                                                //             "Error returning from provider",
                                                //         )));
                                                //     }
                                                // }

                                                // let provider_response = timeout(
                                                //     Duration::from_millis(
                                                //         DEFAULT_PROVIDER_RESPONSE_TIMEOUT_MS,
                                                //     ),
                                                //     provider_response_payload_rx,
                                                // )
                                                // .await
                                                // .map_err(|_| {
                                                //     Err(Error::Custom(String::from(
                                                //         "Privder response timeout",
                                                //     )))
                                                // })?;
                                                // return provider_response;

                                                match timeout(
                                                    Duration::from_millis(
                                                        DEFAULT_PROVIDER_RESPONSE_TIMEOUT_MS,
                                                    ),
                                                    provider_response_payload_rx,
                                                )
                                                .await
                                                {
                                                    Ok(result) => match result {
                                                        Ok(provider_response_payload) => {
                                                            return Ok(provider_response_payload
                                                                .as_value());
                                                        }
                                                        Err(e) => {
                                                            return Err(Error::Custom(
                                                                String::from(
                                                                    "Error returning from provider",
                                                                ),
                                                            ));
                                                        }
                                                    },
                                                    Err(_) => {
                                                        return Err(Error::Custom(String::from(
                                                            "Provider response timeout",
                                                        )));
                                                    }
                                                }
                                            }
                                        }
                                    }

                                    Err(Error::Custom(String::from(
                                        "Unexpected schema configuration",
                                    )))
                                },
                            )
                            .unwrap();
                    }
                }

                // Register focus function
                if let Some(method) = provider_set.focus.clone() {
                    println!(
                        "*** _DEBUG: Registering method: Focus function: method_name={}",
                        method_name
                    );
                    info!(
                        "Registering method: Focus function: method_name={}",
                        method_name
                    );

                    let focus_method =
                        FireboltOpenRpcMethod::name_with_lowercase_module(&method.name).leak();

                    rpc_module
                        .register_async_method(focus_method, move |params, context| async move {
                            println!("*** _DEBUG: Provider focus: method={}", context.method);
                            info!("Provider focus: method={}", context.method);

                            if let Some(provides) = &context.provider_set.provides {
                                let mut params_sequence = params.sequence();
                                let call_context: CallContext = params_sequence.next().unwrap();
                                let request: FocusRequest = params_sequence.next().unwrap();

                                ProviderBroker::focus(
                                    &context.platform_state,
                                    call_context,
                                    provides.clone(),
                                    request,
                                )
                                .await;

<<<<<<< HEAD
                                Ok(None) as RpcResult<Option<()>>
                            } else {
                                Err(Error::Custom("Missing provides attribute".to_string()))
                            }
                        })
                        .unwrap();
                }

                if let Some(attributes) = provider_set.attributes {
                    // Register response function
                    if let Some(method) = provider_set.response.clone() {
                        println!(
                            "*** _DEBUG: Registering method: Response function: method_name={}",
                            method_name
                        );
                        info!(
                            "Registering method: Response function: method_name={}",
                            method_name
                        );

                        let response_method =
                            FireboltOpenRpcMethod::name_with_lowercase_module(&method.name).leak();

=======
                    // Register error function
                    if let Some(method) = provider_set.error.clone() {
                        let error_method =
                            FireboltOpenRpcMethod::name_with_lowercase_module(&method.name).leak();
>>>>>>> c3186020
                        rpc_module
                            .register_async_method(
                                response_method,
                                move |params, context| async move {
                                    println!(
                                        "*** _DEBUG: Provider response: method={}",
                                        context.method
                                    );
                                    info!("Provider response: method={}", context.method);

                                    let params_sequence = params.sequence();

                                    if let Some(provider_response) =
                                        ProviderRegistrar::get_provider_response(
                                            attributes.response_payload_type.clone(),
                                            params_sequence,
                                        )
                                    {
                                        ProviderBroker::provider_response(
                                            &context.platform_state,
                                            provider_response,
                                        )
                                        .await;
                                    }

                                    Ok(None) as RpcResult<Option<()>>
                                },
                            )
                            .unwrap();
                    }
                }
                methods
                    .merge(register_aliases(platform_state, rpc_module))
                    .ok();
            }
        }
    }
    // </pca>
}<|MERGE_RESOLUTION|>--- conflicted
+++ resolved
@@ -37,14 +37,9 @@
             fb_openrpc::FireboltOpenRpcMethod,
             fb_pin::PinChallengeResponse,
             provider::{
-<<<<<<< HEAD
                 self, ChallengeResponse, ExternalProviderResponse, FocusRequest,
                 ProviderRequestPayload, ProviderResponse, ProviderResponsePayload,
                 ProviderResponsePayloadType,
-=======
-                ChallengeResponse, ExternalProviderError, ExternalProviderResponse, FocusRequest,
-                ProviderResponse, ProviderResponsePayload, ProviderResponsePayloadType,
->>>>>>> c3186020
             },
         },
         gateway::rpc_gateway_api::{CallContext, CallerSession},
@@ -90,11 +85,7 @@
         payload_type: ProviderResponsePayloadType,
         mut params_sequence: ParamsSequence,
     ) -> Option<ProviderResponse> {
-<<<<<<< HEAD
-        let _call_context: CallContext = params_sequence.next().unwrap();
-=======
         let _: Option<CallContext> = params_sequence.next().ok(); // ignore CallContext
->>>>>>> c3186020
         match payload_type {
             ProviderResponsePayloadType::ChallengeResponse => {
                 let external_provider_response: Result<
@@ -421,11 +412,13 @@
                                 method_name
                             );
 
-                            let error_method = method_name.clone().leak();
+                            // let error_method =
+                            // FireboltOpenRpcMethod::name_with_lowercase_module(method_name).leak();
 
                             rpc_module
                                 .register_async_method(
-                                    error_method,
+                                    //error_method,
+                                    method_name_lc,
                                     move |params, context| async move {
                                         println!(
                                             "*** _DEBUG: Provider error: method={}",
@@ -604,11 +597,11 @@
                         method_name
                     );
 
-                    let focus_method =
-                        FireboltOpenRpcMethod::name_with_lowercase_module(&method.name).leak();
+                    // let focus_method =
+                    //     FireboltOpenRpcMethod::name_with_lowercase_module(&method.name).leak();
 
                     rpc_module
-                        .register_async_method(focus_method, move |params, context| async move {
+                        .register_async_method(method_name_lc, move |params, context| async move {
                             println!("*** _DEBUG: Provider focus: method={}", context.method);
                             info!("Provider focus: method={}", context.method);
 
@@ -625,7 +618,6 @@
                                 )
                                 .await;
 
-<<<<<<< HEAD
                                 Ok(None) as RpcResult<Option<()>>
                             } else {
                                 Err(Error::Custom("Missing provides attribute".to_string()))
@@ -649,12 +641,6 @@
                         let response_method =
                             FireboltOpenRpcMethod::name_with_lowercase_module(&method.name).leak();
 
-=======
-                    // Register error function
-                    if let Some(method) = provider_set.error.clone() {
-                        let error_method =
-                            FireboltOpenRpcMethod::name_with_lowercase_module(&method.name).leak();
->>>>>>> c3186020
                         rpc_module
                             .register_async_method(
                                 response_method,
