// Copyright 2023 Comcast Cable Communications Management, LLC
//
// Licensed under the Apache License, Version 2.0 (the "License");
// you may not use this file except in compliance with the License.
// You may obtain a copy of the License at
//
// http://www.apache.org/licenses/LICENSE-2.0
//
// Unless required by applicable law or agreed to in writing, software
// distributed under the License is distributed on an "AS IS" BASIS,
// WITHOUT WARRANTIES OR CONDITIONS OF ANY KIND, either express or implied.
// See the License for the specific language governing permissions and
// limitations under the License.
//
// SPDX-License-Identifier: Apache-2.0
//

use crate::service::settings_processor::{get_settings_map, subscribe_to_settings};
use jsonrpsee::{core::RpcResult, proc_macros::rpc, RpcModule};
use ripple_sdk::{
    api::{
        apps::{AppEvent, AppEventRequest, AppManagerResponse, AppMethod, AppRequest, AppResponse},
        caps::CapsRequest,
        firebolt::{
            fb_discovery::{AgePolicy, PolicyIdentifierAlias},
            fb_general::ListenRequestWithEvent,
            fb_keyboard::{
                KeyboardSessionRequest, KeyboardSessionResponse, KEYBOARD_PROVIDER_CAPABILITY,
            },
            fb_pin::{
                PinChallengeRequestWithContext, PinChallengeResponse, PIN_CHALLENGE_CAPABILITY,
            },
            fb_telemetry::TelemetryPayload,
            provider::{ProviderRequestPayload, ProviderResponsePayload},
        },
        gateway::rpc_gateway_api::CallContext,
        settings::{SettingValue, SettingsRequest, SettingsRequestParam},
    },
    async_trait::async_trait,
    log::{debug, error},
    service::service_event_state::Event,
    tokio::sync::oneshot,
    utils::{error::RippleError, rpc_utils::rpc_err},
};

use std::{
    collections::HashMap,
    sync::{Arc, RwLock},
};

use crate::{
    firebolt::rpc::RippleRPCProvider,
    service::{
        apps::{
            app_events::AppEvents,
            provider_broker::{ProviderBroker, ProviderBrokerRequest},
        },
        telemetry_builder::TelemetryBuilder,
    },
    state::platform_state::PlatformState,
    utils::rpc_utils::rpc_await_oneshot,
};

#[rpc(server)]
pub trait Internal {
    #[method(name = "ripple.sendTelemetry")]
    async fn send_telemetry(&self, ctx: CallContext, payload: TelemetryPayload) -> RpcResult<()>;

    #[method(name = "ripple.setTelemetrySessionId")]
    fn set_telemetry_session_id(&self, ctx: CallContext, session_id: String) -> RpcResult<()>;

    #[method(name = "ripple.sendAppEvent")]
    async fn send_app_event(&self, ctx: CallContext, event: AppEvent) -> RpcResult<()>;

    #[method(name = "ripple.registerAppEvent")]
    async fn register_app_event(
        &self,
        ctx: CallContext,
        request: ListenRequestWithEvent,
    ) -> RpcResult<()>;

    #[method(name = "ripple.getAppCatalogId")]
    async fn get_app_catalog_id(&self, ctx: CallContext, app_id: String) -> RpcResult<String>;

    #[method(name = "ripple.checkCapsRequest")]
    async fn check_caps_request(
        &self,
        ctx: CallContext,
        caps_request: CapsRequest,
    ) -> RpcResult<HashMap<String, bool>>;

    #[method(name = "ripple.getSecondScreenPayload")]
    async fn get_second_screen_payload(&self, ctx: CallContext) -> RpcResult<String>;

    #[method(name = "account.setPolicyIdentifierAlias")]
    async fn set_policy_identifier_alias(
        &self,
        ctx: CallContext,
        params: PolicyIdentifierAlias,
    ) -> RpcResult<()>;

    #[method(name = "account.policyIdentifierAlias")]
    async fn get_policy_identifier_alias(&self, ctx: CallContext) -> RpcResult<Vec<AgePolicy>>;

<<<<<<< HEAD
    #[method(name = "ripple.onContextTokenChangedEvent")]
    async fn subscribe_context_token_changed_event(&self, ctx: CallContext) -> RpcResult<()>;
=======
    #[method(name = "ripple.sendAppEventRequest")]
    async fn send_app_event_request(
        &self,
        ctx: CallContext,
        app_event_request: AppEventRequest,
    ) -> RpcResult<bool>;

    #[method(name = "ripple.promptEmailRequest")]
    async fn prompt_email_request(
        &self,
        ctx: CallContext,
        request: KeyboardSessionRequest,
    ) -> RpcResult<KeyboardSessionResponse>;

    #[method(name = "ripple.showPinOverlay")]
    async fn show_pin_overlay(
        &self,
        ctx: CallContext,
        request: PinChallengeRequestWithContext,
    ) -> RpcResult<PinChallengeResponse>;

    #[method(name = "ripple.getSettingsRequest")]
    async fn get_settings_request(
        &self,
        ctx: CallContext,
        request: SettingsRequest,
    ) -> RpcResult<HashMap<String, SettingValue>>;

    #[method(name = "ripple.subscribeSettings")]
    async fn subscribe_settings(
        &self,
        ctx: CallContext,
        request: SettingsRequestParam,
    ) -> RpcResult<()>;
>>>>>>> 878ca7d5
}

#[derive(Debug, Clone, Default)]
pub struct PolicyState {
    pub policy_identifiers_alias: Arc<RwLock<Vec<AgePolicy>>>,
}

#[derive(Debug)]
pub struct InternalImpl {
    pub state: PlatformState,
}

#[async_trait]
impl InternalServer for InternalImpl {
    async fn send_telemetry(&self, _ctx: CallContext, payload: TelemetryPayload) -> RpcResult<()> {
        let _ = TelemetryBuilder::send_telemetry(&self.state, payload);
        Ok(())
    }

    fn set_telemetry_session_id(&self, _ctx: CallContext, session_id: String) -> RpcResult<()> {
        self.state.metrics.update_session_id(Some(session_id));
        Ok(())
    }

    async fn send_app_event(&self, _ctx: CallContext, event: AppEvent) -> RpcResult<()> {
        debug!("Sending App event {:?}", &event);
        AppEvents::emit_with_context(&self.state, &event.event_name, &event.result, event.context)
            .await;
        Ok(())
    }

    async fn register_app_event(
        &self,
        _ctx: CallContext,
        request: ListenRequestWithEvent,
    ) -> RpcResult<()> {
        debug!("registering App event {:?}", &request);
        let event = request.event.clone();
        AppEvents::add_listener(&self.state, event, request.context.clone(), request.request);
        Ok(())
    }

    async fn get_app_catalog_id(&self, _: CallContext, app_id: String) -> RpcResult<String> {
        let (app_resp_tx, app_resp_rx) = oneshot::channel::<AppResponse>();

        let app_request =
            AppRequest::new(AppMethod::GetAppContentCatalog(app_id.clone()), app_resp_tx);
        if let Err(e) = self.state.get_client().send_app_request(app_request) {
            error!("Send error for AppMethod::GetAppContentCatalog {:?}", e);
        }
        let resp = rpc_await_oneshot(app_resp_rx).await;

        if let Ok(Ok(AppManagerResponse::AppContentCatalog(content_catalog))) = resp {
            return Ok(content_catalog.map_or(app_id.to_owned(), |x| x));
        }

        Ok(app_id)
    }

    async fn check_caps_request(
        &self,
        _ctx: CallContext,
        caps_request: CapsRequest,
    ) -> RpcResult<HashMap<String, bool>> {
        match caps_request {
            CapsRequest::Supported(request) => {
                let result = self.state.cap_state.generic.check_for_processor(request);
                Ok(result)
            }
            CapsRequest::Permitted(app_id, request) => {
                let result = self
                    .state
                    .cap_state
                    .permitted_state
                    .check_multiple(&app_id, request);
                Ok(result)
            }
        }
    }

    async fn set_policy_identifier_alias(
        &self,
        _ctx: CallContext,
        params: PolicyIdentifierAlias,
    ) -> RpcResult<()> {
        debug!("Setting policy identifier alias: {:?}", params);
        self.state.add_policy_identifier_alias(params);
        Ok(())
    }

    async fn get_policy_identifier_alias(&self, _ctx: CallContext) -> RpcResult<Vec<AgePolicy>> {
        Ok(self.state.get_policy_identifier_alias())
    }

    async fn get_second_screen_payload(&self, ctx: CallContext) -> RpcResult<String> {
        let (app_resp_tx, app_resp_rx) = oneshot::channel::<AppResponse>();

        let app_request = AppRequest::new(
            AppMethod::GetSecondScreenPayload(ctx.app_id.clone()),
            app_resp_tx,
        );

        if let Err(e) = self.state.get_client().send_app_request(app_request) {
            error!("Send error for GetSecondScreenPayload {:?}", e);
            return Err(rpc_err("Unable to send app request"));
        }

        let resp = rpc_await_oneshot(app_resp_rx).await;
        if let Ok(Ok(AppManagerResponse::SecondScreenPayload(payload))) = resp {
            return Ok(payload);
        }

        // return empty string if the payload is not available
        error!(
            "Failed to get second screen payload for app_id: {}",
            ctx.app_id
        );
        Ok(String::new())
    }

<<<<<<< HEAD
    async fn subscribe_context_token_changed_event(&self, ctx: CallContext) -> RpcResult<()> {
        let context = ctx.context;
        if let Ok(service_message_context) = serde_json::to_value(context) {
            match self
                .state
                .service_controller_state
                .service_event_state
                .subscribe_context_event(
                    Event::RippleContextTokenChangedEvent.to_string().as_str(),
                    Some(service_message_context),
                ) {
                Ok(()) => return Ok(()),
                Err(e) => error!("Failed to subscribe to context token changed event: {}", e),
            }
        }
        Err(jsonrpsee::core::error::Error::Custom(
            "Failed to subscribe to context token changed event".to_owned(),
        ))
=======
    async fn send_app_event_request(
        &self,
        _ctx: CallContext,
        app_event_request: AppEventRequest,
    ) -> RpcResult<bool> {
        match app_event_request.clone() {
            AppEventRequest::Emit(event) => {
                if let Some(app_id) = event.app_id {
                    let event_name = &event.event_name;
                    let result = &event.result;
                    AppEvents::emit_to_app(&self.state, app_id, event_name, result).await;
                } else {
                    AppEvents::emit_with_app_event(&self.state, app_event_request).await;
                }
            }
            AppEventRequest::Register(ctx, event, request) => {
                AppEvents::add_listener(&self.state, event, ctx, request);
            }
        }
        Ok(true)
    }

    async fn prompt_email_request(
        &self,
        _ctx: CallContext,
        request: KeyboardSessionRequest,
    ) -> RpcResult<KeyboardSessionResponse> {
        let method = String::from(request._type.to_provider_method());
        let (session_tx, session_rx) = oneshot::channel::<ProviderResponsePayload>();
        let pr_msg = ProviderBrokerRequest {
            capability: KEYBOARD_PROVIDER_CAPABILITY.to_string(),
            method,
            caller: request.clone().ctx.into(),
            request: ProviderRequestPayload::KeyboardSession(request.clone()),
            tx: session_tx,
            app_id: None,
        };
        ProviderBroker::invoke_method(&self.state, pr_msg).await;
        if let Ok(result) = session_rx.await {
            if let Some(keyboard_response) = result.as_keyboard_result() {
                return Ok(keyboard_response);
            }
        }
        Err(rpc_err("Unpermitted"))
    }

    async fn show_pin_overlay(
        &self,
        _ctx: CallContext,
        request: PinChallengeRequestWithContext,
    ) -> RpcResult<PinChallengeResponse> {
        let (session_tx, session_rx) = oneshot::channel::<ProviderResponsePayload>();
        let pr_msg = ProviderBrokerRequest {
            capability: String::from(PIN_CHALLENGE_CAPABILITY),
            method: String::from("pinchallenge.onRequestChallenge"),
            caller: request.call_ctx.clone().into(),
            request: ProviderRequestPayload::PinChallenge(request.into()),
            tx: session_tx,
            app_id: None,
        };
        ProviderBroker::invoke_method(&self.state, pr_msg).await;
        if let Ok(result) = session_rx.await {
            if let Some(response) = result.as_pin_challenge_response() {
                return Ok(response);
            }
        }
        Err(rpc_err("Unpermitted"))
    }

    async fn get_settings_request(
        &self,
        _ctx: CallContext,
        request: SettingsRequest,
    ) -> RpcResult<HashMap<String, SettingValue>> {
        let settings = match request {
            SettingsRequest::Get(req) => get_settings_map(&self.state, &req).await,
            _ => {
                error!("Unsupported SettingsRequest variant");
                Err(RippleError::InvalidInput)
            }
        };
        match settings {
            Ok(map) => Ok(map),
            Err(e) => {
                error!("Error getting settings: {:?}", e);
                Err(rpc_err("Error getting settings"))
            }
        }
    }

    async fn subscribe_settings(
        &self,
        _ctx: CallContext,
        request: SettingsRequestParam,
    ) -> RpcResult<()> {
        subscribe_to_settings(&self.state, request).await;
        Ok(())
>>>>>>> 878ca7d5
    }
}

pub struct InternalProvider;
impl RippleRPCProvider<InternalImpl> for InternalProvider {
    fn provide(state: PlatformState) -> RpcModule<InternalImpl> {
        (InternalImpl { state }).into_rpc()
    }
}<|MERGE_RESOLUTION|>--- conflicted
+++ resolved
@@ -102,10 +102,9 @@
     #[method(name = "account.policyIdentifierAlias")]
     async fn get_policy_identifier_alias(&self, ctx: CallContext) -> RpcResult<Vec<AgePolicy>>;
 
-<<<<<<< HEAD
     #[method(name = "ripple.onContextTokenChangedEvent")]
     async fn subscribe_context_token_changed_event(&self, ctx: CallContext) -> RpcResult<()>;
-=======
+
     #[method(name = "ripple.sendAppEventRequest")]
     async fn send_app_event_request(
         &self,
@@ -140,7 +139,6 @@
         ctx: CallContext,
         request: SettingsRequestParam,
     ) -> RpcResult<()>;
->>>>>>> 878ca7d5
 }
 
 #[derive(Debug, Clone, Default)]
@@ -261,7 +259,6 @@
         Ok(String::new())
     }
 
-<<<<<<< HEAD
     async fn subscribe_context_token_changed_event(&self, ctx: CallContext) -> RpcResult<()> {
         let context = ctx.context;
         if let Ok(service_message_context) = serde_json::to_value(context) {
@@ -280,7 +277,8 @@
         Err(jsonrpsee::core::error::Error::Custom(
             "Failed to subscribe to context token changed event".to_owned(),
         ))
-=======
+    }
+
     async fn send_app_event_request(
         &self,
         _ctx: CallContext,
@@ -378,7 +376,6 @@
     ) -> RpcResult<()> {
         subscribe_to_settings(&self.state, request).await;
         Ok(())
->>>>>>> 878ca7d5
     }
 }
 
