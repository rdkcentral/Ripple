--- conflicted
+++ resolved
@@ -32,14 +32,11 @@
 use futures::StreamExt;
 use jsonrpsee::types::{error::ErrorCode, ErrorResponse, Id};
 use ripple_sdk::{
-<<<<<<< HEAD
-    api::gateway::rpc_gateway_api::{
-        ApiMessage, ApiProtocol, ClientContext, JsonRpcApiResponse, RpcRequest,
-=======
     api::{
-        gateway::rpc_gateway_api::{ApiMessage, ApiProtocol, ClientContext, RpcRequest},
+        gateway::rpc_gateway_api::{
+            ApiMessage, ApiProtocol, ClientContext, JsonRpcApiResponse, RpcRequest,
+        },
         observability::log_signal::LogSignal,
->>>>>>> 79f1673d
     },
     log::{error, info, trace},
     tokio::{
@@ -335,12 +332,8 @@
                             session_id_c.clone(),
                             req_id.clone(),
                             Some(connection_id.clone()),
-<<<<<<< HEAD
-                            ctx.gateway_secure,
+                            gateway_secure,
                             context,
-=======
-                            gateway_secure,
->>>>>>> 79f1673d
                         ) {
                             info!("Received Firebolt request {}", request.params_json);
                             if request.method.contains("rpc.initialize") {
