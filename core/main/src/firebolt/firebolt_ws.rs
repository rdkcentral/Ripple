--- conflicted
+++ resolved
@@ -30,7 +30,6 @@
 };
 use futures::SinkExt;
 use futures::StreamExt;
-
 use jsonrpsee::types::{error::INVALID_REQUEST_CODE, ErrorObject, ErrorResponse, Id};
 use ripple_sdk::{
     api::manifest::extn_manifest::ExtnSymbol,
@@ -61,7 +60,6 @@
     uuid::Uuid,
 };
 use ripple_sdk::{log::debug, tokio};
-<<<<<<< HEAD
 use ssda_service::ApiGateway;
 use ssda_types::gateway::{APIGatewayServiceConnectionDisposition, ApiGatewayServer};
 use ssda_types::ServiceId;
@@ -69,8 +67,6 @@
     tungstenite::{self, Message},
     WebSocketStream,
 };
-=======
->>>>>>> 188f56be
 #[allow(dead_code)]
 pub struct FireboltWs {}
 
@@ -91,22 +87,7 @@
     pub app_state: AppManagerState,
     pub secure: bool,
     pub internal_app_id: Option<String>,
-<<<<<<< HEAD
     pub service_connection: Arc<std::sync::Mutex<Option<ServiceConnection>>>,
-=======
-    extns: Vec<ExtnSymbol>,
-}
-
-impl ConnectionCallbackConfig {
-    fn get_extn(&self, id: &str) -> Option<ExtnSymbol> {
-        for extn in &self.extns {
-            if extn.id.eq(id) {
-                return Some(extn.clone());
-            }
-        }
-        None
-    }
->>>>>>> 188f56be
 }
 pub struct ConnectionCallback(ConnectionCallbackConfig);
 
@@ -194,16 +175,12 @@
                 None => cfg.internal_app_id,
             },
         };
-<<<<<<< HEAD
         if let Ok(APIGatewayServiceConnectionDisposition::Accept(service_id)) =
             ApiGateway::is_apigateway_connection(request.uri())
         {
             let service_connection = ServiceConnection { service_id };
             *cfg.service_connection.lock().unwrap() = Some(service_connection);
         };
-=======
-
->>>>>>> 188f56be
         let session_id = match app_id_opt {
             Some(_) => Uuid::new_v4().to_string(),
             // can unwrap here because if session is not given, then error will be returned
@@ -276,7 +253,6 @@
         let extns = state.extn_manifest.get_all_extns();
         let app_state = state.app_manager_state.clone();
         // Let's spawn the handling of each connection in a separate task.
-
         while let Ok((stream, client_addr)) = listener.accept().await {
             let (connect_tx, connect_rx) = oneshot::channel::<ClientIdentity>();
             let service_manager_clone = Arc::clone(&service_manager);
@@ -286,11 +262,7 @@
                 app_state: app_state.clone(),
                 secure,
                 internal_app_id: internal_app_id.clone(),
-<<<<<<< HEAD
-                service_connection: service_connection_state.clone(),
-=======
                 extns: extns.clone(),
->>>>>>> 188f56be
             };
             match ripple_sdk::tokio_tungstenite::accept_hdr_async(stream, ConnectionCallback(cfg))
                 .await
