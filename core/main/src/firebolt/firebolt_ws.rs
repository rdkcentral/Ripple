--- conflicted
+++ resolved
@@ -222,14 +222,10 @@
             return;
         }
 
-<<<<<<< HEAD
-        if PermissionHandler::fetch_and_store(state.clone(), app_id.clone())
+        if PermissionHandler::fetch_and_store(&state, &app_id)
             .await
             .is_err()
         {
-=======
-        if let Err(_) = PermissionHandler::fetch_and_store(&state, &app_id).await {
->>>>>>> 9dee9cd9
             error!("Couldnt pre cache permissions");
         }
 
