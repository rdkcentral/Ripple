--- conflicted
+++ resolved
@@ -215,17 +215,6 @@
             Some(e) => e == "true",
             None => false,
         };
-<<<<<<< HEAD
-=======
-
-        let cid = ClientIdentity {
-            session_id: session_id.clone(),
-            app_id,
-            rpc_v2,
-            service_info: None,
-        };
-        oneshot_send_and_log(cfg.next, cid, "ResolveClientIdentity");
->>>>>>> 4dd4262f
         /*
         add Sec-WebSocket-Protocol header to the response to indicate we suport jsonrpc
         this was breaking FCA as it tried to use standard websocket protocol and do the upgrade,
@@ -248,6 +237,7 @@
             session_id: session_id.clone(),
             app_id,
             rpc_v2,
+            service_info: None,
         };
         oneshot_send_and_log(cfg.next, cid, "ResolveClientIdentity");
 
