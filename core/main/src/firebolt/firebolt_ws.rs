// Copyright 2023 Comcast Cable Communications Management, LLC
//
// Licensed under the Apache License, Version 2.0 (the "License");
// you may not use this file except in compliance with the License.
// You may obtain a copy of the License at
//
// http://www.apache.org/licenses/LICENSE-2.0
//
// Unless required by applicable law or agreed to in writing, software
// distributed under the License is distributed on an "AS IS" BASIS,
// WITHOUT WARRANTIES OR CONDITIONS OF ANY KIND, either express or implied.
// See the License for the specific language governing permissions and
// limitations under the License.
//
// SPDX-License-Identifier: Apache-2.0
//

use std::{
    net::SocketAddr,
    sync::{Arc, RwLock},
};

use super::firebolt_gateway::FireboltGatewayCommand;
use crate::{
    service::apps::delegated_launcher_handler::{AppManagerState, AppManagerState2_0},
    service::ripple_service::service_controller_state::ServiceControllerState,
    state::{
        cap::permitted_state::PermissionHandler, platform_state::PlatformState,
        session_state::Session,
    },
};
use futures::SinkExt;
use futures::StreamExt;
use jsonrpsee::types::{error::INVALID_REQUEST_CODE, ErrorObject, ErrorResponse, Id};
use ripple_sdk::{
<<<<<<< HEAD
=======
    api::manifest::extn_manifest::ExtnSymbol,
    tokio_tungstenite::{
        tungstenite::{self, Message},
        WebSocketStream,
    },
};
use ripple_sdk::{
>>>>>>> db57072e
    api::{
        gateway::rpc_gateway_api::{
            ApiMessage, ApiProtocol, ClientContext, JsonRpcApiResponse, RpcRequest, RPC_V2,
        },
        observability::log_signal::LogSignal,
    },
    log::{error, info},
    tokio::{
        net::{TcpListener, TcpStream},
        sync::{mpsc, oneshot, Mutex},
    },
    utils::channel_utils::oneshot_send_and_log,
    uuid::Uuid,
};
use ripple_sdk::{
    api::{
        gateway::rpc_gateway_api::{CallContext, JsonRpcApiRequest},
        manifest::extn_manifest::ExtnSymbol,
    },
    chrono::format::format,
    extn::{
        extn_client_message::{ExtnMessage, ExtnPayload, ExtnResponse},
        extn_id::ExtnId,
    },
    framework::ripple_contract::RippleContract,
    log::trace,
    tokio_tungstenite::{
        tungstenite::{self, Message},
        WebSocketStream,
    },
    utils::error::RippleError,
};
use ripple_sdk::{log::debug, tokio};
use ssda_service::ApiGateway;
use ssda_types::gateway::{APIGatewayServiceConnectionDisposition, ApiGatewayServer};
use ssda_types::ServiceId;

#[allow(dead_code)]
pub struct FireboltWs {}

#[derive(Debug)]
#[allow(dead_code)]
pub struct ClientIdentity {
    pub session_id: String,
    pub app_id: String,
    pub rpc_v2: bool,
    pub service_info: Option<ExtnSymbol>,
}
#[derive(Debug, Clone)]
struct ServiceConnection {
    service_id: ServiceId,
}
struct ConnectionCallbackConfig {
    pub next: oneshot::Sender<ClientIdentity>,
    pub app_state: AppManagerState,
    pub app_state2_0: AppManagerState2_0,
    pub app_lifecycle_2_enabled: bool,
    pub secure: bool,
    pub internal_app_id: Option<String>,
    pub extns: Vec<ExtnSymbol>,
    pub service_connection: Arc<std::sync::Mutex<Option<ServiceConnection>>>,
}
impl ConnectionCallbackConfig {
    fn get_extn(&self, id: &str) -> Option<ExtnSymbol> {
        for extn in &self.extns {
            if extn.id.eq(id) {
                return Some(extn.clone());
            }
        }
        None
    }
}
pub struct ConnectionCallback(ConnectionCallbackConfig);

/**
 * Gets a query parameter from the request at the given key.
 * If required=true, then return an error if the param is missing
 *
 *
 * clippy: the `Err`-variant is at least 136 bytes
 * It is not possible to reduce the size of the error message without boxing, and upsetting
 * consumers
 */
#[allow(clippy::result_large_err)]
fn get_query(
    req: &tungstenite::handshake::server::Request,
    key: &'static str,
    required: bool,
) -> Result<Option<String>, tungstenite::handshake::server::ErrorResponse> {
    debug!("get_query: key={}", key);
    let found_q = match req.uri().query() {
        Some(qs) => {
            let qs = querystring::querify(qs);
            qs.iter().find(|q| q.0 == key).cloned()
        }
        None => None,
    };

    if required && found_q.is_none() {
        let err_msg = format!("{} query parameter missing", key);
        error!("{}", err_msg);
        let err = tungstenite::http::response::Builder::new()
            .status(403)
            .body(Some(err_msg))
            .unwrap();
        return Err(err);
    }
    Ok(found_q.map(|q| String::from(q.1)))
}

impl tungstenite::handshake::server::Callback for ConnectionCallback {
    fn on_request(
        self,
        request: &tungstenite::handshake::server::Request,
        mut response: tungstenite::handshake::server::Response,
    ) -> Result<
        tungstenite::handshake::server::Response,
        tungstenite::handshake::server::ErrorResponse,
    > {
        let query = request.uri().query();
        info!("New firebolt connection {:?}", query);
        let cfg = self.0;

        if !cfg.secure {
            if let Ok(Some(extn_id)) = get_query(request, "service_handshake", false) {
                info!("Service handshake for extn_id={}", extn_id);
                let cid = if let Some(c) = cfg.get_extn(&extn_id) {
                    // valid extn_id
                    ClientIdentity {
                        session_id: Uuid::new_v4().to_string(),
                        app_id: extn_id.clone(),
                        rpc_v2: true,
                        service_info: Some(c),
                    }
                } else {
                    // extn_id without any symbol in the manifest
                    info!("Extn not found for extn_id={} in {:?}", extn_id, cfg.extns);
                    // Accept the connection, the service will be registered later.
                    let extn_symbol = ExtnSymbol {
                        id: extn_id.clone(),
                        ..Default::default()
                    };
                    ClientIdentity {
                        session_id: Uuid::new_v4().to_string(),
                        app_id: extn_id.clone(),
                        rpc_v2: true,
                        service_info: Some(extn_symbol),
                    }
                };
                info!("New Service connection {:?}", extn_id);
                oneshot_send_and_log(cfg.next, cid, "ResolveClientIdentity");
                return Ok(response);
            }
        }

        let app_id_opt = match cfg.secure {
            true => None,
            false => match get_query(request, "appId", false)? {
                Some(a) => Some(a),
                None => cfg.internal_app_id,
            },
        };
        if let Ok(APIGatewayServiceConnectionDisposition::Accept(service_id)) =
            ApiGateway::is_apigateway_connection(request.uri())
        {
            let service_connection = ServiceConnection { service_id };
            *cfg.service_connection.lock().unwrap() = Some(service_connection);
        };
        let session_id = match app_id_opt {
            Some(_) => Uuid::new_v4().to_string(),
            // can unwrap here because if session is not given, then error will be returned
            None => get_query(request, "session", true)?.unwrap(),
        };
        let app_id = match app_id_opt {
            Some(a) => a,
            None => {
                let mut app_id = None;
                if cfg.app_lifecycle_2_enabled {
                    let v = cfg.app_state2_0.get_app_id_from_session_id(&session_id);
                    if v.is_some() {
                        app_id = v;
                    }
                }

                if app_id.is_none() {
                    app_id = cfg.app_state.get_app_id_from_session_id(&session_id);
                }

                match app_id {
                    Some(id) => id,
                    None => {
                        error!(
                            "No application session found for session_id = {}",
                            &session_id
                        );
                        let err = tungstenite::http::response::Builder::new()
                            .status(403)
                            .body(Some(format!(
                                "No application session found for {}",
                                session_id
                            )))
                            .unwrap();
                        return Err(err);
                    }
                }
            }
        };

        // If RPCv2 is set as a query param then Ripple will use logic more complicit with the RPCv2 spec.
        // Non-complicit behavior is still available for compatibility with older firebolt clients.
        let rpc_v2 = match get_query(request, "RPCv2", false)? {
            Some(e) => e == "true",
            None => false,
        };
        /*
        add Sec-WebSocket-Protocol header to the response to indicate we suport jsonrpc
        this was breaking FCA as it tried to use standard websocket protocol and do the upgrade,
        but ripple was not sending the header
        */
        if request.headers().get("Sec-WebSocket-Protocol").is_some() {
            /*
            jsonrpc is the only answer...
            */
            response.headers_mut().insert(
                "Sec-WebSocket-Protocol",
                tungstenite::http::header::HeaderValue::from_str("jsonrpc").unwrap(),
            );
        }

        info!("{:?} {} is_rpc_v2={}", query, app_id, rpc_v2);

        let cid = ClientIdentity {
            session_id: session_id.clone(),
            app_id,
            rpc_v2,
            service_info: None,
        };
        oneshot_send_and_log(cfg.next, cid, "ResolveClientIdentity");

        Ok(response)
    }
}

impl FireboltWs {
    pub async fn start(
        server_addr: &str,
        state: PlatformState,
        secure: bool,
        internal_app_id: Option<String>,
        service_manager: Arc<Mutex<Box<dyn ApiGatewayServer + Send + Sync>>>,
    ) {
        // Create the event loop and TCP listener we'll accept connections on.
        let try_socket = TcpListener::bind(&server_addr).await; //create the server on the address
        let listener = try_socket.unwrap_or_else(|_| panic!("Failed to bind {:?}", server_addr));
        info!("Listening on: {} secure={}", server_addr, secure);
        let state_for_connection = state.clone();
        let extns = state.extn_manifest.get_all_extns();
        let app_state = state.app_manager_state.clone();
        let app_state2_0 = state.lifecycle2_app_state.clone();
        let app_lifecycle_2_enabled = std::env::var("RIPPLE_LIFECYCLE_2_ENABLED")
            .ok()
            .and_then(|s| s.parse::<bool>().ok())
            .unwrap_or(false);
        // Let's spawn the handling of each connection in a separate task.
        while let Ok((stream, client_addr)) = listener.accept().await {
            let (connect_tx, connect_rx) = oneshot::channel::<ClientIdentity>();
            let service_manager_clone = Arc::clone(&service_manager);
            let service_connection_state = Arc::new(std::sync::Mutex::new(None));
            let cfg = ConnectionCallbackConfig {
                next: connect_tx,
                app_state: app_state.clone(),
                app_state2_0: app_state2_0.clone(),
                app_lifecycle_2_enabled,
                secure,
                internal_app_id: internal_app_id.clone(),
                extns: extns.clone(),
                service_connection: service_connection_state.clone(),
            };
            match ripple_sdk::tokio_tungstenite::accept_hdr_async(stream, ConnectionCallback(cfg))
                .await
            {
                Err(e) => {
                    error!("websocket connection error {:?}", e);
                }
                Ok(ws_stream) => {
                    // let (mut send , mut recv) = ws_stream.split();;
                    //let c = send;
                    let connection = service_connection_state.clone();
                    let service_connection_state = connection.lock().unwrap().clone();
                    //let service_connections = service_connection_state.clone();

                    match service_connection_state {
                        Some(service_connection) => {
                            let service_connection = service_connection.clone();
                            let service_id = service_connection.service_id.clone();

                            info!("Service connection for service_id={:?}", service_id);
                            tokio::spawn(async move {
                                FireboltWs::handle_service_connection(
                                    service_id,
                                    service_manager_clone,
                                    ws_stream,
                                )
                                .await;
                            });
                        }
                        None => {
                            let state_for_connection_c = state_for_connection.clone();
                            tokio::spawn(async move {
                                FireboltWs::handle_connection(
                                    client_addr,
                                    ws_stream,
                                    connect_rx,
                                    state_for_connection_c.clone(),
                                    secure,
                                )
                                .await;
                            });
                        }
                    }
                }
            }
        }
    }
<<<<<<< HEAD
    async fn handle_service_connection(
        service_id: ServiceId,
        service_manager: Arc<Mutex<Box<dyn ApiGatewayServer + Send + Sync>>>,
        ws_stream: WebSocketStream<TcpStream>,
    ) {
        info!("handle_service_connection");
        {
            let mut guard = service_manager.lock().await;
            guard.service_connect(service_id, ws_stream).await.unwrap();
        }
    }
    async fn handle_connection(
=======

    async fn handle_app_connection(
>>>>>>> db57072e
        _client_addr: SocketAddr,
        ws_stream: WebSocketStream<TcpStream>,
        state: PlatformState,
        identity: ClientIdentity,
        connection_id: String,
        gateway_secure: bool,
    ) {
        info!(
            "Creating new app connection_id={} app_id={} session_id={}, gateway_secure={}, port={}",
            connection_id,
            identity.app_id,
            identity.session_id,
            gateway_secure,
            _client_addr.port()
        );

        let client = state.get_client();
        let app_id = identity.app_id.clone();
        let (session_tx, mut resp_rx) = mpsc::channel(32);
        let ctx = ClientContext {
            session_id: identity.session_id.clone(),
            app_id: app_id.clone(),
            gateway_secure,
        };
        let session = Session::new(identity.app_id.clone(), Some(session_tx.clone()));
        let app_id_c = app_id.clone();
        let session_id_c = identity.session_id.clone();
        let connection_id_c = connection_id.clone();

        let msg = FireboltGatewayCommand::RegisterSession {
            session_id: connection_id.clone(),
            session: session.clone(),
        };
        if let Err(e) = client.send_gateway_command(msg) {
            error!("Error registering the app connection: {:?}", e);
            return;
        }

        if !gateway_secure
            && PermissionHandler::fetch_and_store(&state, &identity.app_id, false)
                .await
                .is_err()
        {
            error!("Couldnt pre cache permissions");
        }

        let mut context = vec![];
        if identity.rpc_v2 {
            context.push(RPC_V2.to_string());
        }

        let rpc_context: Arc<RwLock<Vec<String>>> = Arc::new(RwLock::new(context));
        let (mut sender, mut receiver) = ws_stream.split();
        let mut platform_state = state.clone();
        let context_clone = ctx.clone();
        let spawn_state = state.clone();

        tokio::spawn(async move {
            while let Some(api_message) = resp_rx.recv().await {
                let send_result = sender
                    .send(Message::Text(api_message.jsonrpc_msg.clone()))
                    .await;
                match send_result {
                    Ok(_) => {
                        platform_state
                            .metrics
                            .update_api_stage(&api_message.request_id, "response");

                        LogSignal::new(
                            "sent_firebolt_response".to_string(),
                            "firebolt message sent".to_string(),
                            context_clone.clone(),
                        )
                        .with_diagnostic_context_item("cid", &connection_id_c.clone())
                        .with_diagnostic_context_item("result", &api_message.jsonrpc_msg.clone())
                        .emit_debug();
                        if let Some(stats) = platform_state
                            .metrics
                            .get_api_stats(&api_message.request_id)
                        {
                            info!(
                                "Sending Firebolt response: {:?},{}",
                                stats.stats_ref,
                                stats.stats.get_total_time()
                            );
                            if let Some(stats_ref) = stats.stats_ref {
                                let split = format!(
                                    "Full Firebolt Split: {:?},{}",
                                    stats_ref.clone(),
                                    stats.stats.get_stage_durations()
                                );
                                

                                let rpc_request = RpcRequest::new(
                                    String::from("telemetry.event"),
                                    serde_json::json!({
                                        "payload": split,
                                    }).to_string(),
                                    CallContext::default(),
                                );
                                
                                spawn_state
                                    .endpoint_state
                                    .handle_brokerage(rpc_request, None, None, vec![], None, vec![])
                                    .await;
                                debug!(
                                   "{}", split
                                );
                            }

                            platform_state
                                .metrics
                                .remove_api_stats(&api_message.request_id);
                        }

                        info!(
                            "Sent Firebolt response cid={} msg={}",
                            connection_id_c.clone(),
                            api_message.jsonrpc_msg
                        );
                    }
                    Err(err) => error!("{:?}", err),
                }
            }
            debug!(
                "api msg rx closed {} {} {}",
                app_id_c.clone(),
                session_id_c.clone(),
                connection_id_c.clone()
            );
        });
        let session_id_c = identity.session_id.clone();
        let app_id_c = identity.app_id.clone();
        while let Some(msg) = receiver.next().await {
            match msg {
                Ok(msg) => {
                    if msg.is_text() && !msg.is_empty() {
                        debug!("Received JsonRpc Request {}", msg);
                        let req_id = Uuid::new_v4().to_string();
                        let req_text = String::from(msg.to_text().unwrap());
                        let context = { rpc_context.read().unwrap().clone() };
                        if let Ok(request) = RpcRequest::parse(
                            req_text.clone(),
                            app_id_c.clone(),
                            session_id_c.clone(),
                            req_id.clone(),
                            Some(connection_id.clone()),
                            gateway_secure,
                            context,
                        ) {
                            info!("Received Firebolt request {}", request.params_json);
                            let msg = FireboltGatewayCommand::HandleRpc { request };
                            if let Err(e) = client.clone().send_gateway_command(msg) {
                                error!("failed to send request {:?}", e);
                            }
                        } else if let Some(response) = JsonRpcApiResponse::get_response(&req_text) {
                            let msg = FireboltGatewayCommand::HandleResponse { response };
                            if let Err(e) = client.clone().send_gateway_command(msg) {
                                error!("failed to send request {:?}", e);
                            }
                        } else {
                            return_invalid_format_error_message(req_id, &state, &connection_id)
                                .await;
                            error!("invalid message {}", req_text)
                        }
                    }
                }
                Err(e) => {
                    error!("ws error cid={} error={:?}", connection_id, e);
                }
            }
        }
        debug!("SESSION DEBUG Unregistering {}", connection_id);
        let msg = FireboltGatewayCommand::UnregisterSession {
            session_id: identity.session_id.clone(),
            cid: connection_id,
        };
        if let Err(e) = client.send_gateway_command(msg) {
            error!("Error Unregistering {:?}", e);
        }
    }

    async fn handle_connection(
        _client_addr: SocketAddr,
        ws_stream: WebSocketStream<TcpStream>,
        connect_rx: oneshot::Receiver<ClientIdentity>,
        state: PlatformState,
        gateway_secure: bool,
    ) {
        let identity = connect_rx.await.unwrap();

        // Generate a unique connection ID
        let connection_id = Uuid::new_v4().to_string();

        if let Some(symbol) = identity.service_info.clone() {
            // Handle service connection
            ServiceControllerState::handle_service_connection(
                _client_addr,
                ws_stream,
                state,
                identity,
                connection_id,
                symbol,
            )
            .await;
        } else {
            // Handle app connection
            Self::handle_app_connection(
                _client_addr,
                ws_stream,
                state,
                identity,
                connection_id,
                gateway_secure,
            )
            .await;
        }
    }
}

/*
async fn return_invalid_service_error_message(
    state: &PlatformState,
    connection_id: &str,
    e: RippleError,
) {
    if let Some(session) = state
        .session_state
        .get_session_for_connection_id(connection_id)
    {
        let id = if let RippleError::BrokerError(id) = e.clone() {
            id
        } else {
            Uuid::new_v4().to_string()
        };
        let msg = ExtnMessage {
            id: id.clone(),
            payload: ExtnPayload::Response(ExtnResponse::Error(e)),
            requestor: ExtnId::try_from(session.get_app_id()).unwrap(),
            target: RippleContract::Internal,
            target_id: None,
            ts: None,
        };
        let _ = session.send_json_rpc(msg.into()).await;
    }
}
*/
async fn return_invalid_format_error_message(
    req_id: String,
    state: &PlatformState,
    connection_id: &str,
) {
    if let Some(session) = state
        .session_state
        .get_session_for_connection_id(connection_id)
    {
        let err = ErrorResponse::owned(
            ErrorObject::owned::<()>(INVALID_REQUEST_CODE, "invalid request".to_owned(), None),
            Id::Null,
        );

        let msg = serde_json::to_string(&err).unwrap();
        let api_msg = ApiMessage::new(ApiProtocol::JsonRpc, msg, req_id);
        let _ = session.send_json_rpc(api_msg).await;
    }
}<|MERGE_RESOLUTION|>--- conflicted
+++ resolved
@@ -23,7 +23,6 @@
 use super::firebolt_gateway::FireboltGatewayCommand;
 use crate::{
     service::apps::delegated_launcher_handler::{AppManagerState, AppManagerState2_0},
-    service::ripple_service::service_controller_state::ServiceControllerState,
     state::{
         cap::permitted_state::PermissionHandler, platform_state::PlatformState,
         session_state::Session,
@@ -33,16 +32,6 @@
 use futures::StreamExt;
 use jsonrpsee::types::{error::INVALID_REQUEST_CODE, ErrorObject, ErrorResponse, Id};
 use ripple_sdk::{
-<<<<<<< HEAD
-=======
-    api::manifest::extn_manifest::ExtnSymbol,
-    tokio_tungstenite::{
-        tungstenite::{self, Message},
-        WebSocketStream,
-    },
-};
-use ripple_sdk::{
->>>>>>> db57072e
     api::{
         gateway::rpc_gateway_api::{
             ApiMessage, ApiProtocol, ClientContext, JsonRpcApiResponse, RpcRequest, RPC_V2,
@@ -169,32 +158,29 @@
         if !cfg.secure {
             if let Ok(Some(extn_id)) = get_query(request, "service_handshake", false) {
                 info!("Service handshake for extn_id={}", extn_id);
-                let cid = if let Some(c) = cfg.get_extn(&extn_id) {
+                if let Some(c) = cfg.get_extn(&extn_id) {
                     // valid extn_id
-                    ClientIdentity {
+                    info!("New Service connection {:?}", extn_id);
+                    let cid = ClientIdentity {
                         session_id: Uuid::new_v4().to_string(),
-                        app_id: extn_id.clone(),
+                        app_id: extn_id,
                         rpc_v2: true,
                         service_info: Some(c),
-                    }
-                } else {
-                    // extn_id without any symbol in the manifest
-                    info!("Extn not found for extn_id={} in {:?}", extn_id, cfg.extns);
-                    // Accept the connection, the service will be registered later.
-                    let extn_symbol = ExtnSymbol {
-                        id: extn_id.clone(),
-                        ..Default::default()
                     };
-                    ClientIdentity {
-                        session_id: Uuid::new_v4().to_string(),
-                        app_id: extn_id.clone(),
-                        rpc_v2: true,
-                        service_info: Some(extn_symbol),
-                    }
-                };
-                info!("New Service connection {:?}", extn_id);
-                oneshot_send_and_log(cfg.next, cid, "ResolveClientIdentity");
-                return Ok(response);
+                    oneshot_send_and_log(cfg.next, cid, "ResolveClientIdentity");
+                    return Ok(response);
+                }
+                info!("Extn not found for extn_id={} in {:?} ", extn_id, cfg.extns);
+                // invalid extn_id
+                let err = tungstenite::http::response::Builder::new()
+                    .status(403)
+                    .body(Some(format!(
+                        "Invalid service handshake for extn_id={}",
+                        extn_id
+                    )))
+                    .unwrap();
+                error!("Invalid service handshake for extn_id={}", extn_id);
+                return Err(err);
             }
         }
 
@@ -367,7 +353,6 @@
             }
         }
     }
-<<<<<<< HEAD
     async fn handle_service_connection(
         service_id: ServiceId,
         service_manager: Arc<Mutex<Box<dyn ApiGatewayServer + Send + Sync>>>,
@@ -380,26 +365,13 @@
         }
     }
     async fn handle_connection(
-=======
-
-    async fn handle_app_connection(
->>>>>>> db57072e
         _client_addr: SocketAddr,
         ws_stream: WebSocketStream<TcpStream>,
+        connect_rx: oneshot::Receiver<ClientIdentity>,
         state: PlatformState,
-        identity: ClientIdentity,
-        connection_id: String,
         gateway_secure: bool,
     ) {
-        info!(
-            "Creating new app connection_id={} app_id={} session_id={}, gateway_secure={}, port={}",
-            connection_id,
-            identity.app_id,
-            identity.session_id,
-            gateway_secure,
-            _client_addr.port()
-        );
-
+        let identity = connect_rx.await.unwrap();
         let client = state.get_client();
         let app_id = identity.app_id.clone();
         let (session_tx, mut resp_rx) = mpsc::channel(32);
@@ -411,25 +383,54 @@
         let session = Session::new(identity.app_id.clone(), Some(session_tx.clone()));
         let app_id_c = app_id.clone();
         let session_id_c = identity.session_id.clone();
+
+        let connection_id = Uuid::new_v4().to_string();
+
         let connection_id_c = connection_id.clone();
-
-        let msg = FireboltGatewayCommand::RegisterSession {
-            session_id: connection_id.clone(),
-            session: session.clone(),
-        };
-        if let Err(e) = client.send_gateway_command(msg) {
-            error!("Error registering the app connection: {:?}", e);
-            return;
-        }
-
-        if !gateway_secure
-            && PermissionHandler::fetch_and_store(&state, &identity.app_id, false)
-                .await
-                .is_err()
-        {
-            error!("Couldnt pre cache permissions");
-        }
-
+        let mut is_service = false;
+        if let Some(symbol) = identity.service_info.clone() {
+            info!(
+                "Creating new service connection_id={} app_id={} session_id={}, gateway_secure={}, port={}",
+                connection_id,
+                app_id_c,
+                session_id_c,
+                gateway_secure,
+                _client_addr.port()
+            );
+            is_service = true;
+            let id = session_id_c.clone();
+            if let Some(sender) = session.get_sender() {
+                // Gateway will probably not necessarily be ready when extensions start
+                state.session_state.add_session(id, session.clone());
+                client
+                    .get_extn_client()
+                    .add_sender(app_id_c.clone(), symbol, sender);
+            }
+        } else {
+            info!(
+                "Creating new connection_id={} app_id={} session_id={}, gateway_secure={}, port={}",
+                connection_id,
+                app_id_c,
+                session_id_c,
+                gateway_secure,
+                _client_addr.port()
+            );
+            let msg = FireboltGatewayCommand::RegisterSession {
+                session_id: connection_id.clone(),
+                session,
+            };
+            if let Err(e) = client.send_gateway_command(msg) {
+                error!("Error registering the connection {:?}", e);
+                return;
+            }
+            if !gateway_secure
+                && PermissionHandler::fetch_and_store(&state, &app_id, false)
+                    .await
+                    .is_err()
+            {
+                error!("Couldnt pre cache permissions");
+            }
+        }
         let mut context = vec![];
         if identity.rpc_v2 {
             context.push(RPC_V2.to_string());
@@ -448,6 +449,10 @@
                     .await;
                 match send_result {
                     Ok(_) => {
+                        if is_service {
+                            trace!("Sent Service response {}", api_message.jsonrpc_msg);
+                            continue;
+                        }
                         platform_state
                             .metrics
                             .update_api_stage(&api_message.request_id, "response");
@@ -475,23 +480,21 @@
                                     stats_ref.clone(),
                                     stats.stats.get_stage_durations()
                                 );
-                                
 
                                 let rpc_request = RpcRequest::new(
                                     String::from("telemetry.event"),
                                     serde_json::json!({
                                         "payload": split,
-                                    }).to_string(),
+                                    })
+                                    .to_string(),
                                     CallContext::default(),
                                 );
-                                
+
                                 spawn_state
                                     .endpoint_state
                                     .handle_brokerage(rpc_request, None, None, vec![], None, vec![])
                                     .await;
-                                debug!(
-                                   "{}", split
-                                );
+                                debug!("{}", split);
                             }
 
                             platform_state
@@ -515,6 +518,7 @@
                 connection_id_c.clone()
             );
         });
+
         let session_id_c = identity.session_id.clone();
         let app_id_c = identity.app_id.clone();
         while let Some(msg) = receiver.next().await {
@@ -524,6 +528,19 @@
                         debug!("Received JsonRpc Request {}", msg);
                         let req_id = Uuid::new_v4().to_string();
                         let req_text = String::from(msg.to_text().unwrap());
+                        if is_service {
+                            match ExtnMessage::try_from(req_text.clone()) {
+                                Ok(v) => {
+                                    state.get_client().get_extn_client().handle_message(v);
+                                }
+                                Err(e) => {
+                                    error!("failed to parse extn message {:?}", e);
+                                    return_invalid_service_error_message(&state, &connection_id, e)
+                                        .await;
+                                }
+                            }
+                            continue;
+                        }
                         let context = { rpc_context.read().unwrap().clone() };
                         if let Ok(request) = RpcRequest::parse(
                             req_text.clone(),
@@ -557,6 +574,15 @@
             }
         }
         debug!("SESSION DEBUG Unregistering {}", connection_id);
+        if let Some(symbol) = identity.service_info {
+            info!(
+                "Unregistering service connection_id={} app_id={} session_id={}",
+                connection_id, app_id_c, session_id_c
+            );
+            client
+                .get_extn_client()
+                .remove_sender(app_id_c.clone(), symbol);
+        }
         let msg = FireboltGatewayCommand::UnregisterSession {
             session_id: identity.session_id.clone(),
             cid: connection_id,
@@ -565,46 +591,8 @@
             error!("Error Unregistering {:?}", e);
         }
     }
-
-    async fn handle_connection(
-        _client_addr: SocketAddr,
-        ws_stream: WebSocketStream<TcpStream>,
-        connect_rx: oneshot::Receiver<ClientIdentity>,
-        state: PlatformState,
-        gateway_secure: bool,
-    ) {
-        let identity = connect_rx.await.unwrap();
-
-        // Generate a unique connection ID
-        let connection_id = Uuid::new_v4().to_string();
-
-        if let Some(symbol) = identity.service_info.clone() {
-            // Handle service connection
-            ServiceControllerState::handle_service_connection(
-                _client_addr,
-                ws_stream,
-                state,
-                identity,
-                connection_id,
-                symbol,
-            )
-            .await;
-        } else {
-            // Handle app connection
-            Self::handle_app_connection(
-                _client_addr,
-                ws_stream,
-                state,
-                identity,
-                connection_id,
-                gateway_secure,
-            )
-            .await;
-        }
-    }
-}
-
-/*
+}
+
 async fn return_invalid_service_error_message(
     state: &PlatformState,
     connection_id: &str,
@@ -630,7 +618,7 @@
         let _ = session.send_json_rpc(msg.into()).await;
     }
 }
-*/
+
 async fn return_invalid_format_error_message(
     req_id: String,
     state: &PlatformState,
