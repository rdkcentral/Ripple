--- conflicted
+++ resolved
@@ -18,11 +18,8 @@
 //pub mod rpc_gateway;
 //pub mod firebolt_gateway;
 pub mod handlers {
-<<<<<<< HEAD
+    pub mod accessory_rpc;
     pub mod acknowledge_rpc;
-=======
-    pub mod accessory_rpc;
->>>>>>> 06d43a62
     pub mod capabilities_rpc;
     pub mod device_rpc;
     pub mod keyboard_rpc;
