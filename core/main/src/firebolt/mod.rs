// If not stated otherwise in this file or this component's license file the
// following copyright and licenses apply:
//
// Copyright 2023 RDK Management
//
// Licensed under the Apache License, Version 2.0 (the "License");
// you may not use this file except in compliance with the License.
// You may obtain a copy of the License at
//
// http://www.apache.org/licenses/LICENSE-2.0
//
// Unless required by applicable law or agreed to in writing, software
// distributed under the License is distributed on an "AS IS" BASIS,
// WITHOUT WARRANTIES OR CONDITIONS OF ANY KIND, either express or implied.
// See the License for the specific language governing permissions and
// limitations under the License.

//pub mod rpc_gateway;
//pub mod firebolt_gateway;
pub mod handlers {
    pub mod accessory_rpc;
    pub mod acknowledge_rpc;
    pub mod capabilities_rpc;
    pub mod closed_captions_rpc;
    pub mod device_rpc;
    pub mod keyboard_rpc;
    pub mod lcm_rpc;
    pub mod lifecycle_rpc;
    pub mod localization_rpc;
    pub mod pin_rpc;
<<<<<<< HEAD
    pub mod voice_guidance_rpc;
=======
    pub mod wifi_rpc;
>>>>>>> bec3ecdc
}
pub mod firebolt_gatekeeper;
pub mod firebolt_gateway;
pub mod firebolt_ws;
pub mod rpc;
pub mod rpc_router;<|MERGE_RESOLUTION|>--- conflicted
+++ resolved
@@ -28,11 +28,8 @@
     pub mod lifecycle_rpc;
     pub mod localization_rpc;
     pub mod pin_rpc;
-<<<<<<< HEAD
     pub mod voice_guidance_rpc;
-=======
     pub mod wifi_rpc;
->>>>>>> bec3ecdc
 }
 pub mod firebolt_gatekeeper;
 pub mod firebolt_gateway;
