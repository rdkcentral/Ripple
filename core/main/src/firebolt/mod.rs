--- conflicted
+++ resolved
@@ -33,11 +33,8 @@
     pub mod privacy_rpc;
     pub mod profile_rpc;
     pub mod second_screen_rpc;
-<<<<<<< HEAD
+    pub mod secure_storage_rpc;
     pub mod user_grants_rpc;
-=======
-    pub mod secure_storage_rpc;
->>>>>>> 37834505
     pub mod voice_guidance_rpc;
     pub mod wifi_rpc;
 }
