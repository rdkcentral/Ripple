// If not stated otherwise in this file or this component's license file the
// following copyright and licenses apply:
//
// Copyright 2023 RDK Management
//
// Licensed under the Apache License, Version 2.0 (the "License");
// you may not use this file except in compliance with the License.
// You may obtain a copy of the License at
//
// http://www.apache.org/licenses/LICENSE-2.0
//
// Unless required by applicable law or agreed to in writing, software
// distributed under the License is distributed on an "AS IS" BASIS,
// WITHOUT WARRANTIES OR CONDITIONS OF ANY KIND, either express or implied.
// See the License for the specific language governing permissions and
// limitations under the License.

//pub mod rpc_gateway;
//pub mod firebolt_gateway;
pub mod handlers {
    pub mod acknowledge_rpc;
    pub mod capabilities_rpc;
    pub mod device_rpc;
    pub mod keyboard_rpc;
    pub mod lcm_rpc;
    pub mod lifecycle_rpc;
<<<<<<< HEAD
    pub mod pin_rpc;
=======
    pub mod wifi_rpc;
>>>>>>> 58d8bc4d
}
pub mod firebolt_gatekeeper;
pub mod firebolt_gateway;
pub mod firebolt_ws;
pub mod rpc;
pub mod rpc_router;<|MERGE_RESOLUTION|>--- conflicted
+++ resolved
@@ -24,11 +24,8 @@
     pub mod keyboard_rpc;
     pub mod lcm_rpc;
     pub mod lifecycle_rpc;
-<<<<<<< HEAD
     pub mod pin_rpc;
-=======
     pub mod wifi_rpc;
->>>>>>> 58d8bc4d
 }
 pub mod firebolt_gatekeeper;
 pub mod firebolt_gateway;
