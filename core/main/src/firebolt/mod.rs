--- conflicted
+++ resolved
@@ -28,11 +28,8 @@
     pub mod lifecycle_rpc;
     pub mod localization_rpc;
     pub mod pin_rpc;
-<<<<<<< HEAD
     pub mod privacy_rpc;
-=======
     pub mod voice_guidance_rpc;
->>>>>>> 79dc0a80
     pub mod wifi_rpc;
 }
 pub mod firebolt_gatekeeper;
