// If not stated otherwise in this file or this component's license file the
// following copyright and licenses apply:
//
// Copyright 2023 RDK Management
//
// Licensed under the Apache License, Version 2.0 (the "License");
// you may not use this file except in compliance with the License.
// You may obtain a copy of the License at
//
// http://www.apache.org/licenses/LICENSE-2.0
//
// Unless required by applicable law or agreed to in writing, software
// distributed under the License is distributed on an "AS IS" BASIS,
// WITHOUT WARRANTIES OR CONDITIONS OF ANY KIND, either express or implied.
// See the License for the specific language governing permissions and
// limitations under the License.

//pub mod rpc_gateway;
//pub mod firebolt_gateway;
pub mod handlers {
    pub mod accessory_rpc;
    pub mod acknowledge_rpc;
    pub mod capabilities_rpc;
    pub mod closed_captions_rpc;
    pub mod device_rpc;
    pub mod keyboard_rpc;
    pub mod lcm_rpc;
    pub mod lifecycle_rpc;
    pub mod localization_rpc;
    pub mod pin_rpc;
<<<<<<< HEAD
    pub mod user_grants_rpc;
=======
    pub mod profile_rpc;
    pub mod second_screen_rpc;
>>>>>>> 3108e366
    pub mod voice_guidance_rpc;
    pub mod wifi_rpc;
}
pub mod firebolt_gatekeeper;
pub mod firebolt_gateway;
pub mod firebolt_ws;
pub mod rpc;
pub mod rpc_router;<|MERGE_RESOLUTION|>--- conflicted
+++ resolved
@@ -28,12 +28,9 @@
     pub mod lifecycle_rpc;
     pub mod localization_rpc;
     pub mod pin_rpc;
-<<<<<<< HEAD
-    pub mod user_grants_rpc;
-=======
     pub mod profile_rpc;
     pub mod second_screen_rpc;
->>>>>>> 3108e366
+    pub mod user_grants_rpc;
     pub mod voice_guidance_rpc;
     pub mod wifi_rpc;
 }
