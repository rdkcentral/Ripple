name: Post Merge

on:
  push:
    branches: [ "main-ci-test" ]

env:
    CARGO_TERM_COLOR: always
    RUSTFLAGS: "-Dwarnings"
    
jobs:
    update_code_coverage_threshold:
        name: Generate Code Coverage
        runs-on: ubuntu-latest
        steps:
          - name: read threshold file into environment variable
            run: |
              git init
              git clone https://github.com/rdkcentral/Ripple.git
              cd Ripple
              git fetch
              git checkout locked_actions_branch
              LOWER_COVERAGE_THRESHOLD=$(cat ./ci/coverage_threshold.txt |  cut -d ' ' -f1)
              echo "LOWER_COVERAGE_THRESHOLD=$LOWER_COVERAGE_THRESHOLD" >> $GITHUB_ENV
          - uses: actions/checkout@v3
          - uses: actions-rust-lang/setup-rust-toolchain@v1
          - uses: taiki-e/install-action@cargo-llvm-cov
          - run:  cargo llvm-cov --cobertura --output-path coverage.cobertura.xml
          - uses: irongut/CodeCoverageSummary@v1.3.0
            with:
              filename: coverage.cobertura.xml
              badge: true
              fail_below_min: true
              format: markdown
              hide_branch_rate: false
              hide_complexity: true
              indicators: true
              output: both
              thresholds: ${{ env.LOWER_COVERAGE_THRESHOLD }} 
          - run: |
              CURRENT_COVERAGE=$(grep '<coverage' coverage.cobertura.xml | grep -o 'line-rate="[0-9.]\+"' | grep -o '[0-9.]\+')
              CURRENT_COVERAGE=$(printf %.0f $(echo "$CURRENT_COVERAGE*100" | bc))
              CURRENT_LOWER_THRESHOLD=$(echo "$CURRENT_COVERAGE-2" | bc)
              CURRENT_UPPER_THRESHOLD=$(echo "$CURRENT_COVERAGE+2" | bc)
              echo "CURRENT_LOWER_THRESHOLD=$CURRENT_LOWER_THRESHOLD" >> $GITHUB_ENV
              echo "$CURRENT_LOWER_THRESHOLD $CURRENT_UPPER_THRESHOLD" > ./ci/coverage_threshold_temp.txt  
          - name: update threshold and push changes
            if: ${{ fromJSON(env.CURRENT_LOWER_THRESHOLD) > fromJSON(env.LOWER_COVERAGE_THRESHOLD) }}
            run: |
<<<<<<< HEAD

=======
>>>>>>> aa1589cc
              git clone https://github.com/rdkcentral/Ripple.git
              cd Ripple
              git fetch
              git checkout locked_actions_branch
              git config user.name "github-actions[bot]"
              git config user.email "github-actions[bot]@users.noreply.github.com"
              rm ./ci/coverage_threshold.txt
              cp ../ci/coverage_threshold_temp.txt ./ci/coverage_threshold.txt
              git add ./ci/coverage_threshold.txt
              git commit -m "chore: git bot update threshold"
<<<<<<< HEAD
=======
              ls
>>>>>>> aa1589cc
              git push origin head:locked_actions_branch
            continue-on-error: true<|MERGE_RESOLUTION|>--- conflicted
+++ resolved
@@ -47,10 +47,6 @@
           - name: update threshold and push changes
             if: ${{ fromJSON(env.CURRENT_LOWER_THRESHOLD) > fromJSON(env.LOWER_COVERAGE_THRESHOLD) }}
             run: |
-<<<<<<< HEAD
-
-=======
->>>>>>> aa1589cc
               git clone https://github.com/rdkcentral/Ripple.git
               cd Ripple
               git fetch
@@ -61,9 +57,5 @@
               cp ../ci/coverage_threshold_temp.txt ./ci/coverage_threshold.txt
               git add ./ci/coverage_threshold.txt
               git commit -m "chore: git bot update threshold"
-<<<<<<< HEAD
-=======
-              ls
->>>>>>> aa1589cc
               git push origin head:locked_actions_branch
             continue-on-error: true