name: Post Merge

on:
  push:
    branches: [ "main-ci-test" ]

env:
    CARGO_TERM_COLOR: always
    RUSTFLAGS: "-Dwarnings"
    
jobs:
    update_code_coverage_threshold:
        name: Generate Code Coverage
        runs-on: ubuntu-latest
        steps:
          - uses: actions/checkout@v3
          - uses: actions-rust-lang/setup-rust-toolchain@v1
          - uses: taiki-e/install-action@cargo-llvm-cov
          - run:  cargo llvm-cov --cobertura --output-path coverage.cobertura.xml
          - uses: irongut/CodeCoverageSummary@v1.3.0
            with:
              filename: coverage.cobertura.xml
              badge: true
              fail_below_min: true
              format: markdown
              hide_branch_rate: false
              hide_complexity: true
              indicators: true
              output: both
              thresholds: 20
          - run: |
              CURRENT_COVERAGE=$(grep '<coverage' coverage.cobertura.xml | grep -o 'line-rate="[0-9.]\+"' | grep -o '[0-9.]\+')
              CURRENT_COVERAGE=$(printf %.0f $(echo "$CURRENT_COVERAGE*100" | bc))
              CURRENT_LOWER_THRESHOLD=$(echo "$CURRENT_COVERAGE-2" | bc)
              CURRENT_UPPER_THRESHOLD=$(echo "$CURRENT_COVERAGE+2" | bc)
              echo "CURRENT_LOWER_THRESHOLD=$CURRENT_LOWER_THRESHOLD" >> $GITHUB_ENV
              echo "CURRENT_UPPER_THRESHOLD=$CURRENT_UPPER_THRESHOLD" >> $GITHUB_ENV
<<<<<<< HEAD
          - uses: actions/checkout@v4
            with:
              ref: locked_actions_branch
=======
          - uses: actions/checkout@v3
            with:
              branch: locked_actions_branch
>>>>>>> 83fb455d
          - name: read threshold file into environment variable
            run: |
              LOWER_COVERAGE_THRESHOLD=$(cat ./ci/coverage_threshold.txt |  cut -d ' ' -f1)
              echo "LOWER_COVERAGE_THRESHOLD=$LOWER_COVERAGE_THRESHOLD" >> $GITHUB_ENV
          - name: commit threshold changes
            if: ${{ fromJSON(env.CURRENT_LOWER_THRESHOLD) > fromJSON(env.LOWER_COVERAGE_THRESHOLD) }}
            run: |
              git config user.name "github-actions[bot]"
              git config user.email "github-actions[bot]@users.noreply.github.com"
              rm ./ci/coverage_threshold.txt
              echo "${{ env.CURRENT_LOWER_THRESHOLD }}  ${{ env.CURRENT_UPPER_THRESHOLD }} " > ./ci/coverage_threshold.txt
              cat ./ci/coverage_threshold.txt
              git add ./ci/coverage_threshold.txt
              git commit -m "chore: git bot update threshold"
          - name: push changes
            uses: ad-m/github-push-action@master
            with:
              branch: locked_actions_branch
        continue-on-error: true<|MERGE_RESOLUTION|>--- conflicted
+++ resolved
@@ -35,15 +35,9 @@
               CURRENT_UPPER_THRESHOLD=$(echo "$CURRENT_COVERAGE+2" | bc)
               echo "CURRENT_LOWER_THRESHOLD=$CURRENT_LOWER_THRESHOLD" >> $GITHUB_ENV
               echo "CURRENT_UPPER_THRESHOLD=$CURRENT_UPPER_THRESHOLD" >> $GITHUB_ENV
-<<<<<<< HEAD
           - uses: actions/checkout@v4
             with:
               ref: locked_actions_branch
-=======
-          - uses: actions/checkout@v3
-            with:
-              branch: locked_actions_branch
->>>>>>> 83fb455d
           - name: read threshold file into environment variable
             run: |
               LOWER_COVERAGE_THRESHOLD=$(cat ./ci/coverage_threshold.txt |  cut -d ' ' -f1)
