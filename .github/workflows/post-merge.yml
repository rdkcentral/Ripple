--- conflicted
+++ resolved
@@ -27,11 +27,7 @@
               hide_complexity: true
               indicators: true
               output: both
-<<<<<<< HEAD
               thresholds: 20
-=======
-              thresholds: 50
->>>>>>> 1ec9b86b
           - run: |
               CURRENT_COVERAGE=$(grep '<coverage' coverage.cobertura.xml | grep -o 'line-rate="[0-9.]\+"' | grep -o '[0-9.]\+')
               CURRENT_COVERAGE=$(printf %.0f $(echo "$CURRENT_COVERAGE*100" | bc))
