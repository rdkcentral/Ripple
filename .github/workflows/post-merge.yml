name: Post Merge

on:
  push:
    branches: [ "main-ci-test" ]

env:
    CARGO_TERM_COLOR: always
    RUSTFLAGS: "-Dwarnings"
    
jobs:
    update_code_coverage_threshold:
        name: Generate Code Coverage
        runs-on: ubuntu-latest
        steps:
          - name: read threshold file into environment variable
            run: |
              git init
              git clone https://github.com/rdkcentral/Ripple.git
              cd Ripple
              git fetch
              git checkout locked_actions_branch
              LOWER_COVERAGE_THRESHOLD=$(cat ./ci/coverage_threshold.txt |  cut -d ' ' -f1)
              echo "LOWER_COVERAGE_THRESHOLD=$LOWER_COVERAGE_THRESHOLD" >> $GITHUB_ENV
          - uses: actions/checkout@v3
          - uses: actions-rust-lang/setup-rust-toolchain@v1
          - uses: taiki-e/install-action@cargo-llvm-cov
          - run:  cargo llvm-cov --cobertura --output-path coverage.cobertura.xml
          - uses: irongut/CodeCoverageSummary@v1.3.0
            with:
              filename: coverage.cobertura.xml
              badge: true
              fail_below_min: true
              format: markdown
              hide_branch_rate: false
              hide_complexity: true
              indicators: true
              output: both
              thresholds: ${{ env.LOWER_COVERAGE_THRESHOLD }} 
          - run: |
              CURRENT_COVERAGE=$(grep '<coverage' coverage.cobertura.xml | grep -o 'line-rate="[0-9.]\+"' | grep -o '[0-9.]\+')
              CURRENT_COVERAGE=$(printf %.0f $(echo "$CURRENT_COVERAGE*100" | bc))
              CURRENT_LOWER_THRESHOLD=$(echo "$CURRENT_COVERAGE-2" | bc)
              CURRENT_UPPER_THRESHOLD=$(echo "$CURRENT_COVERAGE+2" | bc)
              echo "CURRENT_LOWER_THRESHOLD=$CURRENT_LOWER_THRESHOLD" >> $GITHUB_ENV
              echo "$CURRENT_LOWER_THRESHOLD $CURRENT_UPPER_THRESHOLD" > ./ci/coverage_threshold_temp.txt  
          - name: update threshold and push changes
            if: ${{ fromJSON(env.CURRENT_LOWER_THRESHOLD) > fromJSON(env.LOWER_COVERAGE_THRESHOLD) }}
            run: |
              git clone https://github.com/rdkcentral/Ripple.git
              cd Ripple
              git fetch
              git checkout -b locked_actions_branch origin/locked_actions_branch
              git config user.name "github-actions[bot]"
              git config user.email "github-actions[bot]@users.noreply.github.com"
              rm ./ci/coverage_threshold.txt
              cp ../ci/coverage_threshold_temp.txt ./ci/coverage_threshold.txt
              git add ./ci/coverage_threshold.txt
              git commit -m "chore: git bot update threshold"
<<<<<<< HEAD
              git branch -b
              git push origin locked_actions_branch
=======
              git push origin head:locked_actions_branch
>>>>>>> 8898b1b3
            continue-on-error: true<|MERGE_RESOLUTION|>--- conflicted
+++ resolved
@@ -57,10 +57,6 @@
               cp ../ci/coverage_threshold_temp.txt ./ci/coverage_threshold.txt
               git add ./ci/coverage_threshold.txt
               git commit -m "chore: git bot update threshold"
-<<<<<<< HEAD
               git branch -b
-              git push origin locked_actions_branch
-=======
               git push origin head:locked_actions_branch
->>>>>>> 8898b1b3
             continue-on-error: true