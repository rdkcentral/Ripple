name: Build

on:
  push:
    branches: [ "main" ]
  pull_request:
    branches: [ "main", "1.23.rc" ]
<<<<<<< HEAD
=======
    
>>>>>>> c56723cf
env:
  CARGO_TERM_COLOR: always
  RUSTFLAGS: "-Dwarnings"

jobs:
  formatting: 
    name: Format checker
    if: github.event_name == 'pull_request'
    runs-on: ubuntu-latest
    steps:
      - uses: actions/checkout@v3
      - uses: actions-rust-lang/setup-rust-toolchain@v1
        with:
          components: rustfmt
      - name: Rust Format Checker
        uses: actions-rust-lang/rustfmt@v1

  clippy_check:
    name: Run Clippy
    if: github.event_name == 'pull_request'
    runs-on: ubuntu-latest
    steps:
      - uses: actions/checkout@v3
      - uses: actions-rust-lang/setup-rust-toolchain@v1
        with:
          components: clippy
      - run: cargo clippy --tests --examples --all-targets --all-features -- -D warnings -A clippy::large_enum_variant

  test:
    if: github.event_name == 'pull_request'
    name: Run Unit Tests
    runs-on: ubuntu-latest
    steps:
      - uses: actions/checkout@v3
      - uses: actions-rust-lang/setup-rust-toolchain@v1
      - run: cargo test

  code_coverage:
    if: github.event_name == 'pull_request'
    name: Generate Code Coverage
    runs-on: ubuntu-latest
    steps:
      - name: read threshold file into environment variable
        run: |
          git clone -b locked_actions_branch --single-branch https://github.com/rdkcentral/Ripple.git
          cd Ripple
          LOWER_COVERAGE_THRESHOLD=$(cat ./ci/coverage_threshold.txt |  cut -d ' ' -f1)
          echo "LOWER_COVERAGE_THRESHOLD=$LOWER_COVERAGE_THRESHOLD" >> $GITHUB_ENV
      - uses: actions/checkout@v3
      - uses: actions-rust-lang/setup-rust-toolchain@v1
      - uses: taiki-e/install-action@cargo-llvm-cov
      - run:  cargo llvm-cov  --features="default,rpc,tdk" --cobertura --output-path  coverage.cobertura.xml
      - uses: irongut/CodeCoverageSummary@v1.3.0
        with:
          filename: coverage.cobertura.xml
          badge: true
          fail_below_min: true
          format: markdown
          hide_branch_rate: false
          hide_complexity: true
          indicators: true
          output: both
          thresholds: ${{ env.LOWER_COVERAGE_THRESHOLD }} 
      - run: |
          CURRENT_COVERAGE=$(grep '<coverage' coverage.cobertura.xml | grep -o 'line-rate="[0-9.]\+"' | grep -o '[0-9.]\+')
          CURRENT_COVERAGE=$(printf %.0f $(echo "$CURRENT_COVERAGE*100" | bc))
          CURRENT_LOWER_THRESHOLD=$(echo "$CURRENT_COVERAGE-2" | bc)
          echo "CURRENT_LOWER_THRESHOLD=$CURRENT_LOWER_THRESHOLD" >> $GITHUB_ENV
          echo "### Current coverage:"$CURRENT_COVERAGE"% exceeds coverage threshold. Coverage threshold will be updated automatically to reflect to the latest coverage when this pr is merged to main branch.">>current_coverage.md
      - uses: marocchino/sticky-pull-request-comment@v2
        if: always()
        with:
          recreate: true
          path: code-coverage-results.md
        continue-on-error: true
      - uses: marocchino/sticky-pull-request-comment@v2
        if: ${{ fromJSON(env.CURRENT_LOWER_THRESHOLD) > fromJSON(env.LOWER_COVERAGE_THRESHOLD) }}
        with:
          append: true
          path: current_coverage.md
        continue-on-error: true

  # build_and_test_aarch64:
  #   name: Build and Test on aarch64
  #   runs-on: ubuntu-22.04
  #   steps:
  #     - name: Checkout code
  #       uses: actions/checkout@v4
  #     - name: Build and Test
  #       uses: uraimo/run-on-arch-action@v2.5.1
  #       id: build_and_test
  #       with:
  #         arch: aarch64
  #         distro: ubuntu22.04
  #         githubToken: ${{ github.token }}
  #         install: |
  #           apt-get update -q -y
  #           apt-get install -q -y --no-install-recommends \
  #             ca-certificates \
  #             curl \
  #             pkg-config \
  #             build-essential \
  #             libssl-dev
  #           curl --proto '=https' -sSf https://sh.rustup.rs | sh -s -- -y --default-toolchain 1.69.0 --component "rustfmt, clippy"
  #         run: |
  #           source "$HOME/.cargo/env"
  #           export CARGO_REGISTRIES_CRATES_IO_PROTOCOL=sparse
  #           cargo --version --verbose
  #           rustc --version
  #           cargo clippy --version
  #           cargo fmt -- --check
  #           cargo clippy --tests --examples --all-targets --all-features -- -D warnings -A clippy::large_enum_variant
  #           cargo test<|MERGE_RESOLUTION|>--- conflicted
+++ resolved
@@ -5,10 +5,7 @@
     branches: [ "main" ]
   pull_request:
     branches: [ "main", "1.23.rc" ]
-<<<<<<< HEAD
-=======
     
->>>>>>> c56723cf
 env:
   CARGO_TERM_COLOR: always
   RUSTFLAGS: "-Dwarnings"
