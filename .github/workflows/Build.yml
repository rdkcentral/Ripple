name: Build

on:
  push:
    branches: [ "main" ]
  pull_request:
<<<<<<< HEAD
    branches: [ "main", "1.7.rc" ]
=======
    branches: [ "main", "1.8.rc" ]
>>>>>>> 188437e2

env:
  CARGO_TERM_COLOR: always
  RUSTFLAGS: "-Dwarnings"

jobs:
  formatting: 
    name: Format checker
    if: github.event_name == 'pull_request'
    runs-on: ubuntu-latest
    steps:
      - uses: actions/checkout@v3
      - uses: actions-rust-lang/setup-rust-toolchain@v1
        with:
          components: rustfmt
      - name: Rust Format Checker
        uses: actions-rust-lang/rustfmt@v1

  clippy_check:
    name: Run Clippy
    if: github.event_name == 'pull_request'
    runs-on: ubuntu-latest
    steps:
      - uses: actions/checkout@v3
      - uses: actions-rust-lang/setup-rust-toolchain@v1
        with:
          components: clippy
      - run: cargo clippy --tests --examples --all-targets --all-features -- -D warnings -A clippy::large_enum_variant

  test:
    if: github.event_name == 'pull_request'
    name: Run Unit Tests
    runs-on: ubuntu-latest
    steps:
      - uses: actions/checkout@v3
      - uses: actions-rust-lang/setup-rust-toolchain@v1
      - run: cargo test

  code_coverage:
    if: github.event_name == 'pull_request'
    name: Generate Code Coverage
    runs-on: ubuntu-latest
    steps:
      - name: read threshold file into environment variable
        run: |
          git clone -b locked_actions_branch --single-branch https://github.com/rdkcentral/Ripple.git
          cd Ripple
          LOWER_COVERAGE_THRESHOLD=$(cat ./ci/coverage_threshold.txt |  cut -d ' ' -f1)
          echo "LOWER_COVERAGE_THRESHOLD=$LOWER_COVERAGE_THRESHOLD" >> $GITHUB_ENV
      - uses: actions/checkout@v3
      - uses: actions-rust-lang/setup-rust-toolchain@v1
      - uses: taiki-e/install-action@cargo-llvm-cov
      - run:  cargo llvm-cov --cobertura --output-path coverage.cobertura.xml
      - uses: irongut/CodeCoverageSummary@v1.3.0
        with:
          filename: coverage.cobertura.xml
          badge: true
          fail_below_min: true
          format: markdown
          hide_branch_rate: false
          hide_complexity: true
          indicators: true
          output: both
          thresholds: ${{ env.LOWER_COVERAGE_THRESHOLD }} 
      - run: |
          CURRENT_COVERAGE=$(grep '<coverage' coverage.cobertura.xml | grep -o 'line-rate="[0-9.]\+"' | grep -o '[0-9.]\+')
          CURRENT_COVERAGE=$(printf %.0f $(echo "$CURRENT_COVERAGE*100" | bc))
          CURRENT_LOWER_THRESHOLD=$(echo "$CURRENT_COVERAGE-2" | bc)
          echo "CURRENT_LOWER_THRESHOLD=$CURRENT_LOWER_THRESHOLD" >> $GITHUB_ENV
          echo "### Current coverage:"$CURRENT_COVERAGE"% exceeds coverage threshold. Coverage threshold will be updated automatically to reflect to the latest coverage when this pr is merged to main branch.">>current_coverage.md
      - uses: marocchino/sticky-pull-request-comment@v2
        if: always()
        with:
          recreate: true
          path: code-coverage-results.md
        continue-on-error: true
      - uses: marocchino/sticky-pull-request-comment@v2
        if: ${{ fromJSON(env.CURRENT_LOWER_THRESHOLD) > fromJSON(env.LOWER_COVERAGE_THRESHOLD) }}
        with:
          append: true
          path: current_coverage.md
        continue-on-error: true

  build_and_test_aarch64:
    name: Build and Test on aarch64
    runs-on: ubuntu-22.04
    steps:
      - name: Checkout code
        uses: actions/checkout@v4
      - name: Build and Test
        uses: uraimo/run-on-arch-action@v2.5.1
        id: build_and_test
        with:
          arch: aarch64
          distro: ubuntu22.04
          githubToken: ${{ github.token }}
          install: |
            apt-get update -q -y
            apt-get install -q -y --no-install-recommends \
              ca-certificates \
              curl \
              pkg-config \
              build-essential \
              libssl-dev
            curl --proto '=https' -sSf https://sh.rustup.rs | sh -s -- -y --default-toolchain 1.69.0 --component "rustfmt, clippy"
          run: |
            source "$HOME/.cargo/env"
            export CARGO_REGISTRIES_CRATES_IO_PROTOCOL=sparse
            cargo --version --verbose
            rustc --version
            cargo clippy --version
            cargo fmt -- --check
            cargo clippy --tests --examples --all-targets --all-features -- -D warnings -A clippy::large_enum_variant
            cargo test<|MERGE_RESOLUTION|>--- conflicted
+++ resolved
@@ -4,11 +4,7 @@
   push:
     branches: [ "main" ]
   pull_request:
-<<<<<<< HEAD
-    branches: [ "main", "1.7.rc" ]
-=======
     branches: [ "main", "1.8.rc" ]
->>>>>>> 188437e2
 
 env:
   CARGO_TERM_COLOR: always
